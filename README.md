# Chartacritty = Alacritty plus charts

Last updated to v0.8.0 upstream

![Chartacritty running nvim inside tmux](https://user-images.githubusercontent.com/873436/77846106-de3f5a80-71b3-11ea-87fe-ad054e76d319.png)

## About
This is a modified version of Alacritty that includes drawing time series charts.

<<<<<<< HEAD
I use this to monitor kubernetes clusters, for example alerts and number of workers.
=======
Alacritty is a modern terminal emulator that comes with sensible defaults, but
allows for extensive [configuration](#configuration). By integrating with other
applications, rather than reimplementing their functionality, it manages to
provide a flexible set of [features](./docs/features.md) with high performance.
The supported platforms currently consist of BSD, Linux, macOS and Windows.

The software is considered to be at a **beta** level of readiness; there are
a few missing features and bugs to be fixed, but it is already used by many as
a daily driver.

Precompiled binaries are available from the [GitHub releases page](https://github.com/alacritty/alacritty/releases).

## Features

You can find an overview over the features available in Alacritty [here](./docs/features.md).

## Further information

- [Announcing Alacritty, a GPU-Accelerated Terminal Emulator](https://jwilm.io/blog/announcing-alacritty/) January 6, 2017
- [A talk about Alacritty at the Rust Meetup January 2017](https://www.youtube.com/watch?v=qHOdYO3WUTk) January 19, 2017
- [Alacritty Lands Scrollback, Publishes Benchmarks](https://jwilm.io/blog/alacritty-lands-scrollback/) September 17, 2018

## Installation

Alacritty can be installed by using various package managers on Linux, BSD,
macOS and Windows.

Prebuilt binaries for macOS and Windows can also be downloaded from the
[GitHub releases page](https://github.com/alacritty/alacritty/releases).

For everyone else, the detailed instructions to install Alacritty can be found
[here](INSTALL.md).

### Requirements

- At least OpenGL ES 2.0
- [Windows] ConPTY support (Windows 10 version 1809 or higher)

## Configuration

You can find the default configuration file with documentation for all available
fields on the [GitHub releases page](https://github.com/alacritty/alacritty/releases) for each release.

Alacritty doesn't create the config file for you, but it looks for one in the
following locations:

1. `$XDG_CONFIG_HOME/alacritty/alacritty.yml`
2. `$XDG_CONFIG_HOME/alacritty.yml`
3. `$HOME/.config/alacritty/alacritty.yml`
4. `$HOME/.alacritty.yml`

### Windows

On Windows, the config file should be located at:

`%APPDATA%\alacritty\alacritty.yml`

## Contributing

A guideline about contributing to Alacritty can be found in the
[`CONTRIBUTING.md`](CONTRIBUTING.md) file.

## FAQ

**_Is it really the fastest terminal emulator?_**

Benchmarking terminal emulators is complicated. Alacritty uses
[vtebench](https://github.com/alacritty/vtebench) to quantify terminal emulator
throughput and manages to consistently score better than the competition using
it. If you have found an example where this is not the case, please report a
bug.

Other aspects like latency or framerate and frame consistency are more difficult
to quantify. Some terminal emulators also intentionally slow down to save
resources, which might be preferred by some users.

If you have doubts about Alacritty's performance or usability, the best way to
quantify terminal emulators is always to test them with **your** specific
usecases.

**_Why isn't feature X implemented?_**

Alacritty has many great features, but not every feature from every other
terminal. This could be for a number of reasons, but sometimes it's just not a
good fit for Alacritty. This means you won't find things like tabs or splits
(which are best left to a window manager or [terminal multiplexer][tmux]) nor
niceties like a GUI config editor.

## IRC

Alacritty discussions can be found in `#alacritty` on Libera.Chat.

## License

Alacritty is released under the [Apache License, Version 2.0].

[Apache License, Version 2.0]: https://github.com/alacritty/alacritty/blob/master/LICENSE-APACHE
[tmux]: https://github.com/tmux/tmux
>>>>>>> 578e0848
<|MERGE_RESOLUTION|>--- conflicted
+++ resolved
@@ -1,111 +1,8 @@
-# Chartacritty = Alacritty plus charts
+# Chartacritty = Alacritty plus charts and other useless decorations
 
-Last updated to v0.8.0 upstream
+Last updated to v0.11.0 upstream
 
 ![Chartacritty running nvim inside tmux](https://user-images.githubusercontent.com/873436/77846106-de3f5a80-71b3-11ea-87fe-ad054e76d319.png)
 
 ## About
-This is a modified version of Alacritty that includes drawing time series charts.
-
-<<<<<<< HEAD
-I use this to monitor kubernetes clusters, for example alerts and number of workers.
-=======
-Alacritty is a modern terminal emulator that comes with sensible defaults, but
-allows for extensive [configuration](#configuration). By integrating with other
-applications, rather than reimplementing their functionality, it manages to
-provide a flexible set of [features](./docs/features.md) with high performance.
-The supported platforms currently consist of BSD, Linux, macOS and Windows.
-
-The software is considered to be at a **beta** level of readiness; there are
-a few missing features and bugs to be fixed, but it is already used by many as
-a daily driver.
-
-Precompiled binaries are available from the [GitHub releases page](https://github.com/alacritty/alacritty/releases).
-
-## Features
-
-You can find an overview over the features available in Alacritty [here](./docs/features.md).
-
-## Further information
-
-- [Announcing Alacritty, a GPU-Accelerated Terminal Emulator](https://jwilm.io/blog/announcing-alacritty/) January 6, 2017
-- [A talk about Alacritty at the Rust Meetup January 2017](https://www.youtube.com/watch?v=qHOdYO3WUTk) January 19, 2017
-- [Alacritty Lands Scrollback, Publishes Benchmarks](https://jwilm.io/blog/alacritty-lands-scrollback/) September 17, 2018
-
-## Installation
-
-Alacritty can be installed by using various package managers on Linux, BSD,
-macOS and Windows.
-
-Prebuilt binaries for macOS and Windows can also be downloaded from the
-[GitHub releases page](https://github.com/alacritty/alacritty/releases).
-
-For everyone else, the detailed instructions to install Alacritty can be found
-[here](INSTALL.md).
-
-### Requirements
-
-- At least OpenGL ES 2.0
-- [Windows] ConPTY support (Windows 10 version 1809 or higher)
-
-## Configuration
-
-You can find the default configuration file with documentation for all available
-fields on the [GitHub releases page](https://github.com/alacritty/alacritty/releases) for each release.
-
-Alacritty doesn't create the config file for you, but it looks for one in the
-following locations:
-
-1. `$XDG_CONFIG_HOME/alacritty/alacritty.yml`
-2. `$XDG_CONFIG_HOME/alacritty.yml`
-3. `$HOME/.config/alacritty/alacritty.yml`
-4. `$HOME/.alacritty.yml`
-
-### Windows
-
-On Windows, the config file should be located at:
-
-`%APPDATA%\alacritty\alacritty.yml`
-
-## Contributing
-
-A guideline about contributing to Alacritty can be found in the
-[`CONTRIBUTING.md`](CONTRIBUTING.md) file.
-
-## FAQ
-
-**_Is it really the fastest terminal emulator?_**
-
-Benchmarking terminal emulators is complicated. Alacritty uses
-[vtebench](https://github.com/alacritty/vtebench) to quantify terminal emulator
-throughput and manages to consistently score better than the competition using
-it. If you have found an example where this is not the case, please report a
-bug.
-
-Other aspects like latency or framerate and frame consistency are more difficult
-to quantify. Some terminal emulators also intentionally slow down to save
-resources, which might be preferred by some users.
-
-If you have doubts about Alacritty's performance or usability, the best way to
-quantify terminal emulators is always to test them with **your** specific
-usecases.
-
-**_Why isn't feature X implemented?_**
-
-Alacritty has many great features, but not every feature from every other
-terminal. This could be for a number of reasons, but sometimes it's just not a
-good fit for Alacritty. This means you won't find things like tabs or splits
-(which are best left to a window manager or [terminal multiplexer][tmux]) nor
-niceties like a GUI config editor.
-
-## IRC
-
-Alacritty discussions can be found in `#alacritty` on Libera.Chat.
-
-## License
-
-Alacritty is released under the [Apache License, Version 2.0].
-
-[Apache License, Version 2.0]: https://github.com/alacritty/alacritty/blob/master/LICENSE-APACHE
-[tmux]: https://github.com/tmux/tmux
->>>>>>> 578e0848
+This is a modified version of Alacritty that includes drawing time series charts and hexagon decorations
