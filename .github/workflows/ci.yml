--- conflicted
+++ resolved
@@ -21,11 +21,7 @@
         run: cargo test -p alacritty_terminal --no-default-features
       - name: Oldstable
         run: |
-<<<<<<< HEAD
-          rustup default 1.76.0
-=======
           rustup default $(cat alacritty/Cargo.toml | grep "rust-version" | sed 's/.*"\(.*\)".*/\1/')
->>>>>>> d45eca82
           cargo test
       - name: Clippy
         run: |
