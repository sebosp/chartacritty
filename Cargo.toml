[workspace]
members = [
    "alacritty",
    "alacritty_terminal",
<<<<<<< HEAD
    "alacritty_charts",
    "copypasta",
=======
>>>>>>> 871a22ea
    "font",
    "winpty"
]

[profile.release]
lto = true
debug = 1
incremental = false

[patch.crates-io]
servo-freetype-sys = { path = "servo-freetype-proxy" }<|MERGE_RESOLUTION|>--- conflicted
+++ resolved
@@ -2,11 +2,7 @@
 members = [
     "alacritty",
     "alacritty_terminal",
-<<<<<<< HEAD
     "alacritty_charts",
-    "copypasta",
-=======
->>>>>>> 871a22ea
     "font",
     "winpty"
 ]
