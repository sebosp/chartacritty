[workspace]
members = [
    "alacritty",
    "alacritty_terminal",
<<<<<<< HEAD
    "alacritty_charts",
    "alacritty_common",
    "font",
=======
>>>>>>> cdf5e51e
]

[profile.release]
lto = true
debug = 1
incremental = false<|MERGE_RESOLUTION|>--- conflicted
+++ resolved
@@ -2,12 +2,8 @@
 members = [
     "alacritty",
     "alacritty_terminal",
-<<<<<<< HEAD
     "alacritty_charts",
     "alacritty_common",
-    "font",
-=======
->>>>>>> cdf5e51e
 ]
 
 [profile.release]
