--- conflicted
+++ resolved
@@ -18,25 +18,17 @@
 serde = { version = "1", features = ["derive"] }
 serde_yaml = "0.8"
 serde_json = "1"
-<<<<<<< HEAD
 alacritty_charts = { path = "../alacritty_charts" }
-glutin = { version = "0.22.0", features = ["serde"] }
-=======
 glutin = { version = "0.24.0", features = ["serde"] }
->>>>>>> fde2424b
 notify = "4"
 libc = "0.2"
 unicode-width = "0.1"
 parking_lot = "0.9"
 font = { path = "../font" }
-<<<<<<< HEAD
-urlocator = "0.1.0"
 tokio-core = "0.1.17"
 tokio = "0.1"
 futures = "0.1.26"
-=======
 urlocator = "0.1.3"
->>>>>>> fde2424b
 
 [build-dependencies]
 gl_generator = "0.14.0"
