[package]
<<<<<<< HEAD
name = "chartacritty"
version = "0.14.0-dev"
authors = ["Christian Duerr <contact@christianduerr.com>", "Joe Wilm <joe@jwilm.com>", "Seb Ospina <kraige@gmail.com>"]
=======
name = "alacritty"
version = "0.15.0-dev"
authors = ["Christian Duerr <contact@christianduerr.com>", "Joe Wilm <joe@jwilm.com>"]
>>>>>>> d45eca82
license = "Apache-2.0"
description = "Alacritty plus prometheus metrics, charts and decorations"
readme = "README.md"
<<<<<<< HEAD
homepage = "https://github.com/sebosp/chartacritty"
=======
homepage = "https://alacritty.org"
repository = "https://github.com/alacritty/alacritty"
>>>>>>> d45eca82
edition = "2021"
rust-version = "1.74.0"

[dependencies.alacritty_terminal]
path = "../alacritty_terminal"
version = "0.24.2-dev"

[dependencies.alacritty_config_derive]
path = "../alacritty_config_derive"
version = "0.2.5-dev"

[dependencies.alacritty_config]
path = "../alacritty_config"
version = "0.2.3-dev"

[dependencies]
tokio = { version = "1.28", features = ["full"] }
futures = "0.3.28"
lyon = "1.0"
ahash = { version = "0.8.6", features = ["no-rng"] }
bitflags = "2.2.1"
clap = { version = "4.2.7", features = ["derive", "env"] }
copypasta = { version = "0.10.1", default-features = false }
crossfont = "0.8.0"
glutin = { version = "0.32.0", default-features = false, features = ["egl", "wgl"] }
home = "0.5.5"
libc = "0.2"
log = { version = "0.4", features = ["std", "serde"] }
notify = "6.1.1"
parking_lot = "0.12.0"
serde_json = "1"
serde = { version = "1", features = ["derive"] }
serde_yaml = "0.9.25"
tempfile = "3.12.0"
toml = "0.8.2"
toml_edit = "0.22.21"
unicode-width = "0.1"
winit = { version = "0.30.7", default-features = false, features = ["rwh_06", "serde"] }

[build-dependencies]
gl_generator = "0.14.0"

[dev-dependencies]
clap_complete = "4.2.3"

[target.'cfg(not(windows))'.dependencies]
xdg = "2.5.0"

[target.'cfg(not(target_os = "macos"))'.dependencies]
png = { version = "0.17.5", default-features = false, optional = true }

[target.'cfg(target_os = "macos")'.dependencies]
objc2 = "0.5.2"
objc2-foundation = { version = "0.2.2", default-features = false, features = [
    "std",
    "NSString",
    "NSLocale",
] }
objc2-app-kit = { version = "0.2.2", default-features = false, features = [
    "std",
    "NSColorSpace",
    "NSResponder",
    "NSView",
    "NSWindow",
] }

[target.'cfg(windows)'.dependencies]
dirs = "5.0.1"
windows-sys = { version = "0.52", features = [
    "Win32_UI_WindowsAndMessaging",
    "Win32_System_Threading",
    "Win32_System_Console",
    "Win32_Foundation",
]}

[target.'cfg(windows)'.build-dependencies]
embed-resource = "2.2.0"

[features]
default = ["wayland", "x11"]
x11 = [
    "copypasta/x11",
    "winit/x11",
    "glutin/x11",
    "glutin/glx",
    "png",
]
wayland = [
    "copypasta/wayland",
    "glutin/wayland",
    "winit/wayland",
    "winit/wayland-dlopen",
    "winit/wayland-csd-adwaita-crossfont",
]
nightly = []<|MERGE_RESOLUTION|>--- conflicted
+++ resolved
@@ -1,22 +1,16 @@
 [package]
-<<<<<<< HEAD
 name = "chartacritty"
-version = "0.14.0-dev"
-authors = ["Christian Duerr <contact@christianduerr.com>", "Joe Wilm <joe@jwilm.com>", "Seb Ospina <kraige@gmail.com>"]
-=======
-name = "alacritty"
 version = "0.15.0-dev"
-authors = ["Christian Duerr <contact@christianduerr.com>", "Joe Wilm <joe@jwilm.com>"]
->>>>>>> d45eca82
+authors = [
+    "Christian Duerr <contact@christianduerr.com>",
+    "Joe Wilm <joe@jwilm.com>",
+    "Seb Ospina <kraige@gmail.com>",
+]
 license = "Apache-2.0"
 description = "Alacritty plus prometheus metrics, charts and decorations"
 readme = "README.md"
-<<<<<<< HEAD
 homepage = "https://github.com/sebosp/chartacritty"
-=======
-homepage = "https://alacritty.org"
-repository = "https://github.com/alacritty/alacritty"
->>>>>>> d45eca82
+repository = "https://github.com/sebosp/chartacritty"
 edition = "2021"
 rust-version = "1.74.0"
 
@@ -41,7 +35,10 @@
 clap = { version = "4.2.7", features = ["derive", "env"] }
 copypasta = { version = "0.10.1", default-features = false }
 crossfont = "0.8.0"
-glutin = { version = "0.32.0", default-features = false, features = ["egl", "wgl"] }
+glutin = { version = "0.32.0", default-features = false, features = [
+    "egl",
+    "wgl",
+] }
 home = "0.5.5"
 libc = "0.2"
 log = { version = "0.4", features = ["std", "serde"] }
@@ -54,7 +51,10 @@
 toml = "0.8.2"
 toml_edit = "0.22.21"
 unicode-width = "0.1"
-winit = { version = "0.30.7", default-features = false, features = ["rwh_06", "serde"] }
+winit = { version = "0.30.7", default-features = false, features = [
+    "rwh_06",
+    "serde",
+] }
 
 [build-dependencies]
 gl_generator = "0.14.0"
@@ -90,20 +90,14 @@
     "Win32_System_Threading",
     "Win32_System_Console",
     "Win32_Foundation",
-]}
+] }
 
 [target.'cfg(windows)'.build-dependencies]
 embed-resource = "2.2.0"
 
 [features]
 default = ["wayland", "x11"]
-x11 = [
-    "copypasta/x11",
-    "winit/x11",
-    "glutin/x11",
-    "glutin/glx",
-    "png",
-]
+x11 = ["copypasta/x11", "winit/x11", "glutin/x11", "glutin/glx", "png"]
 wayland = [
     "copypasta/wayland",
     "glutin/wayland",
