[package]
name = "alacritty"
version = "0.8.0"
authors = ["Christian Duerr <contact@christianduerr.com>", "Joe Wilm <joe@jwilm.com>"]
license = "Apache-2.0"
description = "A fast, cross-platform, OpenGL terminal emulator"
readme = "README.md"
homepage = "https://github.com/alacritty/alacritty"
edition = "2018"

[dependencies.alacritty_terminal]
path = "../alacritty_terminal"
version = "0.14.0"
default-features = false

[dependencies.alacritty_config_derive]
path = "../alacritty_config_derive"
version = "0.1.0"

[dependencies]
clap = "2"
log = { version = "0.4", features = ["std", "serde"] }
time = "0.1.40"
fnv = "1"
serde = { version = "1", features = ["derive"] }
serde_yaml = "0.8"
serde_json = "1"
glutin = { version = "0.26.0", default-features = false, features = ["serde"] }
notify = "4"
<<<<<<< HEAD
parking_lot = "0.10.2"
tokio = { version = "0.2", features = ["full"] }
futures = "0.3.5"
crossfont = { version = "0.1.0", features = ["force_system_fontconfig"] }
urlocator = "0.1.3"
=======
parking_lot = "0.11.0"
crossfont = { version = "0.3.0", features = ["force_system_fontconfig"] }
>>>>>>> a1b13e68
copypasta = { version = "0.7.0", default-features = false }
libc = "0.2"
unicode-width = "0.1"
bitflags = "1"
dirs = "3.0.1"

[build-dependencies]
gl_generator = "0.14.0"

[target.'cfg(not(windows))'.dependencies]
xdg = "2"

[target.'cfg(not(target_os = "macos"))'.dependencies]
png = { version = "0.16.8", default-features = false, optional = true }

[target.'cfg(target_os = "macos")'.dependencies]
raw-window-handle = "0.3.3"
cocoa = "0.24.0"
objc = "0.2.2"

[target.'cfg(not(any(target_os="windows", target_os="macos")))'.dependencies]
x11-dl = { version = "2", optional = true }
wayland-client = { version = "0.28.0", features = ["dlopen"], optional = true }

[target.'cfg(windows)'.dependencies]
winapi = { version = "0.3.7", features = ["impl-default", "wincon"]}

[target.'cfg(windows)'.build-dependencies]
embed-resource = "1.3"

[features]
default = ["wayland", "x11"]
x11 = ["copypasta/x11", "glutin/x11", "x11-dl", "png"]
wayland = ["copypasta/wayland", "glutin/wayland", "wayland-client"]
nightly = []<|MERGE_RESOLUTION|>--- conflicted
+++ resolved
@@ -27,16 +27,10 @@
 serde_json = "1"
 glutin = { version = "0.26.0", default-features = false, features = ["serde"] }
 notify = "4"
-<<<<<<< HEAD
-parking_lot = "0.10.2"
 tokio = { version = "0.2", features = ["full"] }
 futures = "0.3.5"
-crossfont = { version = "0.1.0", features = ["force_system_fontconfig"] }
-urlocator = "0.1.3"
-=======
 parking_lot = "0.11.0"
 crossfont = { version = "0.3.0", features = ["force_system_fontconfig"] }
->>>>>>> a1b13e68
 copypasta = { version = "0.7.0", default-features = false }
 libc = "0.2"
 unicode-width = "0.1"
