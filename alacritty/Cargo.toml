[package]
name = "alacritty"
version = "0.4.2-dev"
authors = ["Christian Duerr <contact@christianduerr.com", "Joe Wilm <joe@jwilm.com>"]
license = "Apache-2.0"
description = "GPU-accelerated terminal emulator"
readme = "../README.md"
homepage = "https://github.com/alacritty/alacritty"
edition = "2018"

[dependencies]
alacritty_terminal = { path = "../alacritty_terminal" }
clap = "2"
log = "0.4"
time = "0.1.40"
env_logger = "0.7.1"
fnv = "1"
serde = { version = "1", features = ["derive"] }
serde_yaml = "0.8"
serde_json = "1"
alacritty_charts = { path = "../alacritty_charts" }
<<<<<<< HEAD
glutin = { git = "https://github.com/chrisduerr/glutin" }
=======
glutin = { version = "0.22.0", features = ["serde"] }
>>>>>>> 57fc64cd
notify = "4"
libc = "0.2"
unicode-width = "0.1"
parking_lot = "0.9"
font = { path = "../font" }
urlocator = "0.1.0"
tokio-core = "0.1.17"
tokio = "0.1"
futures = "0.1.26"

[build-dependencies]
gl_generator = "0.14.0"
rustc_tools_util = "0.2.0"

[target.'cfg(not(windows))'.dependencies]
xdg = "2"

[target.'cfg(not(target_os = "macos"))'.dependencies]
image = { version = "0.22.3", default-features = false, features = ["ico"] }

[target.'cfg(any(target_os = "macos", windows))'.dependencies]
dirs = "2.0.2"

[target.'cfg(not(any(target_os="windows", target_os="macos")))'.dependencies]
x11-dl = "2"

[target.'cfg(windows)'.dependencies]
winapi = { version = "0.3.7", features = ["impl-default", "wincon"]}

[target.'cfg(windows)'.build-dependencies]
embed-resource = "1.3"

[features]
default = []
# Enabling this feature makes shaders automatically reload when changed
live-shader-reload = []
nightly = []
bench = []

[package.metadata.deb]
maintainer = "Christian Duerr <contact@christianduerr.com>"
license-file = ["../LICENSE-APACHE", "3"]
extended-description = """\
Alacritty is the fastest terminal emulator in existence. Using the GPU for \
rendering enables optimizations that simply aren't possible without it.  """
depends = "$auto"
section = "rust"
priority = "optional"
assets = [
    ["../target/release/alacritty", "usr/bin/", "755"],
    ["../extra/linux/alacritty.desktop", "usr/share/applications/", "644"],
    ["../extra/logo/alacritty-term.svg", "usr/share/pixmaps/Alacritty.svg", "644"],
    ["../extra/completions/alacritty.bash", "usr/share/bash-completion/completions/alacritty", "644"],
    ["../extra/completions/alacritty.fish", "usr/share/fish/completions/alacritty.fish", "644"],
    ["../extra/completions/_alacritty", "usr/share/zsh/vendor-completions/_alacritty", "644"],
]
maintainer-scripts = "../extra/linux/debian"<|MERGE_RESOLUTION|>--- conflicted
+++ resolved
@@ -19,11 +19,7 @@
 serde_yaml = "0.8"
 serde_json = "1"
 alacritty_charts = { path = "../alacritty_charts" }
-<<<<<<< HEAD
-glutin = { git = "https://github.com/chrisduerr/glutin" }
-=======
 glutin = { version = "0.22.0", features = ["serde"] }
->>>>>>> 57fc64cd
 notify = "4"
 libc = "0.2"
 unicode-width = "0.1"
