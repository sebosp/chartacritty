[package]
name = "alacritty"
version = "0.6.0-dev"
authors = ["Christian Duerr <contact@christianduerr.com>", "Joe Wilm <joe@jwilm.com>"]
license = "Apache-2.0"
description = "GPU-accelerated terminal emulator"
readme = "README.md"
homepage = "https://github.com/alacritty/alacritty"
edition = "2018"

[dependencies.alacritty_terminal]
path = "../alacritty_terminal"
version = "0.11.0-dev"
default-features = false

[dependencies]
clap = "2"
log = { version = "0.4", features = ["std"] }
time = "0.1.40"
fnv = "1"
serde = { version = "1", features = ["derive"] }
serde_yaml = "0.8"
serde_json = "1"
alacritty_charts = { path = "../alacritty_charts" }
alacritty_common = { path = "../alacritty_common" }
alacritty_decorations = { path = "../alacritty_decorations" }
glutin = { version = "0.24.0", features = ["serde"] }
notify = "4"
parking_lot = "0.10.2"
<<<<<<< HEAD
font = { path = "../font" }
tokio = { version = "0.2", features = ["full"] }
futures = "0.3.5"
=======
crossfont = { version = "0.1.0", features = ["force_system_fontconfig"] }
>>>>>>> cdf5e51e
urlocator = "0.1.3"
copypasta = { version = "0.7.0", default-features = false }
libc = "0.2"
unicode-width = "0.1"

[build-dependencies]
gl_generator = "0.14.0"
rustc_tools_util = "0.2.0"

[target.'cfg(not(windows))'.dependencies]
xdg = "2"

[target.'cfg(not(target_os = "macos"))'.dependencies]
image = { version = "0.23.3", default-features = false, features = ["ico"] }

[target.'cfg(target_os = "macos")'.dependencies]
objc = "0.2.2"

[target.'cfg(any(target_os = "macos", windows))'.dependencies]
dirs = "2.0.2"

[target.'cfg(not(any(target_os="windows", target_os="macos")))'.dependencies]
x11-dl = "2"
wayland-client = { version = "0.27.0", features = ["dlopen"] }

[target.'cfg(windows)'.dependencies]
winapi = { version = "0.3.7", features = ["impl-default", "wincon"]}

[target.'cfg(windows)'.build-dependencies]
embed-resource = "1.3"

[features]
default = ["wayland", "x11", "winpty"]
x11 = ["copypasta/x11"]
wayland = ["copypasta/wayland"]
winpty = ["alacritty_terminal/winpty"]
# Enabling this feature makes shaders automatically reload when changed
live-shader-reload = []
nightly = []
bench = []<|MERGE_RESOLUTION|>--- conflicted
+++ resolved
@@ -27,13 +27,9 @@
 glutin = { version = "0.24.0", features = ["serde"] }
 notify = "4"
 parking_lot = "0.10.2"
-<<<<<<< HEAD
-font = { path = "../font" }
 tokio = { version = "0.2", features = ["full"] }
 futures = "0.3.5"
-=======
 crossfont = { version = "0.1.0", features = ["force_system_fontconfig"] }
->>>>>>> cdf5e51e
 urlocator = "0.1.3"
 copypasta = { version = "0.7.0", default-features = false }
 libc = "0.2"
