--- conflicted
+++ resolved
@@ -1,17 +1,11 @@
 [package]
-<<<<<<< HEAD
 name = "chartacritty"
-version = "0.15.0-dev"
+version = "0.16.0-dev"
 authors = [
     "Christian Duerr <contact@christianduerr.com>",
     "Joe Wilm <joe@jwilm.com>",
     "Seb Ospina <kraige@gmail.com>",
 ]
-=======
-name = "alacritty"
-version = "0.16.0-dev"
-authors = ["Christian Duerr <contact@christianduerr.com>", "Joe Wilm <joe@jwilm.com>"]
->>>>>>> a0c4dfe9
 license = "Apache-2.0"
 description = "Alacritty plus prometheus metrics, charts and decorations"
 readme = "README.md"
@@ -41,16 +35,8 @@
 clap = { version = "4.5", features = ["derive", "env"] }
 copypasta = { version = "0.10.1", default-features = false }
 crossfont = "0.8.0"
-<<<<<<< HEAD
-glutin = { version = "0.32.0", default-features = false, features = [
-    "egl",
-    "wgl",
-] }
-home = "0.5.11"
-=======
 glutin = { version = "0.32.2", default-features = false, features = ["egl", "wgl"] }
 home = "0.5.5"
->>>>>>> a0c4dfe9
 libc = "0.2"
 log = { version = "0.4", features = ["std", "serde"] }
 notify = "7.0.0"
@@ -58,22 +44,11 @@
 serde_json = "1"
 serde = { version = "1", features = ["derive"] }
 serde_yaml = "0.9.25"
-<<<<<<< HEAD
-tempfile = "3.14.0"
-toml = "0.8.19"
-toml_edit = "0.22"
-unicode-width = "0.2"
-winit = { version = "0.30.7", default-features = false, features = [
-    "rwh_06",
-    "serde",
-] }
-=======
 tempfile = "3.12.0"
 toml = "0.8.2"
 toml_edit = "0.22.21"
 unicode-width = "0.1"
 winit = { version = "0.30.9", default-features = false, features = ["rwh_06", "serde"] }
->>>>>>> a0c4dfe9
 
 [build-dependencies]
 gl_generator = "0.14.0"
