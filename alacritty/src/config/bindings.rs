--- conflicted
+++ resolved
@@ -765,11 +765,7 @@
                 let mut mouse: Option<MouseButton> = None;
                 let mut command: Option<CommandWrapper> = None;
 
-<<<<<<< HEAD
-                use serde::de::Error;
-=======
                 use de::Error;
->>>>>>> fde2424b
 
                 while let Some(struct_key) = map.next_key::<Field>()? {
                     match struct_key {
