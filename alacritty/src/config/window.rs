--- conflicted
+++ resolved
@@ -157,29 +157,7 @@
 
 impl Default for Class {
     fn default() -> Self {
-<<<<<<< HEAD
-        Class { instance: DEFAULT_NAME.into(), general: DEFAULT_NAME.into() }
-    }
-}
-
-fn deserialize_class_resource<'a, D>(deserializer: D) -> Result<String, D::Error>
-where
-    D: Deserializer<'a>,
-{
-    let value = Value::deserialize(deserializer)?;
-    match String::deserialize(value) {
-        Ok(value) => Ok(value),
-        Err(err) => {
-            error!(
-                target: LOG_TARGET_CONFIG,
-                "Problem with config: {}, using default value {}", err, DEFAULT_NAME,
-            );
-
-            Ok(DEFAULT_NAME.into())
-        }
-=======
         Self { instance: DEFAULT_NAME.into(), general: DEFAULT_NAME.into() }
->>>>>>> a1b13e68
     }
 }
 
@@ -237,18 +215,6 @@
             }
         }
 
-<<<<<<< HEAD
-    match Class::deserialize(value) {
-        Ok(value) => Ok(value),
-        Err(err) => {
-            error!(
-                target: LOG_TARGET_CONFIG,
-                "Problem with config: {}; using class {}", err, DEFAULT_NAME
-            );
-            Ok(Class::default())
-        }
-=======
         deserializer.deserialize_any(ClassVisitor)
->>>>>>> a1b13e68
     }
 }