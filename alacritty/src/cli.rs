use std::cmp::max;
use std::path::PathBuf;

use clap::{crate_authors, crate_description, crate_name, crate_version, App, Arg};
use log::{self, error, LevelFilter};
use serde_yaml::Value;

<<<<<<< HEAD
use alacritty_common::index::{Column, Line};
use alacritty_terminal::config::{Delta, Dimensions, Program, DEFAULT_NAME};
=======
use alacritty_terminal::config::Program;
use alacritty_terminal::index::{Column, Line};
>>>>>>> cdf5e51e

use crate::config::serde_utils;
use crate::config::ui_config::Delta;
use crate::config::window::{Dimensions, DEFAULT_NAME};
use crate::config::Config;

#[cfg(not(any(target_os = "macos", windows)))]
const CONFIG_PATH: &str = "$XDG_CONFIG_HOME/alacritty/alacritty.yml";
#[cfg(windows)]
const CONFIG_PATH: &str = "%APPDATA%\\alacritty\\alacritty.yml";
#[cfg(target_os = "macos")]
const CONFIG_PATH: &str = "$HOME/.config/alacritty/alacritty.yml";

/// Options specified on the command line.
pub struct Options {
    pub live_config_reload: Option<bool>,
    pub print_events: bool,
    pub ref_test: bool,
    pub dimensions: Option<Dimensions>,
    pub position: Option<Delta<i32>>,
    pub title: Option<String>,
    pub class_instance: Option<String>,
    pub class_general: Option<String>,
    pub embed: Option<String>,
    pub log_level: LevelFilter,
    pub command: Option<Program>,
    pub hold: bool,
    pub working_directory: Option<PathBuf>,
    pub config_path: Option<PathBuf>,
    pub persistent_logging: bool,
    pub config_options: Value,
}

impl Default for Options {
    fn default() -> Options {
        Options {
            live_config_reload: None,
            print_events: false,
            ref_test: false,
            dimensions: None,
            position: None,
            title: None,
            class_instance: None,
            class_general: None,
            embed: None,
            log_level: LevelFilter::Warn,
            command: None,
            hold: false,
            working_directory: None,
            config_path: None,
            persistent_logging: false,
            config_options: Value::Null,
        }
    }
}

impl Options {
    /// Build `Options` from command line arguments.
    pub fn new() -> Self {
        let mut version = crate_version!().to_owned();
        let commit_hash = env!("GIT_HASH");
        if !commit_hash.is_empty() {
            version = format!("{} ({})", version, commit_hash);
        }

        let mut options = Options::default();

        let matches = App::new(crate_name!())
            .version(version.as_str())
            .author(crate_authors!("\n"))
            .about(crate_description!())
            .arg(Arg::with_name("ref-test").long("ref-test").help("Generates ref test"))
            .arg(
                Arg::with_name("live-config-reload")
                    .long("live-config-reload")
                    .help("Enable automatic config reloading"),
            )
            .arg(
                Arg::with_name("no-live-config-reload")
                    .long("no-live-config-reload")
                    .help("Disable automatic config reloading")
                    .conflicts_with("live-config-reload"),
            )
            .arg(
                Arg::with_name("print-events")
                    .long("print-events")
                    .help("Print all events to stdout"),
            )
            .arg(
                Arg::with_name("persistent-logging")
                    .long("persistent-logging")
                    .help("Keep the log file after quitting Alacritty"),
            )
            .arg(
                Arg::with_name("dimensions")
                    .long("dimensions")
                    .short("d")
                    .value_names(&["columns", "lines"])
                    .help(
                        "Defines the window dimensions. Falls back to size specified by window \
                         manager if set to 0x0 [default: 0x0]",
                    ),
            )
            .arg(
                Arg::with_name("position")
                    .long("position")
                    .allow_hyphen_values(true)
                    .value_names(&["x-pos", "y-pos"])
                    .help(
                        "Defines the window position. Falls back to position specified by window \
                         manager if unset [default: unset]",
                    ),
            )
            .arg(
                Arg::with_name("title")
                    .long("title")
                    .short("t")
                    .takes_value(true)
                    .help(&format!("Defines the window title [default: {}]", DEFAULT_NAME)),
            )
            .arg(
                Arg::with_name("class")
                    .long("class")
                    .value_name("instance> | <instance>,<general")
                    .takes_value(true)
                    .use_delimiter(true)
                    .help(&format!(
                        "Defines window class/app_id on X11/Wayland [default: {}]",
                        DEFAULT_NAME
                    )),
            )
            .arg(
                Arg::with_name("embed").long("embed").takes_value(true).help(
                    "Defines the X11 window ID (as a decimal integer) to embed Alacritty within",
                ),
            )
            .arg(
                Arg::with_name("q")
                    .short("q")
                    .multiple(true)
                    .conflicts_with("v")
                    .help("Reduces the level of verbosity (the min level is -qq)"),
            )
            .arg(
                Arg::with_name("v")
                    .short("v")
                    .multiple(true)
                    .conflicts_with("q")
                    .help("Increases the level of verbosity (the max level is -vvv)"),
            )
            .arg(
                Arg::with_name("working-directory")
                    .long("working-directory")
                    .takes_value(true)
                    .help("Start the shell in the specified working directory"),
            )
            .arg(Arg::with_name("config-file").long("config-file").takes_value(true).help(
                &format!("Specify alternative configuration file [default: {}]", CONFIG_PATH),
            ))
            .arg(
                Arg::with_name("command")
                    .long("command")
                    .short("e")
                    .multiple(true)
                    .takes_value(true)
                    .allow_hyphen_values(true)
                    .help("Command and args to execute (must be last argument)"),
            )
            .arg(Arg::with_name("hold").long("hold").help("Remain open after child process exits"))
            .arg(
                Arg::with_name("option")
                    .long("option")
                    .short("o")
                    .multiple(true)
                    .takes_value(true)
                    .help("Override configuration file options [example: window.title=Alacritty]"),
            )
            .get_matches();

        if matches.is_present("ref-test") {
            options.ref_test = true;
        }

        if matches.is_present("print-events") {
            options.print_events = true;
        }

        if matches.is_present("live-config-reload") {
            options.live_config_reload = Some(true);
        } else if matches.is_present("no-live-config-reload") {
            options.live_config_reload = Some(false);
        }

        if matches.is_present("persistent-logging") {
            options.persistent_logging = true;
        }

        if let Some(mut dimensions) = matches.values_of("dimensions") {
            let width = dimensions.next().map(|w| w.parse().map(Column));
            let height = dimensions.next().map(|h| h.parse().map(Line));
            if let (Some(Ok(width)), Some(Ok(height))) = (width, height) {
                options.dimensions = Some(Dimensions::new(width, height));
            }
        }

        if let Some(mut position) = matches.values_of("position") {
            let x = position.next().map(str::parse);
            let y = position.next().map(str::parse);
            if let (Some(Ok(x)), Some(Ok(y))) = (x, y) {
                options.position = Some(Delta { x, y });
            }
        }

        if let Some(mut class) = matches.values_of("class") {
            options.class_instance = class.next().map(|instance| instance.to_owned());
            options.class_general = class.next().map(|general| general.to_owned());
        }

        options.title = matches.value_of("title").map(ToOwned::to_owned);
        options.embed = matches.value_of("embed").map(ToOwned::to_owned);

        match matches.occurrences_of("q") {
            0 => (),
            1 => options.log_level = LevelFilter::Error,
            _ => options.log_level = LevelFilter::Off,
        }

        match matches.occurrences_of("v") {
            0 if !options.print_events => options.log_level = LevelFilter::Warn,
            0 | 1 => options.log_level = LevelFilter::Info,
            2 => options.log_level = LevelFilter::Debug,
            _ => options.log_level = LevelFilter::Trace,
        }

        if let Some(dir) = matches.value_of("working-directory") {
            options.working_directory = Some(PathBuf::from(dir.to_string()));
        }

        if let Some(path) = matches.value_of("config-file") {
            options.config_path = Some(PathBuf::from(path.to_string()));
        }

        if let Some(mut args) = matches.values_of("command") {
            // The following unwrap is guaranteed to succeed.
            // If `command` exists it must also have a first item since
            // `Arg::min_values(1)` is set.
            let program = String::from(args.next().unwrap());
            let args = args.map(String::from).collect();
            options.command = Some(Program::WithArgs { program, args });
        }

        if matches.is_present("hold") {
            options.hold = true;
        }

        if let Some(config_options) = matches.values_of("option") {
            for option in config_options {
                match option_as_value(option) {
                    Ok(value) => {
                        options.config_options = serde_utils::merge(options.config_options, value);
                    },
                    Err(_) => eprintln!("Invalid CLI config option: {:?}", option),
                }
            }
        }

        options
    }

    /// Configuration file path.
    pub fn config_path(&self) -> Option<PathBuf> {
        self.config_path.clone()
    }

    /// CLI config options as deserializable serde value.
    pub fn config_options(&self) -> &Value {
        &self.config_options
    }

    /// Override configuration file with options from the CLI.
    pub fn override_config(&self, config: &mut Config) {
        if let Some(working_directory) = &self.working_directory {
            if working_directory.is_dir() {
                config.working_directory = Some(working_directory.to_owned());
            } else {
                error!("Invalid working directory: {:?}", working_directory);
            }
        }

        if let Some(lcr) = self.live_config_reload {
            config.ui_config.set_live_config_reload(lcr);
        }

        if let Some(command) = &self.command {
            config.shell = Some(command.clone());
        }

        config.hold = self.hold;

        let dynamic_title = config.ui_config.dynamic_title() && self.title.is_none();
        config.ui_config.set_dynamic_title(dynamic_title);

        replace_if_some(&mut config.ui_config.window.dimensions, self.dimensions);
        replace_if_some(&mut config.ui_config.window.title, self.title.clone());
        replace_if_some(&mut config.ui_config.window.class.instance, self.class_instance.clone());
        replace_if_some(&mut config.ui_config.window.class.general, self.class_general.clone());

        config.ui_config.window.position = self.position.or(config.ui_config.window.position);
        config.ui_config.window.embed = self.embed.as_ref().and_then(|embed| embed.parse().ok());
        config.ui_config.debug.print_events |= self.print_events;
        config.ui_config.debug.log_level = max(config.ui_config.debug.log_level, self.log_level);
        config.ui_config.debug.ref_test |= self.ref_test;
        config.ui_config.debug.persistent_logging |= self.persistent_logging;

        if config.ui_config.debug.print_events {
            config.ui_config.debug.log_level =
                max(config.ui_config.debug.log_level, LevelFilter::Info);
        }
    }
}

fn replace_if_some<T>(option: &mut T, value: Option<T>) {
    if let Some(value) = value {
        *option = value;
    }
}

/// Format an option in the format of `parent.field=value` to a serde Value.
fn option_as_value(option: &str) -> Result<Value, serde_yaml::Error> {
    let mut yaml_text = String::with_capacity(option.len());
    let mut closing_brackets = String::new();

    for (i, c) in option.chars().enumerate() {
        match c {
            '=' => {
                yaml_text.push_str(": ");
                yaml_text.push_str(&option[i + 1..]);
                break;
            },
            '.' => {
                yaml_text.push_str(": {");
                closing_brackets.push('}');
            },
            _ => yaml_text.push(c),
        }
    }

    yaml_text += &closing_brackets;

    serde_yaml::from_str(&yaml_text)
}

#[cfg(test)]
mod tests {
    use super::*;

    use serde_yaml::mapping::Mapping;

    #[test]
    fn dynamic_title_ignoring_options_by_default() {
        let mut config = Config::default();
        let old_dynamic_title = config.ui_config.dynamic_title();

        Options::default().override_config(&mut config);

        assert_eq!(old_dynamic_title, config.ui_config.dynamic_title());
    }

    #[test]
    fn dynamic_title_overridden_by_options() {
        let mut config = Config::default();

        let mut options = Options::default();
        options.title = Some("foo".to_owned());
        options.override_config(&mut config);

        assert!(!config.ui_config.dynamic_title());
    }

    #[test]
    fn dynamic_title_not_overridden_by_config() {
        let mut config = Config::default();

        config.ui_config.window.title = "foo".to_owned();
        Options::default().override_config(&mut config);

        assert!(config.ui_config.dynamic_title());
    }

    #[test]
    fn valid_option_as_value() {
        // Test with a single field.
        let value = option_as_value("field=true").unwrap();

        let mut mapping = Mapping::new();
        mapping.insert(Value::String(String::from("field")), Value::Bool(true));

        assert_eq!(value, Value::Mapping(mapping));

        // Test with nested fields
        let value = option_as_value("parent.field=true").unwrap();

        let mut parent_mapping = Mapping::new();
        parent_mapping.insert(Value::String(String::from("field")), Value::Bool(true));
        let mut mapping = Mapping::new();
        mapping.insert(Value::String(String::from("parent")), Value::Mapping(parent_mapping));

        assert_eq!(value, Value::Mapping(mapping));
    }

    #[test]
    fn invalid_option_as_value() {
        let value = option_as_value("}");
        assert!(value.is_err());
    }

    #[test]
    fn float_option_as_value() {
        let value = option_as_value("float=3.4").unwrap();

        let mut expected = Mapping::new();
        expected.insert(Value::String(String::from("float")), Value::Number(3.4.into()));

        assert_eq!(value, Value::Mapping(expected));
    }
}<|MERGE_RESOLUTION|>--- conflicted
+++ resolved
@@ -5,13 +5,9 @@
 use log::{self, error, LevelFilter};
 use serde_yaml::Value;
 
-<<<<<<< HEAD
 use alacritty_common::index::{Column, Line};
+use alacritty_terminal::config::Program;
 use alacritty_terminal::config::{Delta, Dimensions, Program, DEFAULT_NAME};
-=======
-use alacritty_terminal::config::Program;
-use alacritty_terminal::index::{Column, Line};
->>>>>>> cdf5e51e
 
 use crate::config::serde_utils;
 use crate::config::ui_config::Delta;
@@ -272,7 +268,7 @@
                 match option_as_value(option) {
                     Ok(value) => {
                         options.config_options = serde_utils::merge(options.config_options, value);
-                    },
+                    }
                     Err(_) => eprintln!("Invalid CLI config option: {:?}", option),
                 }
             }
@@ -350,11 +346,11 @@
                 yaml_text.push_str(": ");
                 yaml_text.push_str(&option[i + 1..]);
                 break;
-            },
+            }
             '.' => {
                 yaml_text.push_str(": {");
                 closing_brackets.push('}');
-            },
+            }
             _ => yaml_text.push(c),
         }
     }
