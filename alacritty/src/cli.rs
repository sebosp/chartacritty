--- conflicted
+++ resolved
@@ -512,8 +512,6 @@
         let value = parse_hex_or_decimal("0xa0xx0d");
         assert_eq!(value, None);
     }
-<<<<<<< HEAD
-=======
 
     #[cfg(target_os = "linux")]
     #[test]
@@ -545,5 +543,4 @@
         // let mut file = File::create("../extra/completions/_alacritty").unwrap();
         // clap_complete::generate(Shell::Zsh, &mut clap, "alacritty", &mut file);
     }
->>>>>>> d45eca82
 }