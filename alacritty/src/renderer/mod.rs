use std::collections::HashMap;
use std::fmt::{self, Display, Formatter};
use std::hash::BuildHasherDefault;
use std::io;
use std::mem::size_of;
use std::ptr;

use bitflags::bitflags;
use crossfont::{
    BitmapBuffer, Error as RasterizerError, FontDesc, FontKey, GlyphKey, Rasterize,
    RasterizedGlyph, Rasterizer, Size, Slant, Style, Weight,
};
use fnv::FnvHasher;
use log::{error, info};
use unicode_width::UnicodeWidthChar;

use alacritty_terminal::index::Point;
use alacritty_terminal::term::cell::Flags;
use alacritty_terminal::term::color::Rgb;
use alacritty_terminal::term::SizeInfo;

use crate::config::font::{Font, FontDescription};
use crate::config::ui_config::{Delta, UiConfig};
use crate::display::content::RenderableCell;
use crate::gl;
use crate::gl::types::*;
use crate::renderer::rects::{RectRenderer, RenderRect};

pub mod rects;

<<<<<<< HEAD
// Shader paths for live reload.
static TEXT_SHADER_F_PATH: &str = concat!(env!("CARGO_MANIFEST_DIR"), "/res/text.f.glsl");
static TEXT_SHADER_V_PATH: &str = concat!(env!("CARGO_MANIFEST_DIR"), "/res/text.v.glsl");
static RECT_SHADER_F_PATH: &str = concat!(env!("CARGO_MANIFEST_DIR"), "/res/rect.f.glsl");
static RECT_SHADER_V_PATH: &str = concat!(env!("CARGO_MANIFEST_DIR"), "/res/rect.v.glsl");
static CHRT_SHADER_F_PATH: &str = concat!(env!("CARGO_MANIFEST_DIR"), "/res/rect.f.glsl");
static CHRT_SHADER_V_PATH: &str = concat!(env!("CARGO_MANIFEST_DIR"), "/res/rect.v.glsl");
static HXBG_SHADER_F_PATH: &str = concat!(env!("CARGO_MANIFEST_DIR"), "/res/hex_bg.f.glsl");
static HXBG_SHADER_V_PATH: &str = concat!(env!("CARGO_MANIFEST_DIR"), "/res/hex_bg.v.glsl");

// Shader source which is used when live-shader-reload feature is disable.
static TEXT_SHADER_F: &str = include_str!("../../res/text.f.glsl");
static TEXT_SHADER_V: &str = include_str!("../../res/text.v.glsl");
static RECT_SHADER_F: &str = include_str!("../../res/rect.f.glsl");
static RECT_SHADER_V: &str = include_str!("../../res/rect.v.glsl");
static CHRT_SHADER_F: &str = include_str!("../../res/rect.f.glsl");
static CHRT_SHADER_V: &str = include_str!("../../res/rect.v.glsl");
static HXBG_SHADER_F: &str = include_str!("../../res/hex_bg.f.glsl");
static HXBG_SHADER_V: &str = include_str!("../../res/hex_bg.v.glsl");
=======
// Shader source.
static TEXT_SHADER_F: &str = include_str!("../../res/text.f.glsl");
static TEXT_SHADER_V: &str = include_str!("../../res/text.v.glsl");
>>>>>>> a1b13e68

/// `LoadGlyph` allows for copying a rasterized glyph into graphics memory.
pub trait LoadGlyph {
    /// Load the rasterized glyph into GPU memory.
    fn load_glyph(&mut self, rasterized: &RasterizedGlyph) -> Glyph;

    /// Clear any state accumulated from previous loaded glyphs.
    ///
    /// This can, for instance, be used to reset the texture Atlas.
    fn clear(&mut self);
}

#[derive(Debug)]
pub enum Error {
    ShaderCreation(ShaderCreationError),
}

impl std::error::Error for Error {
    fn source(&self) -> Option<&(dyn std::error::Error + 'static)> {
        match self {
            Error::ShaderCreation(err) => err.source(),
        }
    }
}

impl Display for Error {
    fn fmt(&self, f: &mut Formatter<'_>) -> fmt::Result {
        match self {
            Error::ShaderCreation(err) => {
                write!(f, "There was an error initializing the shaders: {}", err)
            }
        }
    }
}

impl From<ShaderCreationError> for Error {
    fn from(val: ShaderCreationError) -> Self {
        Error::ShaderCreation(val)
    }
}

/// Text drawing program.
///
/// Uniforms are prefixed with "u", and vertex attributes are prefixed with "a".
#[derive(Debug)]
pub struct TextShaderProgram {
    /// Program id.
    id: GLuint,

    /// Projection scale and offset uniform.
    u_projection: GLint,

    /// Cell dimensions (pixels).
    u_cell_dim: GLint,

    /// Background pass flag.
    ///
    /// Rendering is split into two passes; 1 for backgrounds, and one for text.
    u_background: GLint,
}

<<<<<<< HEAD
/// Rectangle drawing program.
///
/// Uniforms are prefixed with "u".
#[derive(Debug)]
pub struct RectShaderProgram {
    /// Program id.
    id: GLuint,
    /// Rectangle color.
    u_color: GLint,
}

/// Charts Shader Program
///
/// Uniforms are prefixed with "u"
#[derive(Debug)]
pub struct ChartsShaderProgram {
    // Program id,
    id: GLuint,
    /// Line color
    u_color: GLint,
}

/// Hexagon Background Shader Program
///
/// Uniforms are prefixed with "u"
#[derive(Debug)]
pub struct HexagonShaderProgram {
    // Program id,
    id: GLuint,
    /// The time uniform to be used to change opacity of different regions
    u_epoch_millis: GLint,
}

#[derive(Copy, Debug, Clone)]
=======
#[derive(Copy, Clone, Debug)]
>>>>>>> a1b13e68
pub struct Glyph {
    tex_id: GLuint,
    multicolor: bool,
    top: i16,
    left: i16,
    width: i16,
    height: i16,
    uv_bot: f32,
    uv_left: f32,
    uv_width: f32,
    uv_height: f32,
}

/// Naïve glyph cache.
///
/// Currently only keyed by `char`, and thus not possible to hold different
/// representations of the same code point.
pub struct GlyphCache {
    /// Cache of buffered glyphs.
    cache: HashMap<GlyphKey, Glyph, BuildHasherDefault<FnvHasher>>,

    /// Rasterizer for loading new glyphs.
    rasterizer: Rasterizer,

    /// Regular font.
    font_key: FontKey,

    /// Bold font.
    bold_key: FontKey,

    /// Italic font.
    italic_key: FontKey,

    /// Bold italic font.
    bold_italic_key: FontKey,

    /// Font size.
    font_size: crossfont::Size,

    /// Glyph offset.
    glyph_offset: Delta<i8>,

    /// Font metrics.
    metrics: crossfont::Metrics,
}

impl GlyphCache {
    pub fn new<L>(
        mut rasterizer: Rasterizer,
        font: &Font,
        loader: &mut L,
    ) -> Result<GlyphCache, crossfont::Error>
    where
        L: LoadGlyph,
    {
        let (regular, bold, italic, bold_italic) = Self::compute_font_keys(font, &mut rasterizer)?;

        // Need to load at least one glyph for the face before calling metrics.
        // The glyph requested here ('m' at the time of writing) has no special
        // meaning.
        rasterizer.get_glyph(GlyphKey { font_key: regular, character: 'm', size: font.size() })?;

        let metrics = rasterizer.metrics(regular, font.size())?;

        let mut cache = Self {
            cache: HashMap::default(),
            rasterizer,
            font_size: font.size(),
            font_key: regular,
            bold_key: bold,
            italic_key: italic,
            bold_italic_key: bold_italic,
            glyph_offset: font.glyph_offset,
            metrics,
        };

        cache.load_common_glyphs(loader);

        Ok(cache)
    }

    fn load_glyphs_for_font<L: LoadGlyph>(&mut self, font: FontKey, loader: &mut L) {
        let size = self.font_size;

        // Cache all ascii characters.
        for i in 32u8..=126u8 {
            self.get(GlyphKey { font_key: font, character: i as char, size }, loader, true);
        }
    }

    /// Computes font keys for (Regular, Bold, Italic, Bold Italic).
    fn compute_font_keys(
        font: &Font,
        rasterizer: &mut Rasterizer,
    ) -> Result<(FontKey, FontKey, FontKey, FontKey), crossfont::Error> {
        let size = font.size();

        // Load regular font.
        let regular_desc = Self::make_desc(&font.normal(), Slant::Normal, Weight::Normal);

        let regular = Self::load_regular_font(rasterizer, &regular_desc, size)?;

        // Helper to load a description if it is not the `regular_desc`.
        let mut load_or_regular = |desc: FontDesc| {
            if desc == regular_desc {
                regular
            } else {
                rasterizer.load_font(&desc, size).unwrap_or(regular)
            }
        };

        // Load bold font.
        let bold_desc = Self::make_desc(&font.bold(), Slant::Normal, Weight::Bold);

        let bold = load_or_regular(bold_desc);

        // Load italic font.
        let italic_desc = Self::make_desc(&font.italic(), Slant::Italic, Weight::Normal);

        let italic = load_or_regular(italic_desc);

        // Load bold italic font.
        let bold_italic_desc = Self::make_desc(&font.bold_italic(), Slant::Italic, Weight::Bold);

        let bold_italic = load_or_regular(bold_italic_desc);

        Ok((regular, bold, italic, bold_italic))
    }

    fn load_regular_font(
        rasterizer: &mut Rasterizer,
        description: &FontDesc,
        size: Size,
    ) -> Result<FontKey, crossfont::Error> {
        match rasterizer.load_font(description, size) {
            Ok(font) => Ok(font),
            Err(err) => {
                error!("{}", err);

                let fallback_desc =
                    Self::make_desc(&Font::default().normal(), Slant::Normal, Weight::Normal);
                rasterizer.load_font(&fallback_desc, size)
            }
        }
    }

    fn make_desc(desc: &FontDescription, slant: Slant, weight: Weight) -> FontDesc {
        let style = if let Some(ref spec) = desc.style {
            Style::Specific(spec.to_owned())
        } else {
            Style::Description { slant, weight }
        };
        FontDesc::new(desc.family.clone(), style)
    }

    /// Get a glyph from the font.
    ///
    /// If the glyph has never been loaded before, it will be rasterized and inserted into the
    /// cache.
    ///
    /// # Errors
    ///
    /// This will fail when the glyph could not be rasterized. Usually this is due to the glyph
    /// not being present in any font.
    fn get<L>(&mut self, glyph_key: GlyphKey, loader: &mut L, show_missing: bool) -> Glyph
    where
        L: LoadGlyph,
    {
        // Try to load glyph from cache.
        if let Some(glyph) = self.cache.get(&glyph_key) {
            return *glyph;
        };

        // Rasterize glyph.
        let glyph = match self.rasterizer.get_glyph(glyph_key) {
            Ok(rasterized) => self.load_glyph(loader, rasterized),
            // Load fallback glyph.
            Err(RasterizerError::MissingGlyph(rasterized)) if show_missing => {
                // Use `\0` as "missing" glyph to cache it only once.
                let missing_key = GlyphKey { character: '\0', ..glyph_key };
                if let Some(glyph) = self.cache.get(&missing_key) {
                    *glyph
                } else {
                    // If no missing glyph was loaded yet, insert it as `\0`.
                    let glyph = self.load_glyph(loader, rasterized);
                    self.cache.insert(missing_key, glyph);

                    glyph
                }
            },
            Err(_) => self.load_glyph(loader, Default::default()),
        };

        // Cache rasterized glyph.
        *self.cache.entry(glyph_key).or_insert(glyph)
    }

    /// Load glyph into the atlas.
    ///
    /// This will apply all transforms defined for the glyph cache to the rasterized glyph before
    /// insertion.
    fn load_glyph<L>(&self, loader: &mut L, mut glyph: RasterizedGlyph) -> Glyph
    where
        L: LoadGlyph,
    {
        glyph.left += i32::from(self.glyph_offset.x);
        glyph.top += i32::from(self.glyph_offset.y);
        glyph.top -= self.metrics.descent as i32;

        // The metrics of zero-width characters are based on rendering
        // the character after the current cell, with the anchor at the
        // right side of the preceding character. Since we render the
        // zero-width characters inside the preceding character, the
        // anchor has been moved to the right by one cell.
        if glyph.character.width() == Some(0) {
            glyph.left += self.metrics.average_advance as i32;
        }

        // Add glyph to cache.
        loader.load_glyph(&glyph)
    }

    /// Clear currently cached data in both GL and the registry.
    pub fn clear_glyph_cache<L: LoadGlyph>(&mut self, loader: &mut L) {
        loader.clear();
        self.cache = HashMap::default();

        self.load_common_glyphs(loader);
    }

    pub fn update_font_size<L: LoadGlyph>(
        &mut self,
        font: &Font,
        dpr: f64,
        loader: &mut L,
    ) -> Result<(), crossfont::Error> {
        // Update dpi scaling.
        self.rasterizer.update_dpr(dpr as f32);

        // Recompute font keys.
        let (regular, bold, italic, bold_italic) =
            Self::compute_font_keys(font, &mut self.rasterizer)?;

        self.rasterizer.get_glyph(GlyphKey {
            font_key: regular,
            character: 'm',
            size: font.size(),
        })?;
        let metrics = self.rasterizer.metrics(regular, font.size())?;

        info!("Font size changed to {:?} with DPR of {}", font.size(), dpr);

        self.font_size = font.size();
        self.font_key = regular;
        self.bold_key = bold;
        self.italic_key = italic;
        self.bold_italic_key = bold_italic;
        self.metrics = metrics;

        self.clear_glyph_cache(loader);

        Ok(())
    }

    pub fn font_metrics(&self) -> crossfont::Metrics {
        self.metrics
    }

    /// Prefetch glyphs that are almost guaranteed to be loaded anyways.
    fn load_common_glyphs<L: LoadGlyph>(&mut self, loader: &mut L) {
        self.load_glyphs_for_font(self.font_key, loader);
        self.load_glyphs_for_font(self.bold_italic_key, loader);
        self.load_glyphs_for_font(self.italic_key, loader);
        self.load_glyphs_for_font(self.bold_italic_key, loader);
    }

    /// Calculate font metrics without access to a glyph cache.
    pub fn static_metrics(font: Font, dpr: f64) -> Result<crossfont::Metrics, crossfont::Error> {
        let mut rasterizer = crossfont::Rasterizer::new(dpr as f32, font.use_thin_strokes)?;
        let regular_desc = GlyphCache::make_desc(&font.normal(), Slant::Normal, Weight::Normal);
        let regular = Self::load_regular_font(&mut rasterizer, &regular_desc, font.size())?;
        rasterizer.get_glyph(GlyphKey { font_key: regular, character: 'm', size: font.size() })?;

        rasterizer.metrics(regular, font.size())
    }
}

// NOTE: These flags must be in sync with their usage in the text.*.glsl shaders.
bitflags! {
    #[repr(C)]
    struct RenderingGlyphFlags: u8 {
        const WIDE_CHAR = 0b0000_0001;
        const COLORED   = 0b0000_0010;
    }
}

#[derive(Debug)]
#[repr(C)]
struct InstanceData {
    // Coords.
    col: u16,
    row: u16,

    // Glyph offset.
    left: i16,
    top: i16,

    // Glyph size.
    width: i16,
    height: i16,

    // UV offset.
    uv_left: f32,
    uv_bot: f32,

    // uv scale.
    uv_width: f32,
    uv_height: f32,

    // Color.
    r: u8,
    g: u8,
    b: u8,

    // Cell flags like multicolor or fullwidth character.
    cell_flags: RenderingGlyphFlags,

    // Background color.
    bg_r: u8,
    bg_g: u8,
    bg_b: u8,
    bg_a: u8,
}

#[derive(Debug)]
pub struct QuadRenderer {
    program: TextShaderProgram,
<<<<<<< HEAD
    rect_program: RectShaderProgram,
    charts_program: ChartsShaderProgram,
    hex_bg_program: HexagonShaderProgram,
=======
>>>>>>> a1b13e68
    vao: GLuint,
    ebo: GLuint,
    vbo_instance: GLuint,
    atlas: Vec<Atlas>,
    current_atlas: usize,
    active_tex: GLuint,
    batch: Batch,

    rect_renderer: RectRenderer,
}

#[derive(Debug)]
pub struct RenderApi<'a> {
    active_tex: &'a mut GLuint,
    batch: &'a mut Batch,
    atlas: &'a mut Vec<Atlas>,
    current_atlas: &'a mut usize,
    program: &'a mut TextShaderProgram,
    config: &'a UiConfig,
}

#[derive(Debug)]
pub struct LoaderApi<'a> {
    active_tex: &'a mut GLuint,
    atlas: &'a mut Vec<Atlas>,
    current_atlas: &'a mut usize,
}

#[derive(Debug, Default)]
pub struct Batch {
    tex: GLuint,
    instances: Vec<InstanceData>,
}

#[derive(Debug)]
pub enum DrawArrayMode {
    GlPoints,
    GlLineStrip,
    GlLineLoop,
    /* GlTriangleFan,
     * GlLines,
     * GlTriangleStrip,
     * GlTriangles,
     * GlQuadStrip, // Unsupported
     * GlQuads,
     * GlPolygon, */
}

impl Batch {
    #[inline]
    pub fn new() -> Self {
        Self { tex: 0, instances: Vec::with_capacity(BATCH_MAX) }
    }

    pub fn add_item(&mut self, cell: &RenderableCell, glyph: &Glyph) {
        if self.is_empty() {
            self.tex = glyph.tex_id;
        }

        let mut cell_flags = RenderingGlyphFlags::empty();
        cell_flags.set(RenderingGlyphFlags::COLORED, glyph.multicolor);
        cell_flags.set(RenderingGlyphFlags::WIDE_CHAR, cell.flags.contains(Flags::WIDE_CHAR));

        self.instances.push(InstanceData {
            col: cell.point.column.0 as u16,
            row: cell.point.line as u16,

            top: glyph.top,
            left: glyph.left,
            width: glyph.width,
            height: glyph.height,

            uv_bot: glyph.uv_bot,
            uv_left: glyph.uv_left,
            uv_width: glyph.uv_width,
            uv_height: glyph.uv_height,

            r: cell.fg.r,
            g: cell.fg.g,
            b: cell.fg.b,
            cell_flags,

            bg_r: cell.bg.r,
            bg_g: cell.bg.g,
            bg_b: cell.bg.b,
            bg_a: (cell.bg_alpha * 255.0) as u8,
        });
    }

    #[inline]
    pub fn full(&self) -> bool {
        self.capacity() == self.len()
    }

    #[inline]
    pub fn len(&self) -> usize {
        self.instances.len()
    }

    #[inline]
    pub fn capacity(&self) -> usize {
        BATCH_MAX
    }

    #[inline]
    pub fn is_empty(&self) -> bool {
        self.len() == 0
    }

    #[inline]
    pub fn size(&self) -> usize {
        self.len() * size_of::<InstanceData>()
    }

    pub fn clear(&mut self) {
        self.tex = 0;
        self.instances.clear();
    }
}

/// Maximum items to be drawn in a batch.
const BATCH_MAX: usize = 0x1_0000;
const ATLAS_SIZE: i32 = 1024;

impl QuadRenderer {
    pub fn new() -> Result<QuadRenderer, Error> {
        let program = TextShaderProgram::new()?;
<<<<<<< HEAD
        let rect_program = RectShaderProgram::new()?;
        let charts_program = ChartsShaderProgram::new()?;
        let hex_bg_program = HexagonShaderProgram::new()?;
=======
>>>>>>> a1b13e68

        let mut vao: GLuint = 0;
        let mut ebo: GLuint = 0;

        let mut vbo_instance: GLuint = 0;

<<<<<<< HEAD
        let mut rect_vao: GLuint = 0;
        let mut rect_vbo: GLuint = 0;
        let mut rect_ebo: GLuint = 0;
        //let mut hex_ebo: GLuint = 0;

=======
>>>>>>> a1b13e68
        unsafe {
            gl::Enable(gl::BLEND);
            gl::BlendFunc(gl::SRC1_COLOR, gl::ONE_MINUS_SRC1_COLOR);
            gl::Enable(gl::MULTISAMPLE);

            // Disable depth mask, as the renderer never uses depth tests.
            gl::DepthMask(gl::FALSE);

            gl::GenVertexArrays(1, &mut vao);
            gl::GenBuffers(1, &mut ebo);
            gl::GenBuffers(1, &mut vbo_instance);
            gl::BindVertexArray(vao);

            // ---------------------
            // Set up element buffer
            // ---------------------
            let indices: [u32; 6] = [0, 1, 3, 1, 2, 3];

            gl::BindBuffer(gl::ELEMENT_ARRAY_BUFFER, ebo);
            gl::BufferData(
                gl::ELEMENT_ARRAY_BUFFER,
                (6 * size_of::<u32>()) as isize,
                indices.as_ptr() as *const _,
                gl::STATIC_DRAW,
            );

            // ----------------------------
            // Setup vertex instance buffer
            // ----------------------------
            gl::BindBuffer(gl::ARRAY_BUFFER, vbo_instance);
            gl::BufferData(
                gl::ARRAY_BUFFER,
                (BATCH_MAX * size_of::<InstanceData>()) as isize,
                ptr::null(),
                gl::STREAM_DRAW,
            );

            let mut index = 0;
            let mut size = 0;

            macro_rules! add_attr {
                ($count:expr, $gl_type:expr, $type:ty) => {
                    gl::VertexAttribPointer(
                        index,
                        $count,
                        $gl_type,
                        gl::FALSE,
                        size_of::<InstanceData>() as i32,
                        size as *const _,
                    );
                    gl::EnableVertexAttribArray(index);
                    gl::VertexAttribDivisor(index, 1);

                    #[allow(unused_assignments)]
                    {
                        size += $count * size_of::<$type>();
                        index += 1;
                    }
                };
            }

            // Coords.
            add_attr!(2, gl::UNSIGNED_SHORT, u16);

            // Glyph offset and size.
            add_attr!(4, gl::SHORT, i16);

            // UV offset.
            add_attr!(4, gl::FLOAT, f32);

            // Color and cell flags.
            //
            // These are packed together because of an OpenGL driver issue on macOS, which caused a
            // `vec3(u8)` text color and a `u8` cell flags to increase the rendering time by a
            // huge margin.
            add_attr!(4, gl::UNSIGNED_BYTE, u8);

            // Background color.
            add_attr!(4, gl::UNSIGNED_BYTE, u8);

<<<<<<< HEAD
            // Rectangle setup.
            gl::GenVertexArrays(1, &mut rect_vao);
            gl::GenBuffers(1, &mut rect_vbo);
            gl::GenBuffers(1, &mut rect_ebo);
            gl::BindVertexArray(rect_vao);
            let indices: [i32; 6] = [0, 1, 3, 1, 2, 3];
            gl::BindBuffer(gl::ELEMENT_ARRAY_BUFFER, rect_ebo);
            gl::BufferData(
                gl::ELEMENT_ARRAY_BUFFER,
                (size_of::<i32>() * indices.len()) as _,
                indices.as_ptr() as *const _,
                gl::STATIC_DRAW,
            );
            /* TODO: figure out how to use indices for DrawElements
            // ---------------------
            // Filled Hexagon Setup
            // ---------------------
            // Order of vertices:
            //          N
            //      3-------2
            //     /         \
            //    /           \
            // W 4      0      1 E
            //    \           /
            //     \         /
            //      5-------6
            //          S
            gl::GenBuffers(1, &mut hex_ebo);
            let indices: [u32; 18] = [
                0, 1, 2, // North-East
                0, 2, 3, // North
                0, 3, 4, // North-West
                0, 4, 5, // South-West
                0, 5, 6, // South
                0, 6, 1, // South-East
            ];

            gl::BindBuffer(gl::ELEMENT_ARRAY_BUFFER, hex_ebo);
            gl::BufferData(
                gl::ELEMENT_ARRAY_BUFFER,
                (indices.len() * size_of::<u32>()) as isize,
                indices.as_ptr() as *const _,
                gl::STATIC_DRAW,
            );*/

=======
>>>>>>> a1b13e68
            // Cleanup.
            gl::BindVertexArray(0);
            gl::BindBuffer(gl::ARRAY_BUFFER, 0);
            gl::BindBuffer(gl::ELEMENT_ARRAY_BUFFER, 0);
        }

<<<<<<< HEAD
        let (msg_tx, msg_rx) = mpsc::channel();

        if cfg!(feature = "live-shader-reload") {
            thread::spawn_named("live shader reload", move || {
                let (tx, rx) = std::sync::mpsc::channel();
                // The Duration argument is a debouncing period.
                let mut watcher =
                    watcher(tx, Duration::from_millis(10)).expect("create file watcher");
                watcher
                    .watch(TEXT_SHADER_F_PATH, RecursiveMode::NonRecursive)
                    .expect("watch fragment shader");
                watcher
                    .watch(TEXT_SHADER_V_PATH, RecursiveMode::NonRecursive)
                    .expect("watch vertex shader");

                loop {
                    let event = rx.recv().expect("watcher event");

                    match event {
                        DebouncedEvent::Rename(..) => continue,
                        DebouncedEvent::Create(_)
                        | DebouncedEvent::Write(_)
                        | DebouncedEvent::Chmod(_) => {
                            msg_tx.send(Msg::ShaderReload).expect("msg send ok");
                        }
                        _ => {}
                    }
                }
            });
        }

        let mut renderer = Self {
            program,
            rect_program,
            charts_program,
            hex_bg_program,
=======
        let mut renderer = Self {
            program,
            rect_renderer: RectRenderer::new()?,
>>>>>>> a1b13e68
            vao,
            ebo,
            vbo_instance,
            atlas: Vec::new(),
            current_atlas: 0,
            active_tex: 0,
            batch: Batch::new(),
        };

        let atlas = Atlas::new(ATLAS_SIZE);
        renderer.atlas.push(atlas);

        Ok(renderer)
    }

    /// Draw all rectangles simultaneously to prevent excessive program swaps.
    pub fn draw_rects(&mut self, size_info: &SizeInfo, rects: Vec<RenderRect>) {
        if rects.is_empty() {
            return;
        }

        // Prepare rect rendering state.
        unsafe {
            // Remove padding from viewport.
            gl::Viewport(0, 0, size_info.width() as i32, size_info.height() as i32);
            gl::BlendFuncSeparate(gl::SRC_ALPHA, gl::ONE_MINUS_SRC_ALPHA, gl::SRC_ALPHA, gl::ONE);
        }

        self.rect_renderer.draw(size_info, rects);

        // Activate regular state again.
        unsafe {
            // Reset blending strategy.
            gl::BlendFunc(gl::SRC1_COLOR, gl::ONE_MINUS_SRC1_COLOR);

            // Restore viewport with padding.
            let padding_x = size_info.padding_x() as i32;
            let padding_y = size_info.padding_y() as i32;
            let width = size_info.width() as i32;
            let height = size_info.height() as i32;
            gl::Viewport(padding_x, padding_y, width - 2 * padding_x, height - 2 * padding_y);
        }
    }

<<<<<<< HEAD
    /// `draw_hex_bg` draws an array of triangles with properties (x,y,r,g,b,a)
    pub fn draw_hex_bg(&mut self, props: &SizeInfo, opengl_data: &[f32]) {
        // This function expects a vector that contains 6 data points per vertex:
        // 2 are x,y position and the other 4 are the r,g,b,a
        /*let opengl_data = vec![
            0.5f32, 0.5f32, // x, y
            1.0f32, 0.0f32, 0.0f32, 1.0f32, // RGBA
            0.8f32, 0.8f32, // x, y
            0.0f32, 1.0f32, 0.0f32, 1.0f32, // RGBA
            0.7f32, 0.3f32, // x, y
            0.0f32, 0.0f32, 1.0f32, 1.0f32, // RGBA
        ];*/
        unsafe {
            // Swap program
            gl::UseProgram(self.hex_bg_program.id);

            // Remove padding from viewport
            gl::Viewport(0, 0, props.width as i32, props.height as i32);

            // Change blending strategy
            gl::BlendFunc(gl::SRC_ALPHA, gl::ONE_MINUS_SRC_ALPHA);

            // Setup data and buffers
            gl::BindVertexArray(self.rect_vao);
            gl::BindBuffer(gl::ARRAY_BUFFER, self.rect_vbo);

            // Position
            gl::EnableVertexAttribArray(0);
            gl::VertexAttribPointer(
                0, // location=0 is the vertex position
                2, // position has 2 values: X, Y
                gl::FLOAT,
                gl::FALSE,
                // [2(x,y) + 4(r,g,b,a) ] -> 6
                (size_of::<f32>() * 6) as _,
                ptr::null(),
            );

            // Colors
            gl::EnableVertexAttribArray(1);
            gl::VertexAttribPointer(
                1, // location=1 is the color
                4, // Color has 4 items, R, G, B, A
                gl::FLOAT,
                gl::FALSE,
                // [2(x,y) + 4(r,g,b,a) ] -> 6
                (size_of::<f32>() * 6) as _,
                // The colors are offset by 2 (x,y) points
                (size_of::<f32>() * 2) as _,
            );

            // Load vertex data into array buffer
            gl::BufferData(
                gl::ARRAY_BUFFER,
                (size_of::<f32>() * opengl_data.len()) as _,
                opengl_data.as_ptr() as *const _,
                gl::STATIC_DRAW,
            );
        }

        self.hex_bg_program.set_epoch_millis(0.0f32);

        unsafe {
            // Deactivate rectangle program again
            // Draw the incoming array, opengl_data contains:
            // [2(x,y) + 4(r,g,b,a) ] -> 6
            gl::DrawArrays(gl::TRIANGLES, 0, (opengl_data.len() / 6usize) as i32);

            // Reset blending strategy
            gl::BlendFunc(gl::SRC1_COLOR, gl::ONE_MINUS_SRC1_COLOR);

            // Reset data and buffers
            gl::BindBuffer(gl::ARRAY_BUFFER, 0);
            gl::BindVertexArray(0);

            let padding_x = props.padding_x as i32;
            let padding_y = props.padding_y as i32;
            let width = props.width as i32;
            let height = props.height as i32;
            gl::Viewport(padding_x, padding_y, width - 2 * padding_x, height - 2 * padding_y);

            // Disable program
            gl::UseProgram(0);
        }
    }

    /// `draw_array` draws a vec made of 2D values in a specific mode
    pub fn draw_array(
        &mut self,
        props: &SizeInfo,
        opengl_vecs: &[f32],
        color: Rgb,
        alpha: f32,
        mode: DrawArrayMode,
    ) {
        match mode {
            DrawArrayMode::GlPoints => (),
            _ =>
            // All types, except for Points, need at least 2 x,y coordinates to work on
            {
                if opengl_vecs.len() < 4 {
                    return;
                }
            }
        };
        // Translate our enum to opengl enum, maybe this can be ommitted?
        // Maybe we can extend the enum with custom classes that end up being like this.
        // So then it should become a trait
        let gl_mode = match mode {
            DrawArrayMode::GlPoints => gl::POINTS,
            DrawArrayMode::GlLineStrip => gl::LINE_STRIP,
            DrawArrayMode::GlLineLoop => gl::LINE_LOOP,
            /* DrawArrayMode::GlTriangleFan => gl::TRIANGLE_FAN,
             * DrawArrayMode::GlLines => gl::LINES,
             * DrawArrayMode::GlTriangleStrip => gl::TRIANGLE_STRIP,
             * DrawArrayMode::GlTriangles => gl::TRIANGLES,
             * DrawArrayMode::GlQuadStrip => gl::QUAD_STRIP, // Unsupported?
             * DrawArrayMode::GlQuads => gl::QUADS,
             * DrawArrayMode::GlPolygon => gl::POLYGON_MODE, */
        };
        // TODO: Use the Charts Shader Program (For now a copy of rect)
        unsafe {
            // Swap program
            gl::UseProgram(self.charts_program.id);

            // Remove padding from viewport
            gl::Viewport(0, 0, props.width as i32, props.height as i32);

            // Change blending strategy
            gl::BlendFunc(gl::SRC_ALPHA, gl::ONE_MINUS_SRC_ALPHA);

            // Setup data and buffers
            gl::BindVertexArray(self.rect_vao);
            gl::BindBuffer(gl::ARRAY_BUFFER, self.rect_vbo);

            // Position
            gl::VertexAttribPointer(
                0,
                2,
                gl::FLOAT,
                gl::FALSE,
                (size_of::<f32>() * 2) as _,
                ptr::null(),
            );
            gl::EnableVertexAttribArray(0);

            // Load vertex data into array buffer
            gl::BufferData(
                gl::ARRAY_BUFFER,
                (size_of::<f32>() * opengl_vecs.len()) as _,
                opengl_vecs.as_ptr() as *const _,
                gl::STATIC_DRAW,
            );
        }

        // Color
        self.charts_program.set_color(color, alpha);

        // Deactivate rectangle program again
        unsafe {
            // Draw the incoming array, opengl_vecs contains 2 points per vertex:
            gl::DrawArrays(gl_mode, 0, (opengl_vecs.len() / 2usize) as i32);

            // Reset blending strategy
            gl::BlendFunc(gl::SRC1_COLOR, gl::ONE_MINUS_SRC1_COLOR);

            // Reset data and buffers
            gl::BindBuffer(gl::ARRAY_BUFFER, 0);
            gl::BindVertexArray(0);

            let padding_x = props.padding_x as i32;
            let padding_y = props.padding_y as i32;
            let width = props.width as i32;
            let height = props.height as i32;
            gl::Viewport(padding_x, padding_y, width - 2 * padding_x, height - 2 * padding_y);

            // Disable program
            gl::UseProgram(0);
        }
    }

    pub fn with_api<F, T>(
        &mut self,
        config: &UIConfig,
        cursor_config: Cursor,
        props: &SizeInfo,
        func: F,
    ) -> T
=======
    pub fn with_api<F, T>(&mut self, config: &UiConfig, props: &SizeInfo, func: F) -> T
>>>>>>> a1b13e68
    where
        F: FnOnce(RenderApi<'_>) -> T,
    {
        unsafe {
            gl::UseProgram(self.program.id);
            self.program.set_term_uniforms(props);

            gl::BindVertexArray(self.vao);
            gl::BindBuffer(gl::ELEMENT_ARRAY_BUFFER, self.ebo);
            gl::BindBuffer(gl::ARRAY_BUFFER, self.vbo_instance);
            gl::ActiveTexture(gl::TEXTURE0);
        }

        let res = func(RenderApi {
            active_tex: &mut self.active_tex,
            batch: &mut self.batch,
            atlas: &mut self.atlas,
            current_atlas: &mut self.current_atlas,
            program: &mut self.program,
            config,
        });

        unsafe {
            gl::BindBuffer(gl::ELEMENT_ARRAY_BUFFER, 0);
            gl::BindBuffer(gl::ARRAY_BUFFER, 0);
            gl::BindVertexArray(0);

            gl::UseProgram(0);
        }

        res
    }

    pub fn with_loader<F, T>(&mut self, func: F) -> T
    where
        F: FnOnce(LoaderApi<'_>) -> T,
    {
        unsafe {
            gl::ActiveTexture(gl::TEXTURE0);
        }

        func(LoaderApi {
            active_tex: &mut self.active_tex,
            atlas: &mut self.atlas,
            current_atlas: &mut self.current_atlas,
        })
    }

<<<<<<< HEAD
    pub fn reload_shaders(&mut self, props: &SizeInfo) {
        info!("Reloading shaders...");
        let result = (TextShaderProgram::new(), RectShaderProgram::new());
        let (program, rect_program) = match result {
            (Ok(program), Ok(rect_program)) => {
                unsafe {
                    gl::UseProgram(program.id);
                    program.update_projection(
                        props.width,
                        props.height,
                        props.padding_x,
                        props.padding_y,
                    );
                    gl::UseProgram(0);
                }

                info!("... successfully reloaded shaders");
                (program, rect_program)
            }
            (Err(err), _) | (_, Err(err)) => {
                error!("{}", err);
                return;
            }
        };

        self.active_tex = 0;
        self.program = program;
        self.rect_program = rect_program;
    }

=======
>>>>>>> a1b13e68
    pub fn resize(&mut self, size: &SizeInfo) {
        // Viewport.
        unsafe {
            gl::Viewport(
                size.padding_x() as i32,
                size.padding_y() as i32,
                size.width() as i32 - 2 * size.padding_x() as i32,
                size.height() as i32 - 2 * size.padding_y() as i32,
            );

            // Update projection.
            gl::UseProgram(self.program.id);
            self.program.update_projection(
                size.width(),
                size.height(),
                size.padding_x(),
                size.padding_y(),
            );
            gl::UseProgram(0);
        }
    }
}

impl Drop for QuadRenderer {
    fn drop(&mut self) {
        unsafe {
            gl::DeleteBuffers(1, &self.vbo_instance);
            gl::DeleteBuffers(1, &self.ebo);
            gl::DeleteVertexArrays(1, &self.vao);
        }
    }
}

impl<'a> RenderApi<'a> {
    pub fn clear(&self, color: Rgb) {
        unsafe {
            let alpha = self.config.background_opacity();
            gl::ClearColor(
                (f32::from(color.r) / 255.0).min(1.0) * alpha,
                (f32::from(color.g) / 255.0).min(1.0) * alpha,
                (f32::from(color.b) / 255.0).min(1.0) * alpha,
                alpha,
            );
            gl::Clear(gl::COLOR_BUFFER_BIT);
        }
    }

    #[cfg(not(any(target_os = "macos", windows)))]
    pub fn finish(&self) {
        unsafe {
            gl::Finish();
        }
    }

    fn render_batch(&mut self) {
        unsafe {
            gl::BufferSubData(
                gl::ARRAY_BUFFER,
                0,
                self.batch.size() as isize,
                self.batch.instances.as_ptr() as *const _,
            );
        }

        // Bind texture if necessary.
        if *self.active_tex != self.batch.tex {
            unsafe {
                gl::BindTexture(gl::TEXTURE_2D, self.batch.tex);
            }
            *self.active_tex = self.batch.tex;
        }

        unsafe {
            self.program.set_background_pass(true);
            gl::DrawElementsInstanced(
                gl::TRIANGLES,
                6,
                gl::UNSIGNED_INT,
                ptr::null(),
                self.batch.len() as GLsizei,
            );
            self.program.set_background_pass(false);
            gl::DrawElementsInstanced(
                gl::TRIANGLES,
                6,
                gl::UNSIGNED_INT,
                ptr::null(),
                self.batch.len() as GLsizei,
            );
        }

        self.batch.clear();
    }

    /// Render a string in a variable location. Used for printing the render timer, warnings and
    /// errors.
    pub fn render_string(
        &mut self,
        glyph_cache: &mut GlyphCache,
        point: Point<usize>,
        fg: Rgb,
        bg: Rgb,
        string: &str,
    ) {
        let cells = string
            .chars()
            .enumerate()
            .map(|(i, character)| RenderableCell {
                point: Point::new(point.line, point.column + i),
                character,
                zerowidth: None,
                flags: Flags::empty(),
                bg_alpha: 1.0,
                fg,
                bg,
            })
            .collect::<Vec<_>>();

        for cell in cells {
            self.render_cell(cell, glyph_cache);
        }
    }

    #[inline]
    fn add_render_item(&mut self, cell: &RenderableCell, glyph: &Glyph) {
        // Flush batch if tex changing.
        if !self.batch.is_empty() && self.batch.tex != glyph.tex_id {
            self.render_batch();
        }

        self.batch.add_item(cell, glyph);

        // Render batch and clear if it's full.
        if self.batch.full() {
            self.render_batch();
        }
    }

<<<<<<< HEAD
    pub fn render_cell(&mut self, cell: RenderableCell, glyph_cache: &mut GlyphCache) {
        let chars = match cell.inner {
            RenderableCellContent::Cursor(cursor_key) => {
                // Raw cell pixel buffers like cursors don't need to go through font lookup.
                let metrics = glyph_cache.metrics;
                let glyph = glyph_cache.cursor_cache.entry(cursor_key).or_insert_with(|| {
                    self.load_glyph(&cursor::get_cursor_glyph(
                        cursor_key.style,
                        metrics,
                        self.config.font.offset.x,
                        self.config.font.offset.y,
                        cursor_key.is_wide,
                        self.cursor_config.thickness(),
                    ))
                });
                self.add_render_item(cell, glyph);
                return;
            }
            RenderableCellContent::Chars(chars) => chars,
        };

=======
    pub fn render_cell(&mut self, mut cell: RenderableCell, glyph_cache: &mut GlyphCache) {
>>>>>>> a1b13e68
        // Get font key for cell.
        let font_key = match cell.flags & Flags::BOLD_ITALIC {
            Flags::BOLD_ITALIC => glyph_cache.bold_italic_key,
            Flags::ITALIC => glyph_cache.italic_key,
            Flags::BOLD => glyph_cache.bold_key,
            _ => glyph_cache.font_key,
        };

        // Ignore hidden cells and render tabs as spaces to prevent font issues.
        let hidden = cell.flags.contains(Flags::HIDDEN);
        if cell.character == '\t' || hidden {
            cell.character = ' ';
        }

        let mut glyph_key =
            GlyphKey { font_key, size: glyph_cache.font_size, character: cell.character };

        // Add cell to batch.
        let glyph = glyph_cache.get(glyph_key, self, true);
        self.add_render_item(&cell, &glyph);

        // Render visible zero-width characters.
        if let Some(zerowidth) = cell.zerowidth.take().filter(|_| !hidden) {
            for character in zerowidth {
                glyph_key.character = character;
                let glyph = glyph_cache.get(glyph_key, self, false);
                self.add_render_item(&cell, &glyph);
            }
        }
    }
}

/// Load a glyph into a texture atlas.
///
/// If the current atlas is full, a new one will be created.
#[inline]
fn load_glyph(
    active_tex: &mut GLuint,
    atlas: &mut Vec<Atlas>,
    current_atlas: &mut usize,
    rasterized: &RasterizedGlyph,
) -> Glyph {
    // At least one atlas is guaranteed to be in the `self.atlas` list; thus
    // the unwrap.
    match atlas[*current_atlas].insert(rasterized, active_tex) {
        Ok(glyph) => glyph,
        Err(AtlasInsertError::Full) => {
            *current_atlas += 1;
            if *current_atlas == atlas.len() {
                let new = Atlas::new(ATLAS_SIZE);
                *active_tex = 0; // Atlas::new binds a texture. Ugh this is sloppy.
                atlas.push(new);
            }
            load_glyph(active_tex, atlas, current_atlas, rasterized)
        }
        Err(AtlasInsertError::GlyphTooLarge) => Glyph {
            tex_id: atlas[*current_atlas].id,
            multicolor: false,
            top: 0,
            left: 0,
            width: 0,
            height: 0,
            uv_bot: 0.,
            uv_left: 0.,
            uv_width: 0.,
            uv_height: 0.,
        },
    }
}

#[inline]
fn clear_atlas(atlas: &mut Vec<Atlas>, current_atlas: &mut usize) {
    for atlas in atlas.iter_mut() {
        atlas.clear();
    }
    *current_atlas = 0;
}

impl<'a> LoadGlyph for LoaderApi<'a> {
    fn load_glyph(&mut self, rasterized: &RasterizedGlyph) -> Glyph {
        load_glyph(self.active_tex, self.atlas, self.current_atlas, rasterized)
    }

    fn clear(&mut self) {
        clear_atlas(self.atlas, self.current_atlas)
    }
}

impl<'a> LoadGlyph for RenderApi<'a> {
    fn load_glyph(&mut self, rasterized: &RasterizedGlyph) -> Glyph {
        load_glyph(self.active_tex, self.atlas, self.current_atlas, rasterized)
    }

    fn clear(&mut self) {
        clear_atlas(self.atlas, self.current_atlas)
    }
}

impl<'a> Drop for RenderApi<'a> {
    fn drop(&mut self) {
        if !self.batch.is_empty() {
            self.render_batch();
        }
    }
}

impl TextShaderProgram {
    pub fn new() -> Result<TextShaderProgram, ShaderCreationError> {
        let vertex_shader = create_shader(gl::VERTEX_SHADER, TEXT_SHADER_V)?;
        let fragment_shader = create_shader(gl::FRAGMENT_SHADER, TEXT_SHADER_F)?;
        let program = create_program(vertex_shader, fragment_shader)?;

        unsafe {
            gl::DeleteShader(fragment_shader);
            gl::DeleteShader(vertex_shader);
            gl::UseProgram(program);
        }

        macro_rules! cptr {
            ($thing:expr) => {
                $thing.as_ptr() as *const _
            };
        }

        macro_rules! assert_uniform_valid {
            ($uniform:expr) => {
                assert!($uniform != gl::INVALID_VALUE as i32);
                assert!($uniform != gl::INVALID_OPERATION as i32);
            };
            ( $( $uniform:expr ),* ) => {
                $( assert_uniform_valid!($uniform); )*
            };
        }

        // get uniform locations
        let (projection, cell_dim, background) = unsafe {
            (
                gl::GetUniformLocation(program, cptr!(b"projection\0")),
                gl::GetUniformLocation(program, cptr!(b"cellDim\0")),
                gl::GetUniformLocation(program, cptr!(b"backgroundPass\0")),
            )
        };

        assert_uniform_valid!(projection, cell_dim, background);

        let shader = Self {
            id: program,
            u_projection: projection,
            u_cell_dim: cell_dim,
            u_background: background,
        };

        unsafe {
            gl::UseProgram(0);
        }

        Ok(shader)
    }

    fn update_projection(&self, width: f32, height: f32, padding_x: f32, padding_y: f32) {
        // Bounds check.
        if (width as u32) < (2 * padding_x as u32) || (height as u32) < (2 * padding_y as u32) {
            return;
        }

        // Compute scale and offset factors, from pixel to ndc space. Y is inverted.
        //   [0, width - 2 * padding_x] to [-1, 1]
        //   [height - 2 * padding_y, 0] to [-1, 1]
        let scale_x = 2. / (width - 2. * padding_x);
        let scale_y = -2. / (height - 2. * padding_y);
        let offset_x = -1.;
        let offset_y = 1.;

        unsafe {
            gl::Uniform4f(self.u_projection, offset_x, offset_y, scale_x, scale_y);
        }
    }

    fn set_term_uniforms(&self, props: &SizeInfo) {
        unsafe {
            gl::Uniform2f(self.u_cell_dim, props.cell_width(), props.cell_height());
        }
    }

    fn set_background_pass(&self, background_pass: bool) {
        let value = if background_pass { 1 } else { 0 };

        unsafe {
            gl::Uniform1i(self.u_background, value);
        }
    }
}

impl Drop for TextShaderProgram {
    fn drop(&mut self) {
        unsafe {
            gl::DeleteProgram(self.id);
        }
    }
}

<<<<<<< HEAD
impl RectShaderProgram {
    pub fn new() -> Result<Self, ShaderCreationError> {
        let (vertex_src, fragment_src) = if cfg!(feature = "live-shader-reload") {
            (None, None)
        } else {
            (Some(RECT_SHADER_V), Some(RECT_SHADER_F))
        };
        let vertex_shader = create_shader(RECT_SHADER_V_PATH, gl::VERTEX_SHADER, vertex_src)?;
        let fragment_shader = create_shader(RECT_SHADER_F_PATH, gl::FRAGMENT_SHADER, fragment_src)?;
        let program = create_program(vertex_shader, fragment_shader)?;

        unsafe {
            gl::DeleteShader(fragment_shader);
            gl::DeleteShader(vertex_shader);
            gl::UseProgram(program);
        }

        // Get uniform locations.
        let u_color = unsafe { gl::GetUniformLocation(program, b"color\0".as_ptr() as *const _) };

        let shader = Self { id: program, u_color };

        unsafe { gl::UseProgram(0) }

        Ok(shader)
    }

    fn set_color(&self, color: Rgb, alpha: f32) {
        unsafe {
            gl::Uniform4f(
                self.u_color,
                f32::from(color.r) / 255.,
                f32::from(color.g) / 255.,
                f32::from(color.b) / 255.,
                alpha,
            );
        }
    }
}

impl Drop for RectShaderProgram {
    fn drop(&mut self) {
        unsafe {
            gl::DeleteProgram(self.id);
        }
    }
}

impl ChartsShaderProgram {
    pub fn new() -> Result<Self, ShaderCreationError> {
        let (vertex_src, fragment_src) = if cfg!(feature = "live-shader-reload") {
            (None, None)
        } else {
            (Some(CHRT_SHADER_V), Some(CHRT_SHADER_F))
        };
        let vertex_shader = create_shader(CHRT_SHADER_V_PATH, gl::VERTEX_SHADER, vertex_src)?;
        let fragment_shader = create_shader(CHRT_SHADER_F_PATH, gl::FRAGMENT_SHADER, fragment_src)?;
        let program = create_program(vertex_shader, fragment_shader)?;

        unsafe {
            gl::DeleteShader(fragment_shader);
            gl::DeleteShader(vertex_shader);
            gl::UseProgram(program);
        }

        // get uniform locations
        let u_color = unsafe { gl::GetUniformLocation(program, b"color\0".as_ptr() as *const _) };

        let shader = ChartsShaderProgram { id: program, u_color };

        unsafe { gl::UseProgram(0) }

        Ok(shader)
    }

    fn set_color(&self, color: Rgb, alpha: f32) {
        unsafe {
            gl::Uniform4f(
                self.u_color,
                f32::from(color.r) / 255.,
                f32::from(color.g) / 255.,
                f32::from(color.b) / 255.,
                alpha,
            );
        }
    }
}

impl Drop for ChartsShaderProgram {
    fn drop(&mut self) {
        unsafe {
            gl::DeleteProgram(self.id);
        }
    }
}
impl HexagonShaderProgram {
    pub fn new() -> Result<Self, ShaderCreationError> {
        let (vertex_src, fragment_src) = if cfg!(feature = "live-shader-reload") {
            (None, None)
        } else {
            (Some(HXBG_SHADER_V), Some(HXBG_SHADER_F))
        };
        let vertex_shader = create_shader(HXBG_SHADER_V_PATH, gl::VERTEX_SHADER, vertex_src)?;
        let fragment_shader = create_shader(HXBG_SHADER_F_PATH, gl::FRAGMENT_SHADER, fragment_src)?;
        let program = create_program(vertex_shader, fragment_shader)?;

        unsafe {
            gl::DeleteShader(fragment_shader);
            gl::DeleteShader(vertex_shader);
            gl::UseProgram(program);
        }

        // get uniform locations
        let u_epoch_millis =
            unsafe { gl::GetUniformLocation(program, b"epoch_millis\0".as_ptr() as *const _) };

        let shader = HexagonShaderProgram { id: program, u_epoch_millis };

        unsafe { gl::UseProgram(0) }

        Ok(shader)
    }

    fn set_epoch_millis(&self, epoch_millis: f32) {
        unsafe {
            gl::Uniform1f(self.u_epoch_millis, epoch_millis);
        }
    }
}

impl Drop for HexagonShaderProgram {
    fn drop(&mut self) {
        unsafe {
            gl::DeleteProgram(self.id);
        }
    }
}

fn create_program(vertex: GLuint, fragment: GLuint) -> Result<GLuint, ShaderCreationError> {
=======
pub fn create_program(vertex: GLuint, fragment: GLuint) -> Result<GLuint, ShaderCreationError> {
>>>>>>> a1b13e68
    unsafe {
        let program = gl::CreateProgram();
        gl::AttachShader(program, vertex);
        gl::AttachShader(program, fragment);
        gl::LinkProgram(program);

        let mut success: GLint = 0;
        gl::GetProgramiv(program, gl::LINK_STATUS, &mut success);

        if success == i32::from(gl::TRUE) {
            Ok(program)
        } else {
            Err(ShaderCreationError::Link(get_program_info_log(program)))
        }
    }
}

pub fn create_shader(kind: GLenum, source: &'static str) -> Result<GLuint, ShaderCreationError> {
    let len: [GLint; 1] = [source.len() as GLint];

    let shader = unsafe {
        let shader = gl::CreateShader(kind);
        gl::ShaderSource(shader, 1, &(source.as_ptr() as *const _), len.as_ptr());
        gl::CompileShader(shader);
        shader
    };

    let mut success: GLint = 0;
    unsafe {
        gl::GetShaderiv(shader, gl::COMPILE_STATUS, &mut success);
    }

    if success == GLint::from(gl::TRUE) {
        Ok(shader)
    } else {
        // Read log.
        let log = get_shader_info_log(shader);

        // Cleanup.
        unsafe {
            gl::DeleteShader(shader);
        }

        Err(ShaderCreationError::Compile(log))
    }
}

fn get_program_info_log(program: GLuint) -> String {
    // Get expected log length.
    let mut max_length: GLint = 0;
    unsafe {
        gl::GetProgramiv(program, gl::INFO_LOG_LENGTH, &mut max_length);
    }

    // Read the info log.
    let mut actual_length: GLint = 0;
    let mut buf: Vec<u8> = Vec::with_capacity(max_length as usize);
    unsafe {
        gl::GetProgramInfoLog(program, max_length, &mut actual_length, buf.as_mut_ptr() as *mut _);
    }

    // Build a string.
    unsafe {
        buf.set_len(actual_length as usize);
    }

    // XXX should we expect OpenGL to return garbage?
    String::from_utf8(buf).unwrap()
}

fn get_shader_info_log(shader: GLuint) -> String {
    // Get expected log length.
    let mut max_length: GLint = 0;
    unsafe {
        gl::GetShaderiv(shader, gl::INFO_LOG_LENGTH, &mut max_length);
    }

    // Read the info log.
    let mut actual_length: GLint = 0;
    let mut buf: Vec<u8> = Vec::with_capacity(max_length as usize);
    unsafe {
        gl::GetShaderInfoLog(shader, max_length, &mut actual_length, buf.as_mut_ptr() as *mut _);
    }

    // Build a string.
    unsafe {
        buf.set_len(actual_length as usize);
    }

    // XXX should we expect OpenGL to return garbage?
    String::from_utf8(buf).unwrap()
}

#[derive(Debug)]
pub enum ShaderCreationError {
    /// Error reading file.
    Io(io::Error),

    /// Error compiling shader.
    Compile(String),

    /// Problem linking.
    Link(String),
}

impl std::error::Error for ShaderCreationError {
    fn source(&self) -> Option<&(dyn std::error::Error + 'static)> {
        match self {
            ShaderCreationError::Io(err) => err.source(),
            _ => None,
        }
    }
}

impl Display for ShaderCreationError {
    fn fmt(&self, f: &mut Formatter<'_>) -> fmt::Result {
        match self {
            ShaderCreationError::Io(err) => write!(f, "Unable to read shader: {}", err),
<<<<<<< HEAD
            ShaderCreationError::Compile(path, log) => {
                write!(f, "Failed compiling shader at {}: {}", path.display(), log)
            }
=======
            ShaderCreationError::Compile(log) => {
                write!(f, "Failed compiling shader: {}", log)
            },
>>>>>>> a1b13e68
            ShaderCreationError::Link(log) => write!(f, "Failed linking shader: {}", log),
        }
    }
}

impl From<io::Error> for ShaderCreationError {
    fn from(val: io::Error) -> Self {
        ShaderCreationError::Io(val)
    }
}

/// Manages a single texture atlas.
///
/// The strategy for filling an atlas looks roughly like this:
///
/// ```text
///                           (width, height)
///   ┌─────┬─────┬─────┬─────┬─────┐
///   │ 10  │     │     │     │     │ <- Empty spaces; can be filled while
///   │     │     │     │     │     │    glyph_height < height - row_baseline
///   ├─────┼─────┼─────┼─────┼─────┤
///   │ 5   │ 6   │ 7   │ 8   │ 9   │
///   │     │     │     │     │     │
///   ├─────┼─────┼─────┼─────┴─────┤ <- Row height is tallest glyph in row; this is
///   │ 1   │ 2   │ 3   │ 4         │    used as the baseline for the following row.
///   │     │     │     │           │ <- Row considered full when next glyph doesn't
///   └─────┴─────┴─────┴───────────┘    fit in the row.
/// (0, 0)  x->
/// ```
#[derive(Debug)]
struct Atlas {
    /// Texture id for this atlas.
    id: GLuint,

    /// Width of atlas.
    width: i32,

    /// Height of atlas.
    height: i32,

    /// Left-most free pixel in a row.
    ///
    /// This is called the extent because it is the upper bound of used pixels
    /// in a row.
    row_extent: i32,

    /// Baseline for glyphs in the current row.
    row_baseline: i32,

    /// Tallest glyph in current row.
    ///
    /// This is used as the advance when end of row is reached.
    row_tallest: i32,
}

/// Error that can happen when inserting a texture to the Atlas.
enum AtlasInsertError {
    /// Texture atlas is full.
    Full,

    /// The glyph cannot fit within a single texture.
    GlyphTooLarge,
}

impl Atlas {
    fn new(size: i32) -> Self {
        let mut id: GLuint = 0;
        unsafe {
            gl::PixelStorei(gl::UNPACK_ALIGNMENT, 1);
            gl::GenTextures(1, &mut id);
            gl::BindTexture(gl::TEXTURE_2D, id);
            // Use RGBA texture for both normal and emoji glyphs, since it has no performance
            // impact.
            gl::TexImage2D(
                gl::TEXTURE_2D,
                0,
                gl::RGBA as i32,
                size,
                size,
                0,
                gl::RGBA,
                gl::UNSIGNED_BYTE,
                ptr::null(),
            );

            gl::TexParameteri(gl::TEXTURE_2D, gl::TEXTURE_WRAP_S, gl::CLAMP_TO_EDGE as i32);
            gl::TexParameteri(gl::TEXTURE_2D, gl::TEXTURE_WRAP_T, gl::CLAMP_TO_EDGE as i32);
            gl::TexParameteri(gl::TEXTURE_2D, gl::TEXTURE_MIN_FILTER, gl::LINEAR as i32);
            gl::TexParameteri(gl::TEXTURE_2D, gl::TEXTURE_MAG_FILTER, gl::LINEAR as i32);

            gl::BindTexture(gl::TEXTURE_2D, 0);
        }

        Self { id, width: size, height: size, row_extent: 0, row_baseline: 0, row_tallest: 0 }
    }

    pub fn clear(&mut self) {
        self.row_extent = 0;
        self.row_baseline = 0;
        self.row_tallest = 0;
    }

    /// Insert a RasterizedGlyph into the texture atlas.
    pub fn insert(
        &mut self,
        glyph: &RasterizedGlyph,
        active_tex: &mut u32,
    ) -> Result<Glyph, AtlasInsertError> {
        if glyph.width > self.width || glyph.height > self.height {
            return Err(AtlasInsertError::GlyphTooLarge);
        }

        // If there's not enough room in current row, go onto next one.
        if !self.room_in_row(&glyph) {
            self.advance_row()?;
        }

        // If there's still not room, there's nothing that can be done here..
        if !self.room_in_row(&glyph) {
            return Err(AtlasInsertError::Full);
        }

        // There appears to be room; load the glyph.
        Ok(self.insert_inner(glyph, active_tex))
    }

    /// Insert the glyph without checking for room.
    ///
    /// Internal function for use once atlas has been checked for space. GL
    /// errors could still occur at this point if we were checking for them;
    /// hence, the Result.
    fn insert_inner(&mut self, glyph: &RasterizedGlyph, active_tex: &mut u32) -> Glyph {
        let offset_y = self.row_baseline;
        let offset_x = self.row_extent;
        let height = glyph.height as i32;
        let width = glyph.width as i32;
        let multicolor;

        unsafe {
            gl::BindTexture(gl::TEXTURE_2D, self.id);

            // Load data into OpenGL.
            let (format, buffer) = match &glyph.buffer {
                BitmapBuffer::Rgb(buffer) => {
                    multicolor = false;
<<<<<<< HEAD
                    (gl::RGB, buf)
                }
                BitmapBuffer::RGBA(buf) => {
                    multicolor = true;
                    (gl::RGBA, buf)
                }
=======
                    (gl::RGB, buffer)
                },
                BitmapBuffer::Rgba(buffer) => {
                    multicolor = true;
                    (gl::RGBA, buffer)
                },
>>>>>>> a1b13e68
            };

            gl::TexSubImage2D(
                gl::TEXTURE_2D,
                0,
                offset_x,
                offset_y,
                width,
                height,
                format,
                gl::UNSIGNED_BYTE,
                buffer.as_ptr() as *const _,
            );

            gl::BindTexture(gl::TEXTURE_2D, 0);
            *active_tex = 0;
        }

        // Update Atlas state.
        self.row_extent = offset_x + width;
        if height > self.row_tallest {
            self.row_tallest = height;
        }

        // Generate UV coordinates.
        let uv_bot = offset_y as f32 / self.height as f32;
        let uv_left = offset_x as f32 / self.width as f32;
        let uv_height = height as f32 / self.height as f32;
        let uv_width = width as f32 / self.width as f32;

        Glyph {
            tex_id: self.id,
            multicolor,
            top: glyph.top as i16,
            left: glyph.left as i16,
            width: width as i16,
            height: height as i16,
            uv_bot,
            uv_left,
            uv_width,
            uv_height,
        }
    }

    /// Check if there's room in the current row for given glyph.
    fn room_in_row(&self, raw: &RasterizedGlyph) -> bool {
        let next_extent = self.row_extent + raw.width as i32;
        let enough_width = next_extent <= self.width;
        let enough_height = (raw.height as i32) < (self.height - self.row_baseline);

        enough_width && enough_height
    }

    /// Mark current row as finished and prepare to insert into the next row.
    fn advance_row(&mut self) -> Result<(), AtlasInsertError> {
        let advance_to = self.row_baseline + self.row_tallest;
        if self.height - advance_to <= 0 {
            return Err(AtlasInsertError::Full);
        }

        self.row_baseline = advance_to;
        self.row_extent = 0;
        self.row_tallest = 0;

        Ok(())
    }
}

impl Drop for Atlas {
    fn drop(&mut self) {
        unsafe {
            gl::DeleteTextures(1, &self.id);
        }
    }
}<|MERGE_RESOLUTION|>--- conflicted
+++ resolved
@@ -25,34 +25,17 @@
 use crate::gl;
 use crate::gl::types::*;
 use crate::renderer::rects::{RectRenderer, RenderRect};
+// SEB TODO: Move ChartRenderer, HexRenderer and BonsaiRenderer there
 
 pub mod rects;
 
-<<<<<<< HEAD
-// Shader paths for live reload.
-static TEXT_SHADER_F_PATH: &str = concat!(env!("CARGO_MANIFEST_DIR"), "/res/text.f.glsl");
-static TEXT_SHADER_V_PATH: &str = concat!(env!("CARGO_MANIFEST_DIR"), "/res/text.v.glsl");
-static RECT_SHADER_F_PATH: &str = concat!(env!("CARGO_MANIFEST_DIR"), "/res/rect.f.glsl");
-static RECT_SHADER_V_PATH: &str = concat!(env!("CARGO_MANIFEST_DIR"), "/res/rect.v.glsl");
-static CHRT_SHADER_F_PATH: &str = concat!(env!("CARGO_MANIFEST_DIR"), "/res/rect.f.glsl");
-static CHRT_SHADER_V_PATH: &str = concat!(env!("CARGO_MANIFEST_DIR"), "/res/rect.v.glsl");
-static HXBG_SHADER_F_PATH: &str = concat!(env!("CARGO_MANIFEST_DIR"), "/res/hex_bg.f.glsl");
-static HXBG_SHADER_V_PATH: &str = concat!(env!("CARGO_MANIFEST_DIR"), "/res/hex_bg.v.glsl");
-
-// Shader source which is used when live-shader-reload feature is disable.
+// Shader source.
 static TEXT_SHADER_F: &str = include_str!("../../res/text.f.glsl");
 static TEXT_SHADER_V: &str = include_str!("../../res/text.v.glsl");
-static RECT_SHADER_F: &str = include_str!("../../res/rect.f.glsl");
-static RECT_SHADER_V: &str = include_str!("../../res/rect.v.glsl");
 static CHRT_SHADER_F: &str = include_str!("../../res/rect.f.glsl");
 static CHRT_SHADER_V: &str = include_str!("../../res/rect.v.glsl");
 static HXBG_SHADER_F: &str = include_str!("../../res/hex_bg.f.glsl");
 static HXBG_SHADER_V: &str = include_str!("../../res/hex_bg.v.glsl");
-=======
-// Shader source.
-static TEXT_SHADER_F: &str = include_str!("../../res/text.f.glsl");
-static TEXT_SHADER_V: &str = include_str!("../../res/text.v.glsl");
->>>>>>> a1b13e68
 
 /// `LoadGlyph` allows for copying a rasterized glyph into graphics memory.
 pub trait LoadGlyph {
@@ -83,7 +66,7 @@
         match self {
             Error::ShaderCreation(err) => {
                 write!(f, "There was an error initializing the shaders: {}", err)
-            }
+            },
         }
     }
 }
@@ -112,18 +95,6 @@
     ///
     /// Rendering is split into two passes; 1 for backgrounds, and one for text.
     u_background: GLint,
-}
-
-<<<<<<< HEAD
-/// Rectangle drawing program.
-///
-/// Uniforms are prefixed with "u".
-#[derive(Debug)]
-pub struct RectShaderProgram {
-    /// Program id.
-    id: GLuint,
-    /// Rectangle color.
-    u_color: GLint,
 }
 
 /// Charts Shader Program
@@ -148,10 +119,7 @@
     u_epoch_millis: GLint,
 }
 
-#[derive(Copy, Debug, Clone)]
-=======
 #[derive(Copy, Clone, Debug)]
->>>>>>> a1b13e68
 pub struct Glyph {
     tex_id: GLuint,
     multicolor: bool,
@@ -294,7 +262,7 @@
                 let fallback_desc =
                     Self::make_desc(&Font::default().normal(), Slant::Normal, Weight::Normal);
                 rasterizer.load_font(&fallback_desc, size)
-            }
+            },
         }
     }
 
@@ -489,12 +457,6 @@
 #[derive(Debug)]
 pub struct QuadRenderer {
     program: TextShaderProgram,
-<<<<<<< HEAD
-    rect_program: RectShaderProgram,
-    charts_program: ChartsShaderProgram,
-    hex_bg_program: HexagonShaderProgram,
-=======
->>>>>>> a1b13e68
     vao: GLuint,
     ebo: GLuint,
     vbo_instance: GLuint,
@@ -502,8 +464,9 @@
     current_atlas: usize,
     active_tex: GLuint,
     batch: Batch,
-
     rect_renderer: RectRenderer,
+    charts_program: ChartsShaderProgram,
+    hex_bg_program: HexagonShaderProgram,
 }
 
 #[derive(Debug)]
@@ -622,26 +585,14 @@
 impl QuadRenderer {
     pub fn new() -> Result<QuadRenderer, Error> {
         let program = TextShaderProgram::new()?;
-<<<<<<< HEAD
-        let rect_program = RectShaderProgram::new()?;
         let charts_program = ChartsShaderProgram::new()?;
         let hex_bg_program = HexagonShaderProgram::new()?;
-=======
->>>>>>> a1b13e68
 
         let mut vao: GLuint = 0;
         let mut ebo: GLuint = 0;
 
         let mut vbo_instance: GLuint = 0;
 
-<<<<<<< HEAD
-        let mut rect_vao: GLuint = 0;
-        let mut rect_vbo: GLuint = 0;
-        let mut rect_ebo: GLuint = 0;
-        //let mut hex_ebo: GLuint = 0;
-
-=======
->>>>>>> a1b13e68
         unsafe {
             gl::Enable(gl::BLEND);
             gl::BlendFunc(gl::SRC1_COLOR, gl::ONE_MINUS_SRC1_COLOR);
@@ -722,7 +673,6 @@
             // Background color.
             add_attr!(4, gl::UNSIGNED_BYTE, u8);
 
-<<<<<<< HEAD
             // Rectangle setup.
             gl::GenVertexArrays(1, &mut rect_vao);
             gl::GenBuffers(1, &mut rect_vbo);
@@ -768,56 +718,15 @@
                 gl::STATIC_DRAW,
             );*/
 
-=======
->>>>>>> a1b13e68
             // Cleanup.
             gl::BindVertexArray(0);
             gl::BindBuffer(gl::ARRAY_BUFFER, 0);
             gl::BindBuffer(gl::ELEMENT_ARRAY_BUFFER, 0);
         }
 
-<<<<<<< HEAD
-        let (msg_tx, msg_rx) = mpsc::channel();
-
-        if cfg!(feature = "live-shader-reload") {
-            thread::spawn_named("live shader reload", move || {
-                let (tx, rx) = std::sync::mpsc::channel();
-                // The Duration argument is a debouncing period.
-                let mut watcher =
-                    watcher(tx, Duration::from_millis(10)).expect("create file watcher");
-                watcher
-                    .watch(TEXT_SHADER_F_PATH, RecursiveMode::NonRecursive)
-                    .expect("watch fragment shader");
-                watcher
-                    .watch(TEXT_SHADER_V_PATH, RecursiveMode::NonRecursive)
-                    .expect("watch vertex shader");
-
-                loop {
-                    let event = rx.recv().expect("watcher event");
-
-                    match event {
-                        DebouncedEvent::Rename(..) => continue,
-                        DebouncedEvent::Create(_)
-                        | DebouncedEvent::Write(_)
-                        | DebouncedEvent::Chmod(_) => {
-                            msg_tx.send(Msg::ShaderReload).expect("msg send ok");
-                        }
-                        _ => {}
-                    }
-                }
-            });
-        }
-
-        let mut renderer = Self {
-            program,
-            rect_program,
-            charts_program,
-            hex_bg_program,
-=======
         let mut renderer = Self {
             program,
             rect_renderer: RectRenderer::new()?,
->>>>>>> a1b13e68
             vao,
             ebo,
             vbo_instance,
@@ -825,6 +734,8 @@
             current_atlas: 0,
             active_tex: 0,
             batch: Batch::new(),
+            charts_program,
+            hex_bg_program,
         };
 
         let atlas = Atlas::new(ATLAS_SIZE);
@@ -862,19 +773,18 @@
         }
     }
 
-<<<<<<< HEAD
     /// `draw_hex_bg` draws an array of triangles with properties (x,y,r,g,b,a)
     pub fn draw_hex_bg(&mut self, props: &SizeInfo, opengl_data: &[f32]) {
         // This function expects a vector that contains 6 data points per vertex:
         // 2 are x,y position and the other 4 are the r,g,b,a
-        /*let opengl_data = vec![
-            0.5f32, 0.5f32, // x, y
-            1.0f32, 0.0f32, 0.0f32, 1.0f32, // RGBA
-            0.8f32, 0.8f32, // x, y
-            0.0f32, 1.0f32, 0.0f32, 1.0f32, // RGBA
-            0.7f32, 0.3f32, // x, y
-            0.0f32, 0.0f32, 1.0f32, 1.0f32, // RGBA
-        ];*/
+        // let opengl_data = vec![
+        // 0.5f32, 0.5f32, // x, y
+        // 1.0f32, 0.0f32, 0.0f32, 1.0f32, // RGBA
+        // 0.8f32, 0.8f32, // x, y
+        // 0.0f32, 1.0f32, 0.0f32, 1.0f32, // RGBA
+        // 0.7f32, 0.3f32, // x, y
+        // 0.0f32, 0.0f32, 1.0f32, 1.0f32, // RGBA
+        // ];
         unsafe {
             // Swap program
             gl::UseProgram(self.hex_bg_program.id);
@@ -966,7 +876,7 @@
                 if opengl_vecs.len() < 4 {
                     return;
                 }
-            }
+            },
         };
         // Translate our enum to opengl enum, maybe this can be ommitted?
         // Maybe we can extend the enum with custom classes that end up being like this.
@@ -1044,16 +954,7 @@
         }
     }
 
-    pub fn with_api<F, T>(
-        &mut self,
-        config: &UIConfig,
-        cursor_config: Cursor,
-        props: &SizeInfo,
-        func: F,
-    ) -> T
-=======
     pub fn with_api<F, T>(&mut self, config: &UiConfig, props: &SizeInfo, func: F) -> T
->>>>>>> a1b13e68
     where
         F: FnOnce(RenderApi<'_>) -> T,
     {
@@ -1102,39 +1003,6 @@
         })
     }
 
-<<<<<<< HEAD
-    pub fn reload_shaders(&mut self, props: &SizeInfo) {
-        info!("Reloading shaders...");
-        let result = (TextShaderProgram::new(), RectShaderProgram::new());
-        let (program, rect_program) = match result {
-            (Ok(program), Ok(rect_program)) => {
-                unsafe {
-                    gl::UseProgram(program.id);
-                    program.update_projection(
-                        props.width,
-                        props.height,
-                        props.padding_x,
-                        props.padding_y,
-                    );
-                    gl::UseProgram(0);
-                }
-
-                info!("... successfully reloaded shaders");
-                (program, rect_program)
-            }
-            (Err(err), _) | (_, Err(err)) => {
-                error!("{}", err);
-                return;
-            }
-        };
-
-        self.active_tex = 0;
-        self.program = program;
-        self.rect_program = rect_program;
-    }
-
-=======
->>>>>>> a1b13e68
     pub fn resize(&mut self, size: &SizeInfo) {
         // Viewport.
         unsafe {
@@ -1273,31 +1141,7 @@
         }
     }
 
-<<<<<<< HEAD
-    pub fn render_cell(&mut self, cell: RenderableCell, glyph_cache: &mut GlyphCache) {
-        let chars = match cell.inner {
-            RenderableCellContent::Cursor(cursor_key) => {
-                // Raw cell pixel buffers like cursors don't need to go through font lookup.
-                let metrics = glyph_cache.metrics;
-                let glyph = glyph_cache.cursor_cache.entry(cursor_key).or_insert_with(|| {
-                    self.load_glyph(&cursor::get_cursor_glyph(
-                        cursor_key.style,
-                        metrics,
-                        self.config.font.offset.x,
-                        self.config.font.offset.y,
-                        cursor_key.is_wide,
-                        self.cursor_config.thickness(),
-                    ))
-                });
-                self.add_render_item(cell, glyph);
-                return;
-            }
-            RenderableCellContent::Chars(chars) => chars,
-        };
-
-=======
     pub fn render_cell(&mut self, mut cell: RenderableCell, glyph_cache: &mut GlyphCache) {
->>>>>>> a1b13e68
         // Get font key for cell.
         let font_key = match cell.flags & Flags::BOLD_ITALIC {
             Flags::BOLD_ITALIC => glyph_cache.bold_italic_key,
@@ -1352,7 +1196,7 @@
                 atlas.push(new);
             }
             load_glyph(active_tex, atlas, current_atlas, rasterized)
-        }
+        },
         Err(AtlasInsertError::GlyphTooLarge) => Glyph {
             tex_id: atlas[*current_atlas].id,
             multicolor: false,
@@ -1499,16 +1343,10 @@
     }
 }
 
-<<<<<<< HEAD
-impl RectShaderProgram {
+impl ChartsShaderProgram {
     pub fn new() -> Result<Self, ShaderCreationError> {
-        let (vertex_src, fragment_src) = if cfg!(feature = "live-shader-reload") {
-            (None, None)
-        } else {
-            (Some(RECT_SHADER_V), Some(RECT_SHADER_F))
-        };
-        let vertex_shader = create_shader(RECT_SHADER_V_PATH, gl::VERTEX_SHADER, vertex_src)?;
-        let fragment_shader = create_shader(RECT_SHADER_F_PATH, gl::FRAGMENT_SHADER, fragment_src)?;
+        let vertex_shader = create_shader(gl::VERTEX_SHADER, CHRT_SHADER_V)?;
+        let fragment_shader = create_shader(gl::FRAGMENT_SHADER, CHRT_SHADER_F)?;
         let program = create_program(vertex_shader, fragment_shader)?;
 
         unsafe {
@@ -1517,10 +1355,10 @@
             gl::UseProgram(program);
         }
 
-        // Get uniform locations.
+        // get uniform locations
         let u_color = unsafe { gl::GetUniformLocation(program, b"color\0".as_ptr() as *const _) };
 
-        let shader = Self { id: program, u_color };
+        let shader = ChartsShaderProgram { id: program, u_color };
 
         unsafe { gl::UseProgram(0) }
 
@@ -1540,23 +1378,17 @@
     }
 }
 
-impl Drop for RectShaderProgram {
+impl Drop for ChartsShaderProgram {
     fn drop(&mut self) {
         unsafe {
             gl::DeleteProgram(self.id);
         }
     }
 }
-
-impl ChartsShaderProgram {
+impl HexagonShaderProgram {
     pub fn new() -> Result<Self, ShaderCreationError> {
-        let (vertex_src, fragment_src) = if cfg!(feature = "live-shader-reload") {
-            (None, None)
-        } else {
-            (Some(CHRT_SHADER_V), Some(CHRT_SHADER_F))
-        };
-        let vertex_shader = create_shader(CHRT_SHADER_V_PATH, gl::VERTEX_SHADER, vertex_src)?;
-        let fragment_shader = create_shader(CHRT_SHADER_F_PATH, gl::FRAGMENT_SHADER, fragment_src)?;
+        let vertex_shader = create_shader(gl::VERTEX_SHADER, HXBG_SHADER_V)?;
+        let fragment_shader = create_shader(gl::FRAGMENT_SHADER, HXBG_SHADER_F)?;
         let program = create_program(vertex_shader, fragment_shader)?;
 
         unsafe {
@@ -1566,53 +1398,6 @@
         }
 
         // get uniform locations
-        let u_color = unsafe { gl::GetUniformLocation(program, b"color\0".as_ptr() as *const _) };
-
-        let shader = ChartsShaderProgram { id: program, u_color };
-
-        unsafe { gl::UseProgram(0) }
-
-        Ok(shader)
-    }
-
-    fn set_color(&self, color: Rgb, alpha: f32) {
-        unsafe {
-            gl::Uniform4f(
-                self.u_color,
-                f32::from(color.r) / 255.,
-                f32::from(color.g) / 255.,
-                f32::from(color.b) / 255.,
-                alpha,
-            );
-        }
-    }
-}
-
-impl Drop for ChartsShaderProgram {
-    fn drop(&mut self) {
-        unsafe {
-            gl::DeleteProgram(self.id);
-        }
-    }
-}
-impl HexagonShaderProgram {
-    pub fn new() -> Result<Self, ShaderCreationError> {
-        let (vertex_src, fragment_src) = if cfg!(feature = "live-shader-reload") {
-            (None, None)
-        } else {
-            (Some(HXBG_SHADER_V), Some(HXBG_SHADER_F))
-        };
-        let vertex_shader = create_shader(HXBG_SHADER_V_PATH, gl::VERTEX_SHADER, vertex_src)?;
-        let fragment_shader = create_shader(HXBG_SHADER_F_PATH, gl::FRAGMENT_SHADER, fragment_src)?;
-        let program = create_program(vertex_shader, fragment_shader)?;
-
-        unsafe {
-            gl::DeleteShader(fragment_shader);
-            gl::DeleteShader(vertex_shader);
-            gl::UseProgram(program);
-        }
-
-        // get uniform locations
         let u_epoch_millis =
             unsafe { gl::GetUniformLocation(program, b"epoch_millis\0".as_ptr() as *const _) };
 
@@ -1638,10 +1423,7 @@
     }
 }
 
-fn create_program(vertex: GLuint, fragment: GLuint) -> Result<GLuint, ShaderCreationError> {
-=======
 pub fn create_program(vertex: GLuint, fragment: GLuint) -> Result<GLuint, ShaderCreationError> {
->>>>>>> a1b13e68
     unsafe {
         let program = gl::CreateProgram();
         gl::AttachShader(program, vertex);
@@ -1760,15 +1542,7 @@
     fn fmt(&self, f: &mut Formatter<'_>) -> fmt::Result {
         match self {
             ShaderCreationError::Io(err) => write!(f, "Unable to read shader: {}", err),
-<<<<<<< HEAD
-            ShaderCreationError::Compile(path, log) => {
-                write!(f, "Failed compiling shader at {}: {}", path.display(), log)
-            }
-=======
-            ShaderCreationError::Compile(log) => {
-                write!(f, "Failed compiling shader: {}", log)
-            },
->>>>>>> a1b13e68
+            ShaderCreationError::Compile(log) => write!(f, "Failed compiling shader: {}", log),
             ShaderCreationError::Link(log) => write!(f, "Failed linking shader: {}", log),
         }
     }
@@ -1914,21 +1688,12 @@
             let (format, buffer) = match &glyph.buffer {
                 BitmapBuffer::Rgb(buffer) => {
                     multicolor = false;
-<<<<<<< HEAD
-                    (gl::RGB, buf)
-                }
-                BitmapBuffer::RGBA(buf) => {
-                    multicolor = true;
-                    (gl::RGBA, buf)
-                }
-=======
                     (gl::RGB, buffer)
                 },
                 BitmapBuffer::Rgba(buffer) => {
                     multicolor = true;
                     (gl::RGBA, buffer)
                 },
->>>>>>> a1b13e68
             };
 
             gl::TexSubImage2D(
