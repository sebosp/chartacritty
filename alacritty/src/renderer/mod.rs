use std::borrow::Cow;
use std::collections::HashSet;
use std::ffi::{CStr, CString};
use std::sync::atomic::{AtomicBool, Ordering};
use std::sync::OnceLock;
use std::{fmt, ptr};

use ahash::RandomState;
use crossfont::Metrics;
use glutin::context::{ContextApi, GlContext, PossiblyCurrentContext};
use glutin::display::{GetGlDisplay, GlDisplay};
use log::{debug, info, LevelFilter};
use unicode_width::UnicodeWidthChar;

use alacritty_terminal::index::Point;
use alacritty_terminal::term::cell::Flags;

use crate::config::debug::RendererPreference;
use crate::display::color::Rgb;
use crate::display::content::RenderableCell;
use crate::display::SizeInfo;
use crate::gl;
use crate::renderer::charts::ChartRenderer;
use crate::renderer::hex_bg::HexBgRenderer;
use crate::renderer::rects::{RectRenderer, RenderRect};
use crate::renderer::shader::ShaderError;

pub mod charts;
pub mod hex_bg;
pub mod platform;
pub mod rects;
mod shader;
mod text;

pub use text::{GlyphCache, LoaderApi};

use shader::ShaderVersion;
use text::{Gles2Renderer, Glsl3Renderer, TextRenderer};

macro_rules! cstr {
    ($s:literal) => {
        // This can be optimized into an no-op with pre-allocated NUL-terminated bytes.
        unsafe { std::ffi::CStr::from_ptr(concat!($s, "\0").as_ptr().cast()) }
    };
}
pub(crate) use cstr;

/// Whether the OpenGL functions have been loaded.
pub static GL_FUNS_LOADED: AtomicBool = AtomicBool::new(false);

#[derive(Debug)]
pub enum Error {
    /// Shader error.
    Shader(ShaderError),

    /// Other error.
    Other(String),
}

#[derive(Debug, Clone)]
pub enum DrawArrayMode {
    Points,
    LineStrip,
    LineLoop,
    // GlTriangleFan,
    // GlLines,
    // GlTriangleStrip,
    GlTriangles,
    // GlQuadStrip, // Unsupported
    // GlQuads,
    // GlPolygon,
}

impl From<DrawArrayMode> for u32 {
    fn from(src: DrawArrayMode) -> Self {
        // Translate our enum to opengl enum, maybe this can be ommitted?
        // Maybe we can extend the enum with custom classes that end up being like this.
        // So then it should become a trait
        match src {
            DrawArrayMode::Points => gl::POINTS,
            DrawArrayMode::LineStrip => gl::LINE_STRIP,
            DrawArrayMode::LineLoop => gl::LINE_LOOP,
            // DrawArrayMode::GlTriangleFan => gl::TRIANGLE_FAN,
            // DrawArrayMode::GlLines => gl::LINES,
            // DrawArrayMode::GlTriangleStrip => gl::TRIANGLE_STRIP,
            DrawArrayMode::GlTriangles => gl::TRIANGLES,
            // DrawArrayMode::GlQuadStrip => gl::QUAD_STRIP, // Unsupported?
            // DrawArrayMode::GlQuads => gl::QUADS,
            // DrawArrayMode::GlPolygon => gl::POLYGON_MODE,
        }
    }
}
impl std::error::Error for Error {
    fn source(&self) -> Option<&(dyn std::error::Error + 'static)> {
        match self {
            Error::Shader(err) => err.source(),
            Error::Other(_) => None,
        }
    }
}

impl fmt::Display for Error {
    fn fmt(&self, f: &mut fmt::Formatter<'_>) -> fmt::Result {
        match self {
            Error::Shader(err) => {
                write!(f, "There was an error initializing the shaders: {err}")
            },
            Error::Other(err) => {
                write!(f, "{err}")
            },
        }
    }
}

impl From<ShaderError> for Error {
    fn from(val: ShaderError) -> Self {
        Error::Shader(val)
    }
}

impl From<String> for Error {
    fn from(val: String) -> Self {
        Error::Other(val)
    }
}

#[derive(Debug)]
enum TextRendererProvider {
    Gles2(Gles2Renderer),
    Glsl3(Glsl3Renderer),
}

#[derive(Debug)]
pub struct Renderer {
    text_renderer: TextRendererProvider,
    rect_renderer: RectRenderer,
<<<<<<< HEAD
    chart_renderer: ChartRenderer,
    hex_bg_renderer: HexBgRenderer,
=======
    robustness: bool,
>>>>>>> a0c4dfe9
}

/// Wrapper around gl::GetString with error checking and reporting.
fn gl_get_string(
    string_id: gl::types::GLenum,
    description: &str,
) -> Result<Cow<'static, str>, Error> {
    unsafe {
        let string_ptr = gl::GetString(string_id);
        match gl::GetError() {
            gl::NO_ERROR if !string_ptr.is_null() => {
                Ok(CStr::from_ptr(string_ptr as *const _).to_string_lossy())
            },
            gl::INVALID_ENUM => {
                Err(format!("OpenGL error requesting {description}: invalid enum").into())
            },
            error_id => Err(format!("OpenGL error {error_id} requesting {description}").into()),
        }
    }
}

impl Renderer {
    /// Create a new renderer.
    ///
    /// This will automatically pick between the GLES2 and GLSL3 renderer based on the GPU's
    /// supported OpenGL version.
    pub fn new(
        context: &PossiblyCurrentContext,
        renderer_preference: Option<RendererPreference>,
    ) -> Result<Self, Error> {
        // We need to load OpenGL functions once per instance, but only after we make our context
        // current due to WGL limitations.
        if !GL_FUNS_LOADED.swap(true, Ordering::Relaxed) {
            let gl_display = context.display();
            gl::load_with(|symbol| {
                let symbol = CString::new(symbol).unwrap();
                gl_display.get_proc_address(symbol.as_c_str()).cast()
            });
        }

        let shader_version = gl_get_string(gl::SHADING_LANGUAGE_VERSION, "shader version")?;
        let gl_version = gl_get_string(gl::VERSION, "OpenGL version")?;
        let renderer = gl_get_string(gl::RENDERER, "renderer version")?;

        info!("Running on {renderer}");
        info!("OpenGL version {gl_version}, shader_version {shader_version}");

        // Check if robustness is supported.
        let robustness = Self::supports_robustness();

        let is_gles_context = matches!(context.context_api(), ContextApi::Gles(_));

        // Use the config option to enforce a particular renderer configuration.
        let (use_glsl3, allow_dsb) = match renderer_preference {
            Some(RendererPreference::Glsl3) => (true, true),
            Some(RendererPreference::Gles2) => (false, true),
            Some(RendererPreference::Gles2Pure) => (false, false),
            None => (shader_version.as_ref() >= "3.3" && !is_gles_context, true),
        };

        let (text_renderer, rect_renderer, chart_renderer, hex_bg_renderer) = if use_glsl3 {
            let text_renderer = TextRendererProvider::Glsl3(Glsl3Renderer::new()?);
            let rect_renderer = RectRenderer::new(ShaderVersion::Glsl3)?;
            let chart_renderer = ChartRenderer::new(ShaderVersion::Glsl3)?;
            let hex_bg_renderer = HexBgRenderer::new(ShaderVersion::Glsl3)?;
            (text_renderer, rect_renderer, chart_renderer, hex_bg_renderer)
        } else {
            let text_renderer =
                TextRendererProvider::Gles2(Gles2Renderer::new(allow_dsb, is_gles_context)?);
            let rect_renderer = RectRenderer::new(ShaderVersion::Gles2)?;
            let chart_renderer = ChartRenderer::new(ShaderVersion::Gles2)?;
            let hex_bg_renderer = HexBgRenderer::new(ShaderVersion::Gles2)?;
            (text_renderer, rect_renderer, chart_renderer, hex_bg_renderer)
        };

        // Enable debug logging for OpenGL as well.
        if log::max_level() >= LevelFilter::Debug && GlExtensions::contains("GL_KHR_debug") {
            debug!("Enabled debug logging for OpenGL");
            unsafe {
                gl::Enable(gl::DEBUG_OUTPUT);
                gl::Enable(gl::DEBUG_OUTPUT_SYNCHRONOUS);
                gl::DebugMessageCallback(Some(gl_debug_log), ptr::null_mut());
            }
        }

<<<<<<< HEAD
        Ok(Self { text_renderer, rect_renderer, chart_renderer, hex_bg_renderer })
=======
        Ok(Self { text_renderer, rect_renderer, robustness })
>>>>>>> a0c4dfe9
    }

    pub fn draw_cells<I: Iterator<Item = RenderableCell>>(
        &mut self,
        size_info: &SizeInfo,
        glyph_cache: &mut GlyphCache,
        cells: I,
    ) {
        match &mut self.text_renderer {
            TextRendererProvider::Gles2(renderer) => {
                renderer.draw_cells(size_info, glyph_cache, cells)
            },
            TextRendererProvider::Glsl3(renderer) => {
                renderer.draw_cells(size_info, glyph_cache, cells)
            },
        }
    }

    /// Draw a string in a variable location. Used for printing the render timer, warnings and
    /// errors.
    pub fn draw_string(
        &mut self,
        point: Point<usize>,
        fg: Rgb,
        bg: Rgb,
        string_chars: impl Iterator<Item = char>,
        size_info: &SizeInfo,
        glyph_cache: &mut GlyphCache,
    ) {
        let mut wide_char_spacer = false;
        let cells = string_chars.enumerate().filter_map(|(i, character)| {
            let flags = if wide_char_spacer {
                wide_char_spacer = false;
                return None;
            } else if character.width() == Some(2) {
                // The spacer is always following the wide char.
                wide_char_spacer = true;
                Flags::WIDE_CHAR
            } else {
                Flags::empty()
            };

            Some(RenderableCell {
                point: Point::new(point.line, point.column + i),
                character,
                extra: None,
                flags,
                bg_alpha: 1.0,
                fg,
                bg,
                underline: fg,
            })
        });

        self.draw_cells(size_info, glyph_cache, cells);
    }

    /* TODO: figure out how to use indices for DrawElements
    // ---------------------
    // Filled Hexagon Setup
    // ---------------------
    // Order of vertices:
    //          N
    //      3-------2
    //     /         \
    //    /           \
    // W 4      0      1 E
    //    \           /
    //     \         /
    //      5-------6
    //          S
    gl::GenBuffers(1, &mut hex_ebo);
    let indices: [u32; 18] = [
        0, 1, 2, // North-East
        0, 2, 3, // North
        0, 3, 4, // North-West
        0, 4, 5, // South-West
        0, 5, 6, // South
        0, 6, 1, // South-East
    ];

    gl::BindBuffer(gl::ELEMENT_ARRAY_BUFFER, hex_ebo);
    gl::BufferData(
        gl::ELEMENT_ARRAY_BUFFER,
        (indices.len() * size_of::<u32>()) as isize,
        indices.as_ptr() as *const _,
        gl::STATIC_DRAW,
    );*/

    pub fn with_loader<F, T>(&mut self, func: F) -> T
    where
        F: FnOnce(LoaderApi<'_>) -> T,
    {
        match &mut self.text_renderer {
            TextRendererProvider::Gles2(renderer) => renderer.with_loader(func),
            TextRendererProvider::Glsl3(renderer) => renderer.with_loader(func),
        }
    }

    pub fn prepare_rect_rendering_state(size_info: &SizeInfo) {
        // Prepare rect rendering state.
        unsafe {
            // Remove padding from viewport.
            gl::Viewport(0, 0, size_info.width() as i32, size_info.height() as i32);
            gl::BlendFuncSeparate(gl::SRC_ALPHA, gl::ONE_MINUS_SRC_ALPHA, gl::SRC_ALPHA, gl::ONE);
        }
    }

    pub fn activate_regular_state(&self, size_info: &SizeInfo) {
        // Activate regular state again.
        unsafe {
            // Reset blending strategy.
            gl::BlendFunc(gl::SRC1_COLOR, gl::ONE_MINUS_SRC1_COLOR);

            // Restore viewport with padding.
            self.set_viewport(size_info);
        }
    }

    /// Draw all rectangles simultaneously to prevent excessive program swaps.
    pub fn draw_rects(&mut self, size_info: &SizeInfo, metrics: &Metrics, rects: Vec<RenderRect>) {
        if rects.is_empty() {
            return;
        }

        Self::prepare_rect_rendering_state(size_info);

        self.rect_renderer.draw(size_info, metrics, rects);

        self.activate_regular_state(size_info);
    }

    /// `draw_xyzrgba_array` draws an array of triangles with properties (x,y,z,r,g,b,a)
    pub fn draw_xyzrgba_vertices(
        &mut self,
        size_info: &SizeInfo,
        opengl_data: &[f32],
        mode: DrawArrayMode,
        time_secs_with_ms: f32,
    ) {
        // This function expects a vector that contains 7 data points per vertex:
        // 3 are x,y,z position and the other 4 are the r,g,b,a
        // let opengl_data = vec![
        // 0.5f32, 0.5f32, 0.0f32 // x, y, z
        // 1.0f32, 0.0f32, 0.0f32, 1.0f32, // RGBA
        // 0.8f32, 0.8f32, 0.0f32 // x, y, z
        // 0.0f32, 1.0f32, 0.0f32, 1.0f32, // RGBA
        // 0.7f32, 0.3f32, 0.0f32 // x, y, z
        // 0.0f32, 0.0f32, 1.0f32, 1.0f32, // RGBA
        // ];
        Self::prepare_rect_rendering_state(size_info);

        self.hex_bg_renderer.draw(opengl_data, mode.into(), size_info, time_secs_with_ms);

        self.activate_regular_state(size_info);
    }

    /// `draw_array` draws a vec made of 2D values in a specific mode
    pub fn draw_array(
        &mut self,
        size_info: &SizeInfo,
        opengl_vecs: &[f32],
        color: Rgb,
        alpha: f32,
        mode: DrawArrayMode,
    ) {
        match mode {
            DrawArrayMode::Points => (),
            _ =>
            // All types, except for Points, need at least 2 x,y coordinates to work on
            {
                if opengl_vecs.len() < 4 {
                    return;
                }
            },
        };
        let mut opengl_data_with_color: Vec<f32> = Vec::with_capacity((opengl_vecs.len() / 2) * 6);
        for position in opengl_vecs.chunks(2) {
            opengl_data_with_color.push(position[0]);
            opengl_data_with_color.push(position[1]);
            opengl_data_with_color.push(f32::from(color.r) / 255.);
            opengl_data_with_color.push(f32::from(color.g) / 255.);
            opengl_data_with_color.push(f32::from(color.b) / 255.);
            opengl_data_with_color.push(alpha);
        }

        Self::prepare_rect_rendering_state(size_info);

        self.chart_renderer.draw(&opengl_data_with_color, mode.into());

        self.activate_regular_state(size_info);
    }

    /// Fill the window with `color` and `alpha`.
    pub fn clear(&self, color: Rgb, alpha: f32) {
        unsafe {
            gl::ClearColor(
                (f32::from(color.r) / 255.0).min(1.0) * alpha,
                (f32::from(color.g) / 255.0).min(1.0) * alpha,
                (f32::from(color.b) / 255.0).min(1.0) * alpha,
                alpha,
            );
            gl::Clear(gl::COLOR_BUFFER_BIT);
        }
    }

    /// Get the context reset status.
    pub fn was_context_reset(&self) -> bool {
        // If robustness is not supported, don't use its functions.
        if !self.robustness {
            return false;
        }

        let status = unsafe { gl::GetGraphicsResetStatus() };
        if status == gl::NO_ERROR {
            false
        } else {
            let reason = match status {
                gl::GUILTY_CONTEXT_RESET_KHR => "guilty",
                gl::INNOCENT_CONTEXT_RESET_KHR => "innocent",
                gl::UNKNOWN_CONTEXT_RESET_KHR => "unknown",
                _ => "invalid",
            };

            info!("GPU reset ({})", reason);

            true
        }
    }

    fn supports_robustness() -> bool {
        let mut notification_strategy = 0;
        if GlExtensions::contains("GL_KHR_robustness") {
            unsafe {
                gl::GetIntegerv(gl::RESET_NOTIFICATION_STRATEGY_KHR, &mut notification_strategy);
            }
        } else {
            notification_strategy = gl::NO_RESET_NOTIFICATION_KHR as gl::types::GLint;
        }

        if notification_strategy == gl::LOSE_CONTEXT_ON_RESET_KHR as gl::types::GLint {
            info!("GPU reset notifications are enabled");
            true
        } else {
            info!("GPU reset notifications are disabled");
            false
        }
    }

    pub fn finish(&self) {
        unsafe {
            gl::Finish();
        }
    }

    /// Set the viewport for cell rendering.
    #[inline]
    pub fn set_viewport(&self, size: &SizeInfo) {
        unsafe {
            gl::Viewport(
                size.padding_x() as i32,
                size.padding_y() as i32,
                size.width() as i32 - 2 * size.padding_x() as i32,
                size.height() as i32 - 2 * size.padding_y() as i32,
            );
        }
    }

    /// Resize the renderer.
    pub fn resize(&self, size_info: &SizeInfo) {
        self.set_viewport(size_info);
        match &self.text_renderer {
            TextRendererProvider::Gles2(renderer) => renderer.resize(size_info),
            TextRendererProvider::Glsl3(renderer) => renderer.resize(size_info),
        }
    }
}

struct GlExtensions;

impl GlExtensions {
    /// Check if the given `extension` is supported.
    ///
    /// This function will lazily load OpenGL extensions.
    fn contains(extension: &str) -> bool {
        static OPENGL_EXTENSIONS: OnceLock<HashSet<&'static str, RandomState>> = OnceLock::new();

        OPENGL_EXTENSIONS.get_or_init(Self::load_extensions).contains(extension)
    }

    /// Load available OpenGL extensions.
    fn load_extensions() -> HashSet<&'static str, RandomState> {
        unsafe {
            let extensions = gl::GetString(gl::EXTENSIONS);

            if extensions.is_null() {
                let mut extensions_number = 0;
                gl::GetIntegerv(gl::NUM_EXTENSIONS, &mut extensions_number);

                (0..extensions_number as gl::types::GLuint)
                    .flat_map(|i| {
                        let extension = CStr::from_ptr(gl::GetStringi(gl::EXTENSIONS, i) as *mut _);
                        extension.to_str()
                    })
                    .collect()
            } else {
                match CStr::from_ptr(extensions as *mut _).to_str() {
                    Ok(ext) => ext.split_whitespace().collect(),
                    Err(_) => Default::default(),
                }
            }
        }
    }
}

extern "system" fn gl_debug_log(
    _: gl::types::GLenum,
    _: gl::types::GLenum,
    _: gl::types::GLuint,
    _: gl::types::GLenum,
    _: gl::types::GLsizei,
    msg: *const gl::types::GLchar,
    _: *mut std::os::raw::c_void,
) {
    let msg = unsafe { CStr::from_ptr(msg).to_string_lossy() };
    debug!("[gl_render] {}", msg);
}<|MERGE_RESOLUTION|>--- conflicted
+++ resolved
@@ -134,12 +134,9 @@
 pub struct Renderer {
     text_renderer: TextRendererProvider,
     rect_renderer: RectRenderer,
-<<<<<<< HEAD
     chart_renderer: ChartRenderer,
     hex_bg_renderer: HexBgRenderer,
-=======
     robustness: bool,
->>>>>>> a0c4dfe9
 }
 
 /// Wrapper around gl::GetString with error checking and reporting.
@@ -225,11 +222,7 @@
             }
         }
 
-<<<<<<< HEAD
-        Ok(Self { text_renderer, rect_renderer, chart_renderer, hex_bg_renderer })
-=======
-        Ok(Self { text_renderer, rect_renderer, robustness })
->>>>>>> a0c4dfe9
+        Ok(Self { text_renderer, rect_renderer, chart_renderer, hex_bg_renderer, robustness })
     }
 
     pub fn draw_cells<I: Iterator<Item = RenderableCell>>(
