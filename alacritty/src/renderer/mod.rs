--- conflicted
+++ resolved
@@ -23,12 +23,9 @@
 use crate::renderer::rects::{RectRenderer, RenderRect};
 use crate::renderer::shader::ShaderError;
 
-<<<<<<< HEAD
 pub mod charts;
 pub mod hex_bg;
-=======
 pub mod platform;
->>>>>>> cb7ad5b7
 pub mod rects;
 mod shader;
 mod text;
@@ -178,33 +175,19 @@
             None => (shader_version.as_ref() >= "3.3" && !is_gles_context, true),
         };
 
-<<<<<<< HEAD
-        let (text_renderer, rect_renderer, chart_renderer, hex_bg_renderer) =
-            if version.as_ref() >= "3.3" {
-                let text_renderer = TextRendererProvider::Glsl3(Glsl3Renderer::new()?);
-                let rect_renderer = RectRenderer::new(ShaderVersion::Glsl3)?;
-                let chart_renderer = ChartRenderer::new(ShaderVersion::Glsl3)?;
-                let hex_bg_renderer = HexBgRenderer::new(ShaderVersion::Glsl3)?;
-                (text_renderer, rect_renderer, chart_renderer, hex_bg_renderer)
-            } else {
-                let text_renderer = TextRendererProvider::Gles2(Gles2Renderer::new()?);
-                let rect_renderer = RectRenderer::new(ShaderVersion::Gles2)?;
-                let chart_renderer = ChartRenderer::new(ShaderVersion::Gles2)?;
-                let hex_bg_renderer = HexBgRenderer::new(ShaderVersion::Gles2)?;
-                (text_renderer, rect_renderer, chart_renderer, hex_bg_renderer)
-            };
-
-        Ok(Self { text_renderer, rect_renderer, chart_renderer, hex_bg_renderer })
-=======
-        let (text_renderer, rect_renderer) = if use_glsl3 {
+        let (text_renderer, rect_renderer, chart_renderer, hex_bg_renderer) = if use_glsl3 {
             let text_renderer = TextRendererProvider::Glsl3(Glsl3Renderer::new()?);
             let rect_renderer = RectRenderer::new(ShaderVersion::Glsl3)?;
-            (text_renderer, rect_renderer)
+            let chart_renderer = ChartRenderer::new(ShaderVersion::Glsl3)?;
+            let hex_bg_renderer = HexBgRenderer::new(ShaderVersion::Glsl3)?;
+            (text_renderer, rect_renderer, chart_renderer, hex_bg_renderer)
         } else {
             let text_renderer =
                 TextRendererProvider::Gles2(Gles2Renderer::new(allow_dsb, is_gles_context)?);
             let rect_renderer = RectRenderer::new(ShaderVersion::Gles2)?;
-            (text_renderer, rect_renderer)
+            let chart_renderer = ChartRenderer::new(ShaderVersion::Gles2)?;
+            let hex_bg_renderer = HexBgRenderer::new(ShaderVersion::Gles2)?;
+            (text_renderer, rect_renderer, chart_renderer, hex_bg_renderer)
         };
 
         // Enable debug logging for OpenGL as well.
@@ -217,8 +200,7 @@
             }
         }
 
-        Ok(Self { text_renderer, rect_renderer })
->>>>>>> cb7ad5b7
+        Ok(Self { text_renderer, rect_renderer, chart_renderer, hex_bg_renderer })
     }
 
     pub fn draw_cells<I: Iterator<Item = RenderableCell>>(
