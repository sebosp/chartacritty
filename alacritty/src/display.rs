--- conflicted
+++ resolved
@@ -24,21 +24,6 @@
 use wayland_client::{Display as WaylandDisplay, EventQueue};
 
 #[cfg(target_os = "macos")]
-<<<<<<< HEAD
-use font::set_font_smoothing;
-use font::{self, Rasterize};
-
-use alacritty_common::index::Line;
-use alacritty_common::Rgb;
-use alacritty_common::SizeInfo;
-use alacritty_decorations::{DecorationFans, DecorationLines, DecorationPoints, DecorationTypes};
-use alacritty_terminal::config::{Font, StartupMode};
-use alacritty_terminal::event::OnResize;
-use alacritty_terminal::message_bar::MessageBuffer;
-use alacritty_terminal::meter::Meter;
-use alacritty_terminal::selection::Selection;
-use alacritty_terminal::term::{RenderableCell, Term, TermMode};
-=======
 use crossfont::set_font_smoothing;
 use crossfont::{self, Rasterize, Rasterizer};
 
@@ -46,7 +31,6 @@
 use alacritty_terminal::index::{Column, Direction, Line, Point};
 use alacritty_terminal::selection::Selection;
 use alacritty_terminal::term::{RenderableCell, SizeInfo, Term, TermMode};
->>>>>>> cdf5e51e
 
 use crate::config::font::Font;
 use crate::config::window::StartupMode;
@@ -58,6 +42,14 @@
 use crate::renderer::{self, GlyphCache, QuadRenderer};
 use crate::url::{Url, Urls};
 use crate::window::{self, Window};
+
+// Chartacritty:
+use alacritty_common::index::Line;
+use alacritty_common::Rgb;
+use alacritty_common::SizeInfo;
+use alacritty_decorations::{DecorationFans, DecorationLines, DecorationPoints, DecorationTypes};
+use alacritty_terminal::config::{Font, StartupMode};
+use alacritty_terminal::event::OnResize;
 
 const FORWARD_SEARCH_LABEL: &str = "Search: ";
 const BACKWARD_SEARCH_LABEL: &str = "Backward Search: ";
@@ -424,15 +416,11 @@
         search_active: bool,
         config: &Config,
         update_pending: DisplayUpdate,
-<<<<<<< HEAD
         tokio_handle: tokio::runtime::Handle,
         mut charts_tx: futures_mpsc::Sender<alacritty_charts::async_utils::AsyncChartTask>,
-    ) {
-=======
     ) where
         T: EventListener,
     {
->>>>>>> cdf5e51e
         // Update font size and cell dimensions.
         if let Some(font) = update_pending.font() {
             self.update_glyph_cache(config, font);
@@ -472,17 +460,16 @@
             pty_size.height -= pty_size.cell_height * lines as f32;
         }
 
-<<<<<<< HEAD
         // Subtract some space for the charts
         if let Some(chart_config) = &config.charts {
             if !chart_config.charts.is_empty() {
                 pty_size.height -= pty_size.cell_height * 1f32;
             }
-=======
+        }
+
         // Add an extra line for the current search regex.
         if search_active {
             pty_size.height -= pty_size.cell_height;
->>>>>>> cdf5e51e
         }
 
         // Resize PTY.
@@ -584,16 +571,9 @@
             None
         };
 
-<<<<<<< HEAD
         let tokio_handle = terminal.charts_handle.tokio_handle.clone();
         let charts_tx = terminal.charts_handle.charts_tx.clone();
 
-        // Update IME position.
-        #[cfg(not(windows))]
-        self.window.update_ime_position(&terminal, &self.size_info);
-
-=======
->>>>>>> cdf5e51e
         // Drop terminal as early as possible to free lock.
         drop(terminal);
 
@@ -848,7 +828,7 @@
 
                 // Compute IME position.
                 Point::new(size_info.lines() - 1, Column(search_text.len() - 1))
-            },
+            }
             None => cursor_point,
         };
 
