// Copyright 2016 Joe Wilm, The Alacritty Project Contributors
//
// Licensed under the Apache License, Version 2.0 (the "License");
// you may not use this file except in compliance with the License.
// You may obtain a copy of the License at
//
//     http://www.apache.org/licenses/LICENSE-2.0
//
// Unless required by applicable law or agreed to in writing, software
// distributed under the License is distributed on an "AS IS" BASIS,
// WITHOUT WARRANTIES OR CONDITIONS OF ANY KIND, either express or implied.
// See the License for the specific language governing permissions and
// limitations under the License.

//! The display subsystem including window management, font rasterization, and
//! GPU drawing.
use futures::future::lazy;
use futures::sync::mpsc as futures_mpsc;
use futures::sync::oneshot;
use std::f64;
use std::fmt::{self, Formatter};
#[cfg(not(any(target_os = "macos", windows)))]
use std::sync::atomic::Ordering;
use std::time::Instant;
use std::time::UNIX_EPOCH;
use tokio::prelude::*;
use tokio::runtime::current_thread;

use glutin::dpi::{PhysicalPosition, PhysicalSize};
use glutin::event::ModifiersState;
use glutin::event_loop::EventLoop;
#[cfg(not(any(target_os = "macos", windows)))]
use glutin::platform::unix::EventLoopWindowTargetExtUnix;
use glutin::window::CursorIcon;
use log::{debug, error, info};
use parking_lot::MutexGuard;
#[cfg(not(any(target_os = "macos", windows)))]
use wayland_client::{Display as WaylandDisplay, EventQueue};

use font::{self, Rasterize};
#[cfg(target_os = "macos")]
use font::set_font_smoothing;

use alacritty_terminal::config::{Font, StartupMode};
use alacritty_terminal::event::{Event, OnResize};
use alacritty_terminal::index::Line;
use alacritty_terminal::message_bar::MessageBuffer;
use alacritty_terminal::meter::Meter;
use alacritty_terminal::selection::Selection;
use alacritty_terminal::term::color::Rgb;
use alacritty_terminal::term::{RenderableCell, SizeInfo, Term, TermMode};

use crate::config::Config;
use crate::event::{DisplayUpdate, Mouse};
use crate::renderer::rects::{RenderLines, RenderRect};
use crate::renderer::{self, GlyphCache, QuadRenderer};
use crate::url::{Url, Urls};
use crate::window::{self, Window};

#[derive(Debug)]
pub enum Error {
    /// Error with window management.
    Window(window::Error),

    /// Error dealing with fonts.
    Font(font::Error),

    /// Error in renderer.
    Render(renderer::Error),

    /// Error during buffer swap.
    ContextError(glutin::ContextError),
}

impl std::error::Error for Error {
    fn source(&self) -> Option<&(dyn std::error::Error + 'static)> {
        match self {
            Error::Window(err) => err.source(),
            Error::Font(err) => err.source(),
            Error::Render(err) => err.source(),
            Error::ContextError(err) => err.source(),
        }
    }
}

impl fmt::Display for Error {
    fn fmt(&self, f: &mut Formatter<'_>) -> fmt::Result {
        match self {
            Error::Window(err) => err.fmt(f),
            Error::Font(err) => err.fmt(f),
            Error::Render(err) => err.fmt(f),
            Error::ContextError(err) => err.fmt(f),
        }
    }
}

impl From<window::Error> for Error {
    fn from(val: window::Error) -> Self {
        Error::Window(val)
    }
}

impl From<font::Error> for Error {
    fn from(val: font::Error) -> Self {
        Error::Font(val)
    }
}

impl From<renderer::Error> for Error {
    fn from(val: renderer::Error) -> Self {
        Error::Render(val)
    }
}

impl From<glutin::ContextError> for Error {
    fn from(val: glutin::ContextError) -> Self {
        Error::ContextError(val)
    }
}

/// The display wraps a window, font rasterizer, and GPU renderer.
pub struct Display {
    pub size_info: SizeInfo,
    pub window: Window,
    pub urls: Urls,

    /// Currently highlighted URL.
    pub highlighted_url: Option<Url>,

    #[cfg(not(any(target_os = "macos", windows)))]
    pub wayland_event_queue: Option<EventQueue>,

    renderer: QuadRenderer,
    glyph_cache: GlyphCache,
    meter: Meter,
<<<<<<< HEAD
    charts_last_drawn: u64,
=======
    #[cfg(not(any(target_os = "macos", windows)))]
    is_x11: bool,
>>>>>>> ab1f173c
}

impl Display {
    pub fn new(config: &Config, event_loop: &EventLoop<Event>) -> Result<Display, Error> {
        // Guess DPR based on first monitor.
        let estimated_dpr =
            event_loop.available_monitors().next().map(|m| m.scale_factor()).unwrap_or(1.);

        // Guess the target window dimensions.
        let metrics = GlyphCache::static_metrics(config.font.clone(), estimated_dpr)?;
        let (cell_width, cell_height) = compute_cell_size(config, &metrics);
        let dimensions =
            GlyphCache::calculate_dimensions(config, estimated_dpr, cell_width, cell_height);

        debug!("Estimated DPR: {}", estimated_dpr);
        debug!("Estimated Cell Size: {} x {}", cell_width, cell_height);
        debug!("Estimated Dimensions: {:?}", dimensions);

        #[cfg(not(any(target_os = "macos", windows)))]
        let mut wayland_event_queue = None;

        // Initialize Wayland event queue, to handle Wayland callbacks.
        #[cfg(not(any(target_os = "macos", windows)))]
        {
            if let Some(display) = event_loop.wayland_display() {
                let display = unsafe { WaylandDisplay::from_external_display(display as _) };
                wayland_event_queue = Some(display.create_event_queue());
            }
        }

        // Create the window where Alacritty will be displayed.
        let size = dimensions.map(|(width, height)| PhysicalSize::new(width, height));

        // Spawn window.
        let mut window = Window::new(
            event_loop,
            &config,
            size,
            #[cfg(not(any(target_os = "macos", windows)))]
            wayland_event_queue.as_ref(),
        )?;

        let dpr = window.scale_factor();
        info!("Device pixel ratio: {}", dpr);

        // get window properties for initializing the other subsystems.
        let viewport_size = window.inner_size();

        // Create renderer.
        let mut renderer = QuadRenderer::new()?;

        let (glyph_cache, cell_width, cell_height) =
            Self::new_glyph_cache(dpr, &mut renderer, config)?;

        let mut padding_x = f32::from(config.window.padding.x) * dpr as f32;
        let mut padding_y = f32::from(config.window.padding.y) * dpr as f32;

        if let Some((width, height)) =
            GlyphCache::calculate_dimensions(config, dpr, cell_width, cell_height)
        {
            let PhysicalSize { width: w, height: h } = window.inner_size();
            if w == width && h == height {
                info!("Estimated DPR correctly, skipping resize");
            } else {
                window.set_inner_size(PhysicalSize::new(width, height));
            }
        } else if config.window.dynamic_padding {
            // Make sure additional padding is spread evenly.
            padding_x = dynamic_padding(padding_x, viewport_size.width as f32, cell_width);
            padding_y = dynamic_padding(padding_y, viewport_size.height as f32, cell_height);
        }

        padding_x = padding_x.floor();
        padding_y = padding_y.floor();

        info!("Cell Size: {} x {}", cell_width, cell_height);
        info!("Padding: {} x {}", padding_x, padding_y);

        // Create new size with at least one column and row.
        let size_info = SizeInfo {
            dpr,
            width: (viewport_size.width as f32).max(cell_width + 2. * padding_x),
            height: (viewport_size.height as f32).max(cell_height + 2. * padding_y),
            cell_width,
            cell_height,
            padding_x,
            padding_y,
        };

        // Update OpenGL projection.
        renderer.resize(&size_info);

        // Clear screen.
        let background_color = config.colors.primary.background;
        renderer.with_api(&config, &size_info, |api| {
            api.clear(background_color);
        });

        // Set subpixel anti-aliasing.
        #[cfg(target_os = "macos")]
        set_font_smoothing(config.font.use_thin_strokes());

        #[cfg(not(any(target_os = "macos", windows)))]
        let is_x11 = event_loop.is_x11();

        #[cfg(not(any(target_os = "macos", windows)))]
        {
            // On Wayland we can safely ignore this call, since the window isn't visible until you
            // actually draw something into it and commit those changes.
            if is_x11 {
                window.swap_buffers();
                renderer.with_api(&config, &size_info, |api| {
                    api.finish();
                });
            }
        }

        window.set_visible(true);

        // Set window position.
        //
        // TODO: replace `set_position` with `with_position` once available.
        // Upstream issue: https://github.com/rust-windowing/winit/issues/806.
        if let Some(position) = config.window.position {
            window.set_outer_position(PhysicalPosition::from((position.x, position.y)));
        }

        #[allow(clippy::single_match)]
        match config.window.startup_mode() {
            StartupMode::Fullscreen => window.set_fullscreen(true),
            #[cfg(target_os = "macos")]
            StartupMode::SimpleFullscreen => window.set_simple_fullscreen(true),
            #[cfg(not(any(target_os = "macos", windows)))]
            StartupMode::Maximized => window.set_maximized(true),
            _ => (),
        }

        Ok(Self {
            window,
            renderer,
            glyph_cache,
            meter: Meter::new(),
            size_info,
            urls: Urls::new(),
            highlighted_url: None,
<<<<<<< HEAD
            charts_last_drawn: 0u64,
=======
            #[cfg(not(any(target_os = "macos", windows)))]
            is_x11,
            #[cfg(not(any(target_os = "macos", windows)))]
            wayland_event_queue,
>>>>>>> ab1f173c
        })
    }

    fn new_glyph_cache(
        dpr: f64,
        renderer: &mut QuadRenderer,
        config: &Config,
    ) -> Result<(GlyphCache, f32, f32), Error> {
        let font = config.font.clone();
        let rasterizer = font::Rasterizer::new(dpr as f32, config.font.use_thin_strokes())?;

        // Initialize glyph cache.
        let glyph_cache = {
            info!("Initializing glyph cache...");
            let init_start = Instant::now();

            let cache =
                renderer.with_loader(|mut api| GlyphCache::new(rasterizer, &font, &mut api))?;

            let stop = init_start.elapsed();
            let stop_f = stop.as_secs() as f64 + f64::from(stop.subsec_nanos()) / 1_000_000_000f64;
            info!("... finished initializing glyph cache in {}s", stop_f);

            cache
        };

        // Need font metrics to resize the window properly. This suggests to me the
        // font metrics should be computed before creating the window in the first
        // place so that a resize is not needed.
        let (cw, ch) = compute_cell_size(config, &glyph_cache.font_metrics());

        Ok((glyph_cache, cw, ch))
    }

    /// Update font size and cell dimensions.
    fn update_glyph_cache(&mut self, config: &Config, font: Font) {
        let size_info = &mut self.size_info;
        let cache = &mut self.glyph_cache;

        self.renderer.with_loader(|mut api| {
            let _ = cache.update_font_size(font, size_info.dpr, &mut api);
        });

        // Update cell size.
        let (cell_width, cell_height) = compute_cell_size(config, &self.glyph_cache.font_metrics());
        size_info.cell_width = cell_width;
        size_info.cell_height = cell_height;
    }

    /// Clear glyph cache.
    fn clear_glyph_cache(&mut self) {
        let cache = &mut self.glyph_cache;
        self.renderer.with_loader(|mut api| {
            cache.clear_glyph_cache(&mut api);
        });
    }

    /// Process update events.
    pub fn handle_update<T>(
        &mut self,
        terminal: &mut Term<T>,
        pty_resize_handle: &mut dyn OnResize,
        message_buffer: &MessageBuffer,
        config: &Config,
        update_pending: DisplayUpdate,
        tokio_handle: current_thread::Handle,
        charts_tx: futures_mpsc::Sender<alacritty_charts::async_utils::AsyncChartTask>,
    ) {
        // Update font size and cell dimensions.
        if let Some(font) = update_pending.font {
            self.update_glyph_cache(config, font);
        } else if update_pending.cursor {
            self.clear_glyph_cache();
        }

        let cell_width = self.size_info.cell_width;
        let cell_height = self.size_info.cell_height;

        // Recalculate padding.
        let mut padding_x = f32::from(config.window.padding.x) * self.size_info.dpr as f32;
        let mut padding_y = f32::from(config.window.padding.y) * self.size_info.dpr as f32;

        // Update the window dimensions.
        if let Some(size) = update_pending.dimensions {
            // Ensure we have at least one column and row.
            self.size_info.width = (size.width as f32).max(cell_width + 2. * padding_x);
            self.size_info.height = (size.height as f32).max(cell_height + 2. * padding_y);
        }

        // Distribute excess padding equally on all sides.
        if config.window.dynamic_padding {
            padding_x = dynamic_padding(padding_x, self.size_info.width, cell_width);
            padding_y = dynamic_padding(padding_y, self.size_info.height, cell_height);
        }

        self.size_info.padding_x = padding_x.floor() as f32;
        self.size_info.padding_y = padding_y.floor() as f32;

        let mut pty_size = self.size_info;

        // Subtract message bar lines from pty size.
        if let Some(message) = message_buffer.message() {
            let lines = message.text(&self.size_info).len();
            pty_size.height -= pty_size.cell_height * lines as f32;
        }

<<<<<<< HEAD
        // Subtract some space for the charts
        if let Some(chart_config) = &config.charts {
            if !chart_config.charts.is_empty() {
                pty_size.height -= pty_size.cell_height * 1f32;
            }
        }

        // Resize PTY
=======
        // Resize PTY.
>>>>>>> ab1f173c
        pty_resize_handle.on_resize(&pty_size);

        // Resize terminal.
        terminal.resize(&pty_size);

        // Resize renderer.
        let physical = PhysicalSize::new(self.size_info.width as u32, self.size_info.height as u32);
        self.window.resize(physical);
        let (height, width) = (self.size_info.height, self.size_info.width);
        let (chart_resize_tx, chart_resize_rx) = oneshot::channel();
        let send_display_size = charts_tx
            .send(alacritty_charts::async_utils::AsyncChartTask::ChangeDisplaySize(
                height,
                width,
                padding_y,
                padding_x,
                chart_resize_tx,
            ))
            .map_err(|e| error!("Sending ChangeDisplaySize Task: err={:?}", e))
            .and_then(move |_res| {
                debug!(
                    "Sent ChangeDisplaySize Task height: {}, width: {}, padding_y: {}, padding_x: \
                     {}",
                    height, width, padding_y, padding_x
                );
                Ok(())
            });
        tokio_handle
            .spawn(lazy(move || send_display_size))
            .expect("Unable to queue async task for send_display_size");
        match chart_resize_rx.map(|x| x).wait() {
            Ok(_) => {
                debug!("Got response from ChangeDisplaySize Task.");
            },
            Err(err) => {
                error!("Error response from ChangeDisplaySize Task: {:?}", err);
            },
        }
        self.renderer.resize(&self.size_info);
    }

    /// Draw the screen.
    ///
    /// A reference to Term whose state is being drawn must be provided.
    ///
    /// This call may block if vsync is enabled.
    pub fn draw<T>(
        &mut self,
        terminal: MutexGuard<'_, Term<T>>,
        message_buffer: &MessageBuffer,
        config: &Config,
        mouse: &Mouse,
        mods: ModifiersState,
        tokio_handle: current_thread::Handle,
        charts_tx: futures_mpsc::Sender<alacritty_charts::async_utils::AsyncChartTask>,
    ) {
        let grid_cells: Vec<RenderableCell> = terminal.renderable_cells(config).collect();
        let visual_bell_intensity = terminal.visual_bell.intensity();
        let background_color = terminal.background_color();
        let metrics = self.glyph_cache.font_metrics();
        let glyph_cache = &mut self.glyph_cache;
        let size_info = self.size_info;
        let charts_enabled = terminal.charts_enabled();

        let selection = !terminal.selection().as_ref().map(Selection::is_empty).unwrap_or(true);
        let mouse_mode = terminal.mode().intersects(TermMode::MOUSE_MODE)
            && !terminal.mode().contains(TermMode::VI);

        let vi_mode_cursor = if terminal.mode().contains(TermMode::VI) {
            Some(terminal.vi_mode_cursor)
        } else {
            None
        };

        // Update IME position.
        #[cfg(not(windows))]
        self.window.update_ime_position(&terminal, &self.size_info);

        // Drop terminal as early as possible to free lock.
        drop(terminal);

        self.renderer.with_api(&config, &size_info, |api| {
            api.clear(background_color);
        });

        let mut lines = RenderLines::new();
        let mut urls = Urls::new();

        // Draw grid.
        {
            let _sampler = self.meter.sampler();

            self.renderer.with_api(&config, &size_info, |mut api| {
                // Iterate over all non-empty cells in the grid.
                for cell in grid_cells {
                    // Update URL underlines.
                    urls.update(size_info.cols().0, cell);

                    // Update underline/strikeout.
                    lines.update(cell);

                    // Draw the cell.
                    api.render_cell(cell, glyph_cache);
                }
            });
        }

        let mut rects = lines.rects(&metrics, &size_info);

        // Update visible URLs.
        self.urls = urls;
        if let Some(url) = self.urls.highlighted(config, mouse, mods, mouse_mode, selection) {
            rects.append(&mut url.rects(&metrics, &size_info));

            self.window.set_mouse_cursor(CursorIcon::Hand);

            self.highlighted_url = Some(url);
        } else if self.highlighted_url.is_some() {
            self.highlighted_url = None;

            if mouse_mode {
                self.window.set_mouse_cursor(CursorIcon::Default);
            } else {
                self.window.set_mouse_cursor(CursorIcon::Text);
            }
        }

        // Highlight URLs at the vi mode cursor position.
        if let Some(vi_mode_cursor) = vi_mode_cursor {
            if let Some(url) = self.urls.find_at(vi_mode_cursor.point) {
                rects.append(&mut url.rects(&metrics, &size_info));
            }
        }

        // Push visual bell after url/underline/strikeout rects.
        if visual_bell_intensity != 0. {
            let visual_bell_rect = RenderRect::new(
                0.,
                0.,
                size_info.width,
                size_info.height,
                config.visual_bell.color,
                visual_bell_intensity as f32,
            );
            rects.push(visual_bell_rect);
        }

        if let Some(message) = message_buffer.message() {
            let text = message.text(&size_info);

            // Create a new rectangle for the background.
            let start_line = size_info.lines().0 - text.len();
            let y = size_info.cell_height.mul_add(start_line as f32, size_info.padding_y);
            let message_bar_rect =
                RenderRect::new(0., y, size_info.width, size_info.height - y, message.color(), 1.);

            // Push message_bar in the end, so it'll be above all other content.
            rects.push(message_bar_rect);

            // Draw rectangles.
            self.renderer.draw_rects(&size_info, rects);

            // Relay messages to the user.
            let mut offset = 1;
            for message_text in text.iter().rev() {
                self.renderer.with_api(&config, &size_info, |mut api| {
                    api.render_string(
                        &message_text,
                        Line(size_info.lines().saturating_sub(offset)),
                        glyph_cache,
                        None,
                    );
                });
                offset += 1;
            }
        } else {
            // Draw rectangles.
            self.renderer.draw_rects(&size_info, rects);
        }
        // Draw the charts
        if charts_enabled {
            if let Some(chart_config) = &config.charts {
                for chart_idx in 0..chart_config.charts.len() {
                    debug!("draw: Drawing chart: {}", chart_config.charts[chart_idx].name);
                    for decoration_idx in 0..chart_config.charts[chart_idx].decorations.len() {
                        // TODO: Change this to return a ChartOpenglData that contains:
                        // (ves: Vec<f32>, alpha: f32)
                        let opengl_data = alacritty_charts::async_utils::get_metric_opengl_data(
                            charts_tx.clone(),
                            chart_idx,
                            decoration_idx,
                            "decoration",
                            tokio_handle.clone(),
                        );
                        self.renderer.draw_charts_line(
                            &size_info,
                            &opengl_data.0,
                            Rgb {
                                r: chart_config.charts[chart_idx].decorations[decoration_idx]
                                    .color()
                                    .r,
                                g: chart_config.charts[chart_idx].decorations[decoration_idx]
                                    .color()
                                    .g,
                                b: chart_config.charts[chart_idx].decorations[decoration_idx]
                                    .color()
                                    .b,
                            },
                            opengl_data.1,
                        );
                    }
                    for series_idx in 0..chart_config.charts[chart_idx].sources.len() {
                        let opengl_data = alacritty_charts::async_utils::get_metric_opengl_data(
                            charts_tx.clone(),
                            chart_idx,
                            series_idx,
                            "metric_data",
                            tokio_handle.clone(),
                        );
                        self.renderer.draw_charts_line(
                            &size_info,
                            &opengl_data.0,
                            Rgb {
                                r: chart_config.charts[chart_idx].sources[series_idx].color().r,
                                g: chart_config.charts[chart_idx].sources[series_idx].color().g,
                                b: chart_config.charts[chart_idx].sources[series_idx].color().b,
                            },
                            opengl_data.1,
                        );
                    }
                    let chart_last_drawn =
                        std::time::SystemTime::now().duration_since(UNIX_EPOCH).unwrap().as_secs();
                }
            }
        } else {
            debug!("Charts are not enabled");
        }

        // Draw render timer.
        if config.render_timer() {
            let timing = format!("{:.3} usec", self.meter.average());
            let color = Rgb { r: 0xd5, g: 0x4e, b: 0x53 };
            self.renderer.with_api(&config, &size_info, |mut api| {
                api.render_string(&timing[..], size_info.lines() - 2, glyph_cache, Some(color));
            });
        }

        // Frame event should be requested before swaping buffers, since it requires surface
        // `commit`, which is done by swap buffers under the hood.
        #[cfg(not(any(target_os = "macos", windows)))]
        self.request_frame(&self.window);

        self.window.swap_buffers();

        #[cfg(not(any(target_os = "macos", windows)))]
        {
            if self.is_x11 {
                // On X11 `swap_buffers` does not block for vsync. However the next OpenGl command
                // will block to synchronize (this is `glClear` in Alacritty), which causes a
                // permanent one frame delay.
                self.renderer.with_api(&config, &size_info, |api| {
                    api.finish();
                });
            }
        }
    }

    /// Requst a new frame for a window on Wayland.
    #[inline]
    #[cfg(not(any(target_os = "macos", windows)))]
    fn request_frame(&self, window: &Window) {
        let surface = match window.wayland_surface() {
            Some(surface) => surface,
            None => return,
        };

        let should_draw = self.window.should_draw.clone();

        // Mark that window was drawn.
        should_draw.store(false, Ordering::Relaxed);

        // Request a new frame.
        surface.frame().quick_assign(move |_, _, _| {
            should_draw.store(true, Ordering::Relaxed);
        });
    }
}

/// Calculate padding to spread it evenly around the terminal content.
#[inline]
fn dynamic_padding(padding: f32, dimension: f32, cell_dimension: f32) -> f32 {
    padding + ((dimension - 2. * padding) % cell_dimension) / 2.
}

/// Calculate the cell dimensions based on font metrics.
#[inline]
fn compute_cell_size(config: &Config, metrics: &font::Metrics) -> (f32, f32) {
    let offset_x = f64::from(config.font.offset.x);
    let offset_y = f64::from(config.font.offset.y);
    (
        ((metrics.average_advance + offset_x) as f32).floor().max(1.),
        ((metrics.line_height + offset_y) as f32).floor().max(1.),
    )
}<|MERGE_RESOLUTION|>--- conflicted
+++ resolved
@@ -37,9 +37,9 @@
 #[cfg(not(any(target_os = "macos", windows)))]
 use wayland_client::{Display as WaylandDisplay, EventQueue};
 
-use font::{self, Rasterize};
 #[cfg(target_os = "macos")]
 use font::set_font_smoothing;
+use font::{self, Rasterize};
 
 use alacritty_terminal::config::{Font, StartupMode};
 use alacritty_terminal::event::{Event, OnResize};
@@ -133,12 +133,9 @@
     renderer: QuadRenderer,
     glyph_cache: GlyphCache,
     meter: Meter,
-<<<<<<< HEAD
     charts_last_drawn: u64,
-=======
     #[cfg(not(any(target_os = "macos", windows)))]
     is_x11: bool,
->>>>>>> ab1f173c
 }
 
 impl Display {
@@ -284,14 +281,11 @@
             size_info,
             urls: Urls::new(),
             highlighted_url: None,
-<<<<<<< HEAD
             charts_last_drawn: 0u64,
-=======
             #[cfg(not(any(target_os = "macos", windows)))]
             is_x11,
             #[cfg(not(any(target_os = "macos", windows)))]
             wayland_event_queue,
->>>>>>> ab1f173c
         })
     }
 
@@ -398,7 +392,6 @@
             pty_size.height -= pty_size.cell_height * lines as f32;
         }
 
-<<<<<<< HEAD
         // Subtract some space for the charts
         if let Some(chart_config) = &config.charts {
             if !chart_config.charts.is_empty() {
@@ -406,10 +399,7 @@
             }
         }
 
-        // Resize PTY
-=======
         // Resize PTY.
->>>>>>> ab1f173c
         pty_resize_handle.on_resize(&pty_size);
 
         // Resize terminal.
