//! Terminal window context.

use std::error::Error;
use std::fs::File;
use std::io::Write;
use std::mem;
#[cfg(not(windows))]
use std::os::unix::io::{AsRawFd, RawFd};
use std::rc::Rc;
#[cfg(not(any(target_os = "macos", windows)))]
use std::sync::atomic::Ordering;
use std::sync::Arc;

use crossfont::Size;
use glutin::event::{Event as GlutinEvent, ModifiersState, WindowEvent};
use glutin::event_loop::{EventLoopProxy, EventLoopWindowTarget};
use glutin::window::WindowId;
use log::{error, info};
use serde_json as json;
#[cfg(all(feature = "wayland", not(any(target_os = "macos", windows))))]
use wayland_client::EventQueue;

use alacritty_config::SerdeReplace;
use alacritty_terminal::event::Event as TerminalEvent;
use alacritty_terminal::event_loop::{EventLoop as PtyEventLoop, Msg, Notifier};
use alacritty_terminal::grid::{Dimensions, Scroll};
use alacritty_terminal::index::Direction;
use alacritty_terminal::sync::FairMutex;
<<<<<<< HEAD
use alacritty_terminal::term::{Term, TermChartsHandle, TermMode};
=======
use alacritty_terminal::term::test::TermSize;
use alacritty_terminal::term::{Term, TermMode};
>>>>>>> 578e0848
use alacritty_terminal::tty;

#[cfg(unix)]
use crate::cli::IpcConfig;
use crate::cli::WindowOptions;
use crate::clipboard::Clipboard;
use crate::config::UiConfig;
use crate::display::Display;
use crate::event::{ActionContext, Event, EventProxy, EventType, Mouse, SearchState};
use crate::input;
use crate::logging::LOG_TARGET_IPC_CONFIG;
use crate::message_bar::MessageBuffer;
use crate::scheduler::Scheduler;

/// Event context for one individual Alacritty window.
pub struct WindowContext {
    pub message_buffer: MessageBuffer,
    pub display: Display,
    event_queue: Vec<GlutinEvent<'static, Event>>,
    terminal: Arc<FairMutex<Term<EventProxy>>>,
    cursor_blink_timed_out: bool,
    modifiers: ModifiersState,
    search_state: SearchState,
    received_count: usize,
    suppress_chars: bool,
    notifier: Notifier,
    font_size: Size,
    mouse: Mouse,
    dirty: bool,
    occluded: bool,
    preserve_title: bool,
    #[cfg(not(windows))]
    master_fd: RawFd,
    #[cfg(not(windows))]
    shell_pid: u32,
    ipc_config: Vec<(String, serde_yaml::Value)>,
    config: Rc<UiConfig>,
}

impl WindowContext {
    /// Create a new terminal window context.
    pub fn new(
        config: Rc<UiConfig>,
        options: &WindowOptions,
        window_event_loop: &EventLoopWindowTarget<Event>,
        proxy: EventLoopProxy<Event>,
        #[cfg(all(feature = "wayland", not(any(target_os = "macos", windows))))]
        wayland_event_queue: Option<&EventQueue>,
    ) -> Result<Self, Box<dyn Error>> {
        let mut pty_config = config.terminal_config.pty_config.clone();
        options.terminal_options.override_pty_config(&mut pty_config);

        let mut identity = config.window.identity.clone();
        let preserve_title = options.window_identity.title.is_some();
        options.window_identity.override_identity_config(&mut identity);

        // Create a display.
        //
        // The display manages a window and can draw the terminal.
        let display = Display::new(
            &config,
            window_event_loop,
            &identity,
            #[cfg(all(feature = "wayland", not(any(target_os = "macos", windows))))]
            wayland_event_queue,
        )?;

        info!(
            "PTY dimensions: {:?} x {:?}",
            display.size_info.screen_lines(),
            display.size_info.columns()
        );

        let event_proxy = EventProxy::new(proxy, display.window.id());

        // Create the terminal.
        //
        // This object contains all of the state about what's being displayed. It's
        // wrapped in a clonable mutex since both the I/O loop and display need to
        // access it.
<<<<<<< HEAD
        let mut terminal =
            Term::new(&config.terminal_config, display.size_info, event_proxy.clone());

        // If tokio is enabled (i.e. charts are enabled) then capture the thread join handle
        let mut tokio_thread: Option<std::thread::JoinHandle<()>> = None;
        let mut tokio_setup: Option<TermChartsHandle> = None;
        if let Some(charts_config) = &config.terminal_config.charts {
            let (tokio_setup_tmp, tokio_thread_tmp) = TermChartsHandle::new_with_thread(
                &charts_config,
                display.size_info.clone(),
                event_proxy.clone(),
            );
            terminal.set_tokio_setup(tokio_setup_tmp.clone());
            tokio_thread = Some(tokio_thread_tmp);
            tokio_setup = Some(tokio_setup_tmp);
        }
=======
        let terminal = Term::new(&config.terminal_config, &display.size_info, event_proxy.clone());
>>>>>>> 578e0848
        let terminal = Arc::new(FairMutex::new(terminal));

        // Create the PTY.
        //
        // The PTY forks a process to run the shell on the slave side of the
        // pseudoterminal. A file descriptor for the master side is retained for
        // reading/writing to the shell.
        let pty = tty::new(&pty_config, display.size_info.into(), display.window.id().into())?;

        #[cfg(not(windows))]
        let master_fd = pty.file().as_raw_fd();
        #[cfg(not(windows))]
        let shell_pid = pty.child().id();

        // Create the pseudoterminal I/O loop.
        //
        // PTY I/O is ran on another thread as to not occupy cycles used by the
        // renderer and input processing. Note that access to the terminal state is
        // synchronized since the I/O loop updates the state, and the display
        // consumes it periodically.
        let mut event_loop = PtyEventLoop::new(
            Arc::clone(&terminal),
            event_proxy.clone(),
            pty,
            pty_config.hold,
            config.debug.ref_test,
        );
        if let Some(tokio_setup) = &tokio_setup {
            event_loop.set_tokio_setup(tokio_setup.clone());
        }

        // The event loop channel allows write requests from the event processor
        // to be sent to the pty loop and ultimately written to the pty.
        let loop_tx = event_loop.channel();

        // Kick off the I/O thread.
        let _io_thread = event_loop.spawn();

        // Start cursor blinking, in case `Focused` isn't sent on startup.
        if config.terminal_config.cursor.style().blinking {
            event_proxy.send_event(TerminalEvent::CursorBlinkingChange.into());
        }

        let font_size = config.font.size();

        // Create context for the Alacritty window.
        Ok(WindowContext {
            preserve_title,
            font_size,
            terminal,
            display,
            #[cfg(not(windows))]
            master_fd,
            #[cfg(not(windows))]
            shell_pid,
            config,
            notifier: Notifier(loop_tx),
            cursor_blink_timed_out: Default::default(),
            suppress_chars: Default::default(),
            message_buffer: Default::default(),
            received_count: Default::default(),
            search_state: Default::default(),
            event_queue: Default::default(),
            ipc_config: Default::default(),
            modifiers: Default::default(),
            mouse: Default::default(),
            dirty: Default::default(),
            occluded: Default::default(),
        })
    }

    /// Update the terminal window to the latest config.
    pub fn update_config(&mut self, new_config: Rc<UiConfig>) {
        let old_config = mem::replace(&mut self.config, new_config);

        // Apply ipc config if there are overrides.
        if !self.ipc_config.is_empty() {
            let mut config = (*self.config).clone();

            // Apply each option, removing broken ones.
            let mut i = 0;
            while i < self.ipc_config.len() {
                let (key, value) = &self.ipc_config[i];

                match config.replace(key, value.clone()) {
                    Err(err) => {
                        error!(
                            target: LOG_TARGET_IPC_CONFIG,
                            "Unable to override option '{}': {}", key, err
                        );
                        self.ipc_config.swap_remove(i);
                    },
                    Ok(_) => i += 1,
                }
            }

            self.config = Rc::new(config);
        }

        self.display.update_config(&self.config);
        self.terminal.lock().update_config(&self.config.terminal_config);

        // Reload cursor if its thickness has changed.
        if (old_config.terminal_config.cursor.thickness()
            - self.config.terminal_config.cursor.thickness())
        .abs()
            > f32::EPSILON
        {
            self.display.pending_update.set_cursor_dirty();
        }

        if old_config.font != self.config.font {
            // Do not update font size if it has been changed at runtime.
            if self.font_size == old_config.font.size() {
                self.font_size = self.config.font.size();
            }

            let font = self.config.font.clone().with_size(self.font_size);
            self.display.pending_update.set_font(font);
        }

        // Update display if padding options were changed.
        let window_config = &old_config.window;
        if window_config.padding(1.) != self.config.window.padding(1.)
            || window_config.dynamic_padding != self.config.window.dynamic_padding
        {
            self.display.pending_update.dirty = true;
        }

        // Update title on config reload according to the following table.
        //
        // │cli │ dynamic_title │ current_title == old_config ││ set_title │
        // │ Y  │       _       │              _              ││     N     │
        // │ N  │       Y       │              Y              ││     Y     │
        // │ N  │       Y       │              N              ││     N     │
        // │ N  │       N       │              _              ││     Y     │
        if !self.preserve_title
            && (!self.config.window.dynamic_title
                || self.display.window.title() == old_config.window.identity.title)
        {
            self.display.window.set_title(self.config.window.identity.title.clone());
        }

        // Disable shadows for transparent windows on macOS.
        #[cfg(target_os = "macos")]
        self.display.window.set_has_shadow(self.config.window_opacity() >= 1.0);

        // Update hint keys.
        self.display.hint_state.update_alphabet(self.config.hints.alphabet());

        // Update cursor blinking.
        let event = Event::new(TerminalEvent::CursorBlinkingChange.into(), None);
        self.event_queue.push(event.into());

        self.dirty = true;
    }

    /// Update the IPC config overrides.
    #[cfg(unix)]
    pub fn update_ipc_config(&mut self, config: Rc<UiConfig>, ipc_config: IpcConfig) {
        // Clear previous IPC errors.
        self.message_buffer.remove_target(LOG_TARGET_IPC_CONFIG);

        if ipc_config.reset {
            self.ipc_config.clear();
        } else {
            for option in &ipc_config.options {
                // Separate config key/value.
                let (key, value) = match option.split_once('=') {
                    Some(split) => split,
                    None => {
                        error!(
                            target: LOG_TARGET_IPC_CONFIG,
                            "'{}': IPC config option missing value", option
                        );
                        continue;
                    },
                };

                // Try and parse value as yaml.
                match serde_yaml::from_str(value) {
                    Ok(value) => self.ipc_config.push((key.to_owned(), value)),
                    Err(err) => error!(
                        target: LOG_TARGET_IPC_CONFIG,
                        "'{}': Invalid IPC config value: {:?}", option, err
                    ),
                }
            }
        }

        // Reload current config to pull new IPC config.
        self.update_config(config);
    }

    /// Process events for this terminal window.
    pub fn handle_event(
        &mut self,
        event_loop: &EventLoopWindowTarget<Event>,
        event_proxy: &EventLoopProxy<Event>,
        clipboard: &mut Clipboard,
        scheduler: &mut Scheduler,
        event: GlutinEvent<'_, Event>,
    ) {
        match event {
            // Skip further event handling with no staged updates.
            GlutinEvent::RedrawEventsCleared if self.event_queue.is_empty() && !self.dirty => {
                return;
            },
            // Continue to process all pending events.
            GlutinEvent::RedrawEventsCleared => (),
            // Remap scale_factor change event to remove the lifetime.
            GlutinEvent::WindowEvent {
                event: WindowEvent::ScaleFactorChanged { scale_factor, new_inner_size },
                window_id,
            } => {
                let size = (new_inner_size.width, new_inner_size.height);
                let event =
                    Event::new(EventType::ScaleFactorChanged(scale_factor, size), window_id);
                self.event_queue.push(event.into());
                return;
            },
            // Transmute to extend lifetime, which exists only for `ScaleFactorChanged` event.
            // Since we remap that event to remove the lifetime, this is safe.
            event => unsafe {
                self.event_queue.push(mem::transmute(event));
                return;
            },
        }

        let mut terminal = self.terminal.lock();

        let old_is_searching = self.search_state.history_index.is_some();

        let context = ActionContext {
            cursor_blink_timed_out: &mut self.cursor_blink_timed_out,
            message_buffer: &mut self.message_buffer,
            received_count: &mut self.received_count,
            suppress_chars: &mut self.suppress_chars,
            search_state: &mut self.search_state,
            modifiers: &mut self.modifiers,
            font_size: &mut self.font_size,
            notifier: &mut self.notifier,
            display: &mut self.display,
            mouse: &mut self.mouse,
            dirty: &mut self.dirty,
            occluded: &mut self.occluded,
            terminal: &mut terminal,
            #[cfg(not(windows))]
            master_fd: self.master_fd,
            #[cfg(not(windows))]
            shell_pid: self.shell_pid,
            preserve_title: self.preserve_title,
            config: &self.config,
            event_proxy,
            event_loop,
            clipboard,
            scheduler,
        };
        let mut processor = input::Processor::new(context);

        for event in self.event_queue.drain(..) {
            processor.handle_event(event);
        }

        // Process DisplayUpdate events.
        if self.display.pending_update.dirty {
            Self::submit_display_update(
                &mut terminal,
                &mut self.display,
                &mut self.notifier,
                &self.message_buffer,
                &self.search_state,
                old_is_searching,
                &self.config,
            );
            self.dirty = true;
        }

        if self.dirty || self.mouse.hint_highlight_dirty {
            self.dirty |= self.display.update_highlighted_hints(
                &terminal,
                &self.config,
                &self.mouse,
                self.modifiers,
            );
            self.mouse.hint_highlight_dirty = false;
        }

        // Skip rendering on Wayland until we get frame event from compositor.
        #[cfg(not(any(target_os = "macos", windows)))]
        if !self.display.is_x11 && !self.display.window.should_draw.load(Ordering::Relaxed) {
            return;
        }

        if self.dirty && !self.occluded {
            // Force the display to process any pending display update.
            self.display.process_renderer_update();

            self.dirty = false;

            // Request immediate re-draw if visual bell animation is not finished yet.
            if !self.display.visual_bell.completed() {
                self.display.window.request_redraw();
            }

            // Redraw screen.
            self.display.draw(terminal, &self.message_buffer, &self.config, &self.search_state);
        }
    }

    /// ID of this terminal context.
    pub fn id(&self) -> WindowId {
        self.display.window.id()
    }

    /// Write the ref test results to the disk.
    pub fn write_ref_test_results(&self) {
        // Dump grid state.
        let mut grid = self.terminal.lock().grid().clone();
        grid.initialize_all();
        grid.truncate();

        let serialized_grid = json::to_string(&grid).expect("serialize grid");

        let size_info = &self.display.size_info;
        let size = TermSize::new(size_info.columns(), size_info.screen_lines());
        let serialized_size = json::to_string(&size).expect("serialize size");

        let serialized_config = format!("{{\"history_size\":{}}}", grid.history_size());

        File::create("./grid.json")
            .and_then(|mut f| f.write_all(serialized_grid.as_bytes()))
            .expect("write grid.json");

        File::create("./size.json")
            .and_then(|mut f| f.write_all(serialized_size.as_bytes()))
            .expect("write size.json");

        File::create("./config.json")
            .and_then(|mut f| f.write_all(serialized_config.as_bytes()))
            .expect("write config.json");
    }

    /// Submit the pending changes to the `Display`.
    fn submit_display_update(
        terminal: &mut Term<EventProxy>,
        display: &mut Display,
        notifier: &mut Notifier,
        message_buffer: &MessageBuffer,
        search_state: &SearchState,
        old_is_searching: bool,
        config: &UiConfig,
    ) {
        // Compute cursor positions before resize.
        let num_lines = terminal.screen_lines();
        let cursor_at_bottom = terminal.grid().cursor.point.line + 1 == num_lines;
        let origin_at_bottom = if terminal.mode().contains(TermMode::VI) {
            terminal.vi_mode_cursor.point.line == num_lines - 1
        } else {
            search_state.direction == Direction::Left
        };

        display.handle_update(
            terminal,
            notifier,
            message_buffer,
            search_state.history_index.is_some(),
            config,
        );

        let new_is_searching = search_state.history_index.is_some();
        if !old_is_searching && new_is_searching {
            // Scroll on search start to make sure origin is visible with minimal viewport motion.
            let display_offset = terminal.grid().display_offset();
            if display_offset == 0 && cursor_at_bottom && !origin_at_bottom {
                terminal.scroll_display(Scroll::Delta(1));
            } else if display_offset != 0 && origin_at_bottom {
                terminal.scroll_display(Scroll::Delta(-1));
            }
        }
    }
}

impl Drop for WindowContext {
    fn drop(&mut self) {
        // Shutdown the terminal's PTY.
        let _ = self.notifier.0.send(Msg::Shutdown);
    }
}<|MERGE_RESOLUTION|>--- conflicted
+++ resolved
@@ -26,12 +26,8 @@
 use alacritty_terminal::grid::{Dimensions, Scroll};
 use alacritty_terminal::index::Direction;
 use alacritty_terminal::sync::FairMutex;
-<<<<<<< HEAD
+use alacritty_terminal::term::test::TermSize;
 use alacritty_terminal::term::{Term, TermChartsHandle, TermMode};
-=======
-use alacritty_terminal::term::test::TermSize;
-use alacritty_terminal::term::{Term, TermMode};
->>>>>>> 578e0848
 use alacritty_terminal::tty;
 
 #[cfg(unix)]
@@ -91,7 +87,7 @@
         // Create a display.
         //
         // The display manages a window and can draw the terminal.
-        let display = Display::new(
+        let mut display = Display::new(
             &config,
             window_event_loop,
             &identity,
@@ -112,26 +108,23 @@
         // This object contains all of the state about what's being displayed. It's
         // wrapped in a clonable mutex since both the I/O loop and display need to
         // access it.
-<<<<<<< HEAD
         let mut terminal =
-            Term::new(&config.terminal_config, display.size_info, event_proxy.clone());
+            Term::new(&config.terminal_config, &display.size_info, event_proxy.clone());
 
         // If tokio is enabled (i.e. charts are enabled) then capture the thread join handle
-        let mut tokio_thread: Option<std::thread::JoinHandle<()>> = None;
+        let mut _tokio_thread: Option<std::thread::JoinHandle<()>> = None;
         let mut tokio_setup: Option<TermChartsHandle> = None;
         if let Some(charts_config) = &config.terminal_config.charts {
             let (tokio_setup_tmp, tokio_thread_tmp) = TermChartsHandle::new_with_thread(
                 &charts_config,
-                display.size_info.clone(),
+                display.size_info.clone().into(),
                 event_proxy.clone(),
             );
             terminal.set_tokio_setup(tokio_setup_tmp.clone());
-            tokio_thread = Some(tokio_thread_tmp);
+            display.set_tokio_setup(tokio_setup_tmp.clone());
+            _tokio_thread = Some(tokio_thread_tmp);
             tokio_setup = Some(tokio_setup_tmp);
         }
-=======
-        let terminal = Term::new(&config.terminal_config, &display.size_info, event_proxy.clone());
->>>>>>> 578e0848
         let terminal = Arc::new(FairMutex::new(terminal));
 
         // Create the PTY.
