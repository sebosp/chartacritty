//! Process window events.

use crate::ConfigMonitor;
use glutin::config::GetGlConfig;
use std::borrow::Cow;
use std::cmp::min;
use std::collections::{HashMap, HashSet, VecDeque};
use std::error::Error;
use std::ffi::OsStr;
use std::fmt::Debug;
#[cfg(not(windows))]
use std::os::unix::io::RawFd;
use std::path::PathBuf;
use std::rc::Rc;
use std::time::{Duration, Instant};
use std::{env, f32, mem};

use ahash::RandomState;
use crossfont::Size as FontSize;
use glutin::config::Config as GlutinConfig;
use glutin::display::GetGlDisplay;
use log::{debug, error, info, warn};
use winit::application::ApplicationHandler;
use winit::event::{
    ElementState, Event as WinitEvent, Ime, Modifiers, MouseButton, StartCause,
    Touch as TouchEvent, WindowEvent,
};
use winit::event_loop::{ActiveEventLoop, ControlFlow, DeviceEvents, EventLoop, EventLoopProxy};
use winit::raw_window_handle::HasDisplayHandle;
use winit::window::WindowId;

use alacritty_terminal::event::{Event as TerminalEvent, EventListener, Notify};
use alacritty_terminal::event_loop::Notifier;
use alacritty_terminal::grid::{BidirectionalIterator, Dimensions, Scroll};
use alacritty_terminal::index::{Boundary, Column, Direction, Line, Point, Side};
use alacritty_terminal::selection::{Selection, SelectionType};
use alacritty_terminal::term::search::{Match, RegexSearch};
use alacritty_terminal::term::{self, ClipboardType, Term, TermMode};
use alacritty_terminal::vte::ansi::NamedColor;

#[cfg(unix)]
use crate::cli::{IpcConfig, ParsedOptions};
use crate::cli::{Options as CliOptions, WindowOptions};
use crate::clipboard::Clipboard;
use crate::config::ui_config::{HintAction, HintInternalAction};
use crate::config::{self, UiConfig};
#[cfg(not(windows))]
use crate::daemon::foreground_process_path;
use crate::daemon::spawn_daemon;
use crate::display::color::Rgb;
use crate::display::hint::HintMatch;
use crate::display::window::Window;
use crate::display::{Display, Preedit, SizeInfo};
use crate::input::{self, ActionContext as _, FONT_SIZE_STEP};
use crate::logging::{LOG_TARGET_CONFIG, LOG_TARGET_WINIT};
use crate::message_bar::{Message, MessageBuffer};
use crate::scheduler::{Scheduler, TimerId, Topic};
use crate::window_context::WindowContext;

/// Duration after the last user input until an unlimited search is performed.
pub const TYPING_SEARCH_DELAY: Duration = Duration::from_millis(500);

/// Maximum number of lines for the blocking search while still typing the search regex.
const MAX_SEARCH_WHILE_TYPING: Option<usize> = Some(1000);

/// Maximum number of search terms stored in the history.
const MAX_SEARCH_HISTORY_SIZE: usize = 255;

/// Touch zoom speed.
const TOUCH_ZOOM_FACTOR: f32 = 0.01;

/// The event processor.
///
/// Stores some state from received events and dispatches actions when they are
/// triggered.
pub struct Processor {
    pub config_monitor: Option<ConfigMonitor>,

    clipboard: Clipboard,
    scheduler: Scheduler,
    initial_window_options: Option<WindowOptions>,
    initial_window_error: Option<Box<dyn Error>>,
    windows: HashMap<WindowId, WindowContext, RandomState>,
    proxy: EventLoopProxy<Event>,
    gl_config: Option<GlutinConfig>,
    #[cfg(unix)]
    global_ipc_options: ParsedOptions,
    cli_options: CliOptions,
    config: Rc<UiConfig>,
}

impl Processor {
    /// Create a new event processor.
    pub fn new(
        config: UiConfig,
        cli_options: CliOptions,
        event_loop: &EventLoop<Event>,
    ) -> Processor {
        let proxy = event_loop.create_proxy();
        let scheduler = Scheduler::new(proxy.clone());
        let initial_window_options = Some(cli_options.window_options.clone());

        // Disable all device events, since we don't care about them.
        event_loop.listen_device_events(DeviceEvents::Never);

        // SAFETY: Since this takes a pointer to the winit event loop, it MUST be dropped first,
        // which is done in `loop_exiting`.
        let clipboard = unsafe { Clipboard::new(event_loop.display_handle().unwrap().as_raw()) };

        // Create a config monitor.
        //
        // The monitor watches the config file for changes and reloads it. Pending
        // config changes are processed in the main loop.
        let mut config_monitor = None;
        if config.live_config_reload() {
            config_monitor =
                ConfigMonitor::new(config.config_paths.clone(), event_loop.create_proxy());
        }

        Processor {
            initial_window_options,
            initial_window_error: None,
            cli_options,
            proxy,
            scheduler,
            gl_config: None,
            config: Rc::new(config),
            clipboard,
            windows: Default::default(),
            #[cfg(unix)]
            global_ipc_options: Default::default(),
            config_monitor,
        }
    }

    /// Create initial window and load GL platform.
    ///
    /// This will initialize the OpenGL Api and pick a config that
    /// will be used for the rest of the windows.
    pub fn create_initial_window(
        &mut self,
        event_loop: &ActiveEventLoop,
        window_options: WindowOptions,
    ) -> Result<(), Box<dyn Error>> {
        let window_context = WindowContext::initial(
            event_loop,
            self.proxy.clone(),
            self.config.clone(),
            window_options,
        )?;

        self.gl_config = Some(window_context.display.gl_context().config());
        self.windows.insert(window_context.id(), window_context);

        Ok(())
    }

    /// Create a new terminal window.
    pub fn create_window(
        &mut self,
        event_loop: &ActiveEventLoop,
        options: WindowOptions,
    ) -> Result<(), Box<dyn Error>> {
        let gl_config = self.gl_config.as_ref().unwrap();

        // Override config with CLI/IPC options.
        let mut config_overrides = options.config_overrides();
        #[cfg(unix)]
        config_overrides.extend_from_slice(&self.global_ipc_options);
        let mut config = self.config.clone();
        config = config_overrides.override_config_rc(config);

        let window_context = WindowContext::additional(
            gl_config,
            event_loop,
            self.proxy.clone(),
            config,
            options,
            config_overrides,
        )?;

        self.windows.insert(window_context.id(), window_context);
        Ok(())
    }

    /// Run the event loop.
    ///
    /// The result is exit code generate from the loop.
    pub fn run(&mut self, event_loop: EventLoop<Event>) -> Result<(), Box<dyn Error>> {
        let result = event_loop.run_app(self);
        if let Some(initial_window_error) = self.initial_window_error.take() {
            Err(initial_window_error)
        } else {
            result.map_err(Into::into)
        }
    }

    /// Check if an event is irrelevant and can be skipped.
    fn skip_window_event(event: &WindowEvent) -> bool {
        matches!(
            event,
            WindowEvent::KeyboardInput { is_synthetic: true, .. }
                | WindowEvent::ActivationTokenDone { .. }
                | WindowEvent::DoubleTapGesture { .. }
                | WindowEvent::TouchpadPressure { .. }
                | WindowEvent::RotationGesture { .. }
                | WindowEvent::CursorEntered { .. }
                | WindowEvent::PinchGesture { .. }
                | WindowEvent::AxisMotion { .. }
                | WindowEvent::PanGesture { .. }
                | WindowEvent::HoveredFileCancelled
                | WindowEvent::Destroyed
                | WindowEvent::ThemeChanged(_)
                | WindowEvent::HoveredFile(_)
                | WindowEvent::Moved(_)
        )
    }
}

impl ApplicationHandler<Event> for Processor {
    fn resumed(&mut self, _event_loop: &ActiveEventLoop) {}

    fn new_events(&mut self, event_loop: &ActiveEventLoop, cause: StartCause) {
        if cause != StartCause::Init || self.cli_options.daemon {
            return;
        }

        if let Some(window_options) = self.initial_window_options.take() {
            if let Err(err) = self.create_initial_window(event_loop, window_options) {
                self.initial_window_error = Some(err);
                event_loop.exit();
                return;
            }
        }

        info!("Initialisation complete");
    }

    fn window_event(
        &mut self,
        _event_loop: &ActiveEventLoop,
        window_id: WindowId,
        event: WindowEvent,
    ) {
        if self.config.debug.print_events {
            info!(target: LOG_TARGET_WINIT, "{event:?}");
        }

        // Ignore all events we do not care about.
        if Self::skip_window_event(&event) {
            return;
        }

        let window_context = match self.windows.get_mut(&window_id) {
            Some(window_context) => window_context,
            None => return,
        };

        let is_redraw = matches!(event, WindowEvent::RedrawRequested);

        window_context.handle_event(
            #[cfg(target_os = "macos")]
            _event_loop,
            &self.proxy,
            &mut self.clipboard,
            &mut self.scheduler,
            WinitEvent::WindowEvent { window_id, event },
        );

        if is_redraw {
            window_context.draw(&mut self.scheduler);
        }
    }

    fn user_event(&mut self, event_loop: &ActiveEventLoop, event: Event) {
        if self.config.debug.print_events {
            info!(target: LOG_TARGET_WINIT, "{event:?}");
        }

        // Handle events which don't mandate the WindowId.
        match (event.payload, event.window_id.as_ref()) {
            // Process IPC config update.
            #[cfg(unix)]
            (EventType::IpcConfig(ipc_config), window_id) => {
                // Try and parse options as toml.
                let mut options = ParsedOptions::from_options(&ipc_config.options);

                // Override IPC config for each window with matching ID.
                for (_, window_context) in self
                    .windows
                    .iter_mut()
                    .filter(|(id, _)| window_id.is_none() || window_id == Some(*id))
                {
                    if ipc_config.reset {
                        window_context.reset_window_config(self.config.clone());
                    } else {
                        window_context.add_window_config(self.config.clone(), &options);
                    }
                }

                // Persist global options for future windows.
                if window_id.is_none() {
                    if ipc_config.reset {
                        self.global_ipc_options.clear();
                    } else {
                        self.global_ipc_options.append(&mut options);
                    }
                }
            },
            (EventType::ConfigReload(path), _) => {
                // Clear config logs from message bar for all terminals.
                for window_context in self.windows.values_mut() {
                    if !window_context.message_buffer.is_empty() {
                        window_context.message_buffer.remove_target(LOG_TARGET_CONFIG);
                        window_context.display.pending_update.dirty = true;
                    }
                }

                // Load config and update each terminal.
                if let Ok(config) = config::reload(&path, &mut self.cli_options) {
                    self.config = Rc::new(config);

                    // Restart config monitor if imports changed.
                    if let Some(monitor) = self.config_monitor.take() {
                        let paths = &self.config.config_paths;
                        self.config_monitor = if monitor.needs_restart(paths) {
                            monitor.shutdown();
                            ConfigMonitor::new(paths.clone(), self.proxy.clone())
                        } else {
                            Some(monitor)
                        };
                    }

                    for window_context in self.windows.values_mut() {
                        window_context.update_config(self.config.clone());
                    }
                }
            },
            // Create a new terminal window.
            (EventType::CreateWindow(options), _) => {
                // XXX Ensure that no context is current when creating a new window,
                // otherwise it may lock the backing buffer of the
                // surface of current context when asking
                // e.g. EGL on Wayland to create a new context.
                for window_context in self.windows.values_mut() {
                    window_context.display.make_not_current();
                }

                if self.gl_config.is_none() {
                    // Handle initial window creation in daemon mode.
                    if let Err(err) = self.create_initial_window(event_loop, options) {
                        self.initial_window_error = Some(err);
                        event_loop.exit();
                    }
                } else if let Err(err) = self.create_window(event_loop, options) {
                    error!("Could not open window: {:?}", err);
                }
            },
            // Process events affecting all windows.
            (payload, None) => {
                let event = WinitEvent::UserEvent(Event::new(payload, None));
                for window_context in self.windows.values_mut() {
                    window_context.handle_event(
                        #[cfg(target_os = "macos")]
                        event_loop,
                        &self.proxy,
                        &mut self.clipboard,
                        &mut self.scheduler,
                        event.clone(),
                    );
                }
            },
            (EventType::Terminal(TerminalEvent::Wakeup), Some(window_id)) => {
                if let Some(window_context) = self.windows.get_mut(window_id) {
                    window_context.dirty = true;
                    if window_context.display.window.has_frame {
                        window_context.display.window.request_redraw();
                    }
                }
            },
            (EventType::Terminal(TerminalEvent::Exit), Some(window_id)) => {
                // Remove the closed terminal.
                let window_context = match self.windows.remove(window_id) {
                    Some(window_context) => window_context,
                    None => return,
                };

                // Unschedule pending events.
                self.scheduler.unschedule_window(window_context.id());

                // Shutdown if no more terminals are open.
                if self.windows.is_empty() && !self.cli_options.daemon {
                    // Write ref tests of last window to disk.
                    if self.config.debug.ref_test {
                        window_context.write_ref_test_results();
                    }

                    event_loop.exit();
                }
            },
            // NOTE: This event bypasses batching to minimize input latency.
            (EventType::Frame, Some(window_id)) => {
                if let Some(window_context) = self.windows.get_mut(window_id) {
                    window_context.display.window.has_frame = true;
                    if window_context.dirty {
                        window_context.display.window.request_redraw();
                    }
                }
            },
            (payload, Some(window_id)) => {
                if let Some(window_context) = self.windows.get_mut(window_id) {
                    window_context.handle_event(
                        #[cfg(target_os = "macos")]
                        event_loop,
                        &self.proxy,
                        &mut self.clipboard,
                        &mut self.scheduler,
                        WinitEvent::UserEvent(Event::new(payload, *window_id)),
                    );
                }
            },
        };
    }

    fn about_to_wait(&mut self, event_loop: &ActiveEventLoop) {
        if self.config.debug.print_events {
            info!(target: LOG_TARGET_WINIT, "About to wait");
        }

        // Dispatch event to all windows.
        for window_context in self.windows.values_mut() {
            window_context.handle_event(
                #[cfg(target_os = "macos")]
                event_loop,
                &self.proxy,
                &mut self.clipboard,
                &mut self.scheduler,
                WinitEvent::AboutToWait,
            );
        }

        // Update the scheduler after event processing to ensure
        // the event loop deadline is as accurate as possible.
        let control_flow = match self.scheduler.update() {
            Some(instant) => ControlFlow::WaitUntil(instant),
            None => ControlFlow::Wait,
        };
        event_loop.set_control_flow(control_flow);
    }

    fn exiting(&mut self, _event_loop: &ActiveEventLoop) {
        if self.config.debug.print_events {
            info!("Exiting the event loop");
        }

        match self.gl_config.take().map(|config| config.display()) {
            #[cfg(not(target_os = "macos"))]
            Some(glutin::display::Display::Egl(display)) => {
                // Ensure that all the windows are dropped, so the destructors for
                // Renderer and contexts ran.
                self.windows.clear();

                // SAFETY: the display is being destroyed after destroying all the
                // windows, thus no attempt to access the EGL state will be made.
                unsafe {
                    display.terminate();
                }
            },
            _ => (),
        }

        // SAFETY: The clipboard must be dropped before the event loop, so use the nop clipboard
        // as a safe placeholder.
        mem::swap(&mut self.clipboard, &mut Clipboard::new_nop());
    }
}

/// Alacritty events.
#[derive(Debug, Clone)]
pub struct Event {
    /// Limit event to a specific window.
    window_id: Option<WindowId>,

    /// Event payload.
    payload: EventType,
}

impl Event {
    pub fn new<I: Into<Option<WindowId>>>(payload: EventType, window_id: I) -> Self {
        Self { window_id: window_id.into(), payload }
    }
}

impl From<Event> for WinitEvent<Event> {
    fn from(event: Event) -> Self {
        WinitEvent::UserEvent(event)
    }
}

/// Alacritty events.
#[derive(Debug, Clone)]
pub enum EventType {
    Terminal(TerminalEvent),
    ConfigReload(PathBuf),
    Message(Message),
    Scroll(Scroll),
    CreateWindow(WindowOptions),
    #[cfg(unix)]
    IpcConfig(IpcConfig),
    BlinkCursor,
    BlinkCursorTimeout,
    SearchNext,
    Frame,
}

impl From<TerminalEvent> for EventType {
    fn from(event: TerminalEvent) -> Self {
        Self::Terminal(event)
    }
}

/// Regex search state.
pub struct SearchState {
    /// Search direction.
    pub direction: Direction,

    /// Current position in the search history.
    pub history_index: Option<usize>,

    /// Change in display offset since the beginning of the search.
    display_offset_delta: i32,

    /// Search origin in viewport coordinates relative to original display offset.
    origin: Point,

    /// Focused match during active search.
    focused_match: Option<Match>,

    /// Search regex and history.
    ///
    /// During an active search, the first element is the user's current input.
    ///
    /// While going through history, the [`SearchState::history_index`] will point to the element
    /// in history which is currently being previewed.
    history: VecDeque<String>,

    /// Compiled search automatons.
    dfas: Option<RegexSearch>,
}

impl SearchState {
    /// Search regex text if a search is active.
    pub fn regex(&self) -> Option<&String> {
        self.history_index.and_then(|index| self.history.get(index))
    }

    /// Direction of the search from the search origin.
    pub fn direction(&self) -> Direction {
        self.direction
    }

    /// Focused match during vi-less search.
    pub fn focused_match(&self) -> Option<&Match> {
        self.focused_match.as_ref()
    }

    /// Clear the focused match.
    pub fn clear_focused_match(&mut self) {
        self.focused_match = None;
    }

    /// Active search dfas.
    pub fn dfas(&mut self) -> Option<&mut RegexSearch> {
        self.dfas.as_mut()
    }

    /// Search regex text if a search is active.
    fn regex_mut(&mut self) -> Option<&mut String> {
        self.history_index.and_then(move |index| self.history.get_mut(index))
    }
}

impl Default for SearchState {
    fn default() -> Self {
        Self {
            direction: Direction::Right,
            display_offset_delta: Default::default(),
            focused_match: Default::default(),
            history_index: Default::default(),
            history: Default::default(),
            origin: Default::default(),
            dfas: Default::default(),
        }
    }
}

/// Vi inline search state.
pub struct InlineSearchState {
    /// Whether inline search is currently waiting for search character input.
    pub char_pending: bool,
    pub character: Option<char>,

    direction: Direction,
    stop_short: bool,
}

impl Default for InlineSearchState {
    fn default() -> Self {
        Self {
            direction: Direction::Right,
            char_pending: Default::default(),
            stop_short: Default::default(),
            character: Default::default(),
        }
    }
}

pub struct ActionContext<'a, N, T> {
    pub notifier: &'a mut N,
    pub terminal: &'a mut Term<T>,
    pub clipboard: &'a mut Clipboard,
    pub mouse: &'a mut Mouse,
    pub touch: &'a mut TouchPurpose,
    pub modifiers: &'a mut Modifiers,
    pub display: &'a mut Display,
    pub message_buffer: &'a mut MessageBuffer,
    pub config: &'a UiConfig,
    pub cursor_blink_timed_out: &'a mut bool,
    #[cfg(target_os = "macos")]
    pub event_loop: &'a ActiveEventLoop,
    pub event_proxy: &'a EventLoopProxy<Event>,
    pub scheduler: &'a mut Scheduler,
    pub search_state: &'a mut SearchState,
    pub inline_search_state: &'a mut InlineSearchState,
    pub dirty: &'a mut bool,
    pub occluded: &'a mut bool,
    pub preserve_title: bool,
    #[cfg(not(windows))]
    pub master_fd: RawFd,
    #[cfg(not(windows))]
    pub shell_pid: u32,
}

impl<'a, N: Notify + 'a, T: EventListener> input::ActionContext<T> for ActionContext<'a, N, T> {
    #[inline]
    fn write_to_pty<B: Into<Cow<'static, [u8]>>>(&self, val: B) {
        self.notifier.notify(val);
    }

    /// Request a redraw.
    #[inline]
    fn mark_dirty(&mut self) {
        *self.dirty = true;
    }

    #[inline]
    fn size_info(&self) -> SizeInfo {
        self.display.size_info
    }

    fn scroll(&mut self, scroll: Scroll) {
        let old_offset = self.terminal.grid().display_offset() as i32;

        let old_vi_cursor = self.terminal.vi_mode_cursor;
        self.terminal.scroll_display(scroll);

        let lines_changed = old_offset - self.terminal.grid().display_offset() as i32;

        // Keep track of manual display offset changes during search.
        if self.search_active() {
            self.search_state.display_offset_delta += lines_changed;
        }

        let vi_mode = self.terminal.mode().contains(TermMode::VI);

        // Update selection.
        if vi_mode && self.terminal.selection.as_ref().map_or(false, |s| !s.is_empty()) {
            self.update_selection(self.terminal.vi_mode_cursor.point, Side::Right);
        } else if self.mouse.left_button_state == ElementState::Pressed
            || self.mouse.right_button_state == ElementState::Pressed
        {
            let display_offset = self.terminal.grid().display_offset();
            let point = self.mouse.point(&self.size_info(), display_offset);
            self.update_selection(point, self.mouse.cell_side);
        }

        // Scrolling inside Vi mode moves the cursor, so start typing.
        if vi_mode {
            self.on_typing_start();
        }

        // Update dirty if actually scrolled or moved Vi cursor in Vi mode.
        *self.dirty |=
            lines_changed != 0 || (vi_mode && old_vi_cursor != self.terminal.vi_mode_cursor);
    }

    // Copy text selection.
    fn copy_selection(&mut self, ty: ClipboardType) {
        let text = match self.terminal.selection_to_string().filter(|s| !s.is_empty()) {
            Some(text) => text,
            None => return,
        };

        if ty == ClipboardType::Selection && self.config.selection.save_to_clipboard {
            self.clipboard.store(ClipboardType::Clipboard, text.clone());
        }
        self.clipboard.store(ty, text);
    }

    fn selection_is_empty(&self) -> bool {
        self.terminal.selection.as_ref().map_or(true, Selection::is_empty)
    }

    fn clear_selection(&mut self) {
        // Clear the selection on the terminal.
        let selection = self.terminal.selection.take();
        // Mark the terminal as dirty when selection wasn't empty.
        *self.dirty |= selection.map_or(false, |s| !s.is_empty());
    }

    fn update_selection(&mut self, mut point: Point, side: Side) {
        let mut selection = match self.terminal.selection.take() {
            Some(selection) => selection,
            None => return,
        };

        // Treat motion over message bar like motion over the last line.
        point.line = min(point.line, self.terminal.bottommost_line());

        // Update selection.
        selection.update(point, side);

        // Move vi cursor and expand selection.
        if self.terminal.mode().contains(TermMode::VI) && !self.search_active() {
            self.terminal.vi_mode_cursor.point = point;
            selection.include_all();
        }

        self.terminal.selection = Some(selection);
        *self.dirty = true;
    }

    fn start_selection(&mut self, ty: SelectionType, point: Point, side: Side) {
        self.terminal.selection = Some(Selection::new(ty, point, side));
        *self.dirty = true;

        self.copy_selection(ClipboardType::Selection);
    }

    fn toggle_selection(&mut self, ty: SelectionType, point: Point, side: Side) {
        match &mut self.terminal.selection {
            Some(selection) if selection.ty == ty && !selection.is_empty() => {
                self.clear_selection();
            },
            Some(selection) if !selection.is_empty() => {
                selection.ty = ty;
                *self.dirty = true;

                self.copy_selection(ClipboardType::Selection);
            },
            _ => self.start_selection(ty, point, side),
        }
    }

    #[inline]
    fn mouse_mode(&self) -> bool {
        self.terminal.mode().intersects(TermMode::MOUSE_MODE)
            && !self.terminal.mode().contains(TermMode::VI)
    }

    #[inline]
    fn mouse_mut(&mut self) -> &mut Mouse {
        self.mouse
    }

    #[inline]
    fn mouse(&self) -> &Mouse {
        self.mouse
    }

    #[inline]
    fn touch_purpose(&mut self) -> &mut TouchPurpose {
        self.touch
    }

    #[inline]
    fn modifiers(&mut self) -> &mut Modifiers {
        self.modifiers
    }

    #[inline]
    fn window(&mut self) -> &mut Window {
        &mut self.display.window
    }

    #[inline]
    fn display(&mut self) -> &mut Display {
        self.display
    }

    #[inline]
    fn terminal(&self) -> &Term<T> {
        self.terminal
    }

    #[inline]
    fn terminal_mut(&mut self) -> &mut Term<T> {
        self.terminal
    }

    fn spawn_new_instance(&mut self) {
        let mut env_args = env::args();
        let alacritty = env_args.next().unwrap();

        let mut args: Vec<String> = Vec::new();

        // Reuse the arguments passed to Alacritty for the new instance.
        #[allow(clippy::while_let_on_iterator)]
        while let Some(arg) = env_args.next() {
            // New instances shouldn't inherit command.
            if arg == "-e" || arg == "--command" {
                break;
            }

            // On unix, the working directory of the foreground shell is used by `start_daemon`.
            #[cfg(not(windows))]
            if arg == "--working-directory" {
                let _ = env_args.next();
                continue;
            }

            args.push(arg);
        }

        self.spawn_daemon(&alacritty, &args);
    }

    #[cfg(not(windows))]
    fn create_new_window(&mut self, #[cfg(target_os = "macos")] tabbing_id: Option<String>) {
        let mut options = WindowOptions::default();
        if let Ok(working_directory) = foreground_process_path(self.master_fd, self.shell_pid) {
            options.terminal_options.working_directory = Some(working_directory);
        }

        #[cfg(target_os = "macos")]
        {
            options.window_tabbing_id = tabbing_id;
        }

        let _ = self.event_proxy.send_event(Event::new(EventType::CreateWindow(options), None));
    }

    #[cfg(windows)]
    fn create_new_window(&mut self) {
        let _ = self
            .event_proxy
            .send_event(Event::new(EventType::CreateWindow(WindowOptions::default()), None));
    }

    fn spawn_daemon<I, S>(&self, program: &str, args: I)
    where
        I: IntoIterator<Item = S> + Debug + Copy,
        S: AsRef<OsStr>,
    {
        #[cfg(not(windows))]
        let result = spawn_daemon(program, args, self.master_fd, self.shell_pid);
        #[cfg(windows)]
        let result = spawn_daemon(program, args);

        match result {
            Ok(_) => debug!("Launched {} with args {:?}", program, args),
            Err(_) => warn!("Unable to launch {} with args {:?}", program, args),
        }
    }

    fn change_font_size(&mut self, delta: f32) {
        // Round to pick integral px steps, since fonts look better on them.
        let new_size = self.display.font_size.as_px().round() + delta;
        self.display.font_size = FontSize::from_px(new_size);
        let font = self.config.font.clone().with_size(self.display.font_size);
        self.display.pending_update.set_font(font);
    }

    fn reset_font_size(&mut self) {
        let scale_factor = self.display.window.scale_factor as f32;
        self.display.font_size = self.config.font.size().scale(scale_factor);
        self.display
            .pending_update
            .set_font(self.config.font.clone().with_size(self.display.font_size));
    }

    #[inline]
    fn pop_message(&mut self) {
        if !self.message_buffer.is_empty() {
            self.display.pending_update.dirty = true;
            self.message_buffer.pop();
        }
    }

    #[inline]
    fn start_search(&mut self, direction: Direction) {
        // Only create new history entry if the previous regex wasn't empty.
        if self.search_state.history.front().map_or(true, |regex| !regex.is_empty()) {
            self.search_state.history.push_front(String::new());
            self.search_state.history.truncate(MAX_SEARCH_HISTORY_SIZE);
        }

        self.search_state.history_index = Some(0);
        self.search_state.direction = direction;
        self.search_state.focused_match = None;

        // Store original search position as origin and reset location.
        if self.terminal.mode().contains(TermMode::VI) {
            self.search_state.origin = self.terminal.vi_mode_cursor.point;
            self.search_state.display_offset_delta = 0;

            // Adjust origin for content moving upward on search start.
            if self.terminal.grid().cursor.point.line + 1 == self.terminal.screen_lines() {
                self.search_state.origin.line -= 1;
            }
        } else {
            let viewport_top = Line(-(self.terminal.grid().display_offset() as i32)) - 1;
            let viewport_bottom = viewport_top + self.terminal.bottommost_line();
            let last_column = self.terminal.last_column();
            self.search_state.origin = match direction {
                Direction::Right => Point::new(viewport_top, Column(0)),
                Direction::Left => Point::new(viewport_bottom, last_column),
            };
        }

        // Enable IME so we can input into the search bar with it if we were in Vi mode.
        self.window().set_ime_allowed(true);

        self.display.damage_tracker.frame().mark_fully_damaged();
        self.display.pending_update.dirty = true;
    }

    #[inline]
    fn confirm_search(&mut self) {
        // Just cancel search when not in vi mode.
        if !self.terminal.mode().contains(TermMode::VI) {
            self.cancel_search();
            return;
        }

        // Force unlimited search if the previous one was interrupted.
        let timer_id = TimerId::new(Topic::DelayedSearch, self.display.window.id());
        if self.scheduler.scheduled(timer_id) {
            self.goto_match(None);
        }

        self.exit_search();
    }

    #[inline]
    fn cancel_search(&mut self) {
        if self.terminal.mode().contains(TermMode::VI) {
            // Recover pre-search state in vi mode.
            self.search_reset_state();
        } else if let Some(focused_match) = &self.search_state.focused_match {
            // Create a selection for the focused match.
            let start = *focused_match.start();
            let end = *focused_match.end();
            self.start_selection(SelectionType::Simple, start, Side::Left);
            self.update_selection(end, Side::Right);
            self.copy_selection(ClipboardType::Selection);
        }

        self.search_state.dfas = None;

        self.exit_search();
    }

    #[inline]
    fn search_input(&mut self, c: char) {
        match self.search_state.history_index {
            Some(0) => (),
            // When currently in history, replace active regex with history on change.
            Some(index) => {
                self.search_state.history[0] = self.search_state.history[index].clone();
                self.search_state.history_index = Some(0);
            },
            None => return,
        }
        let regex = &mut self.search_state.history[0];

        match c {
            // Handle backspace/ctrl+h.
            '\x08' | '\x7f' => {
                let _ = regex.pop();
            },
            // Add ascii and unicode text.
            ' '..='~' | '\u{a0}'..='\u{10ffff}' => regex.push(c),
            // Ignore non-printable characters.
            _ => return,
        }

        if !self.terminal.mode().contains(TermMode::VI) {
            // Clear selection so we do not obstruct any matches.
            self.terminal.selection = None;
        }

        self.update_search();
    }

    #[inline]
    fn search_pop_word(&mut self) {
        if let Some(regex) = self.search_state.regex_mut() {
            *regex = regex.trim_end().to_owned();
            regex.truncate(regex.rfind(' ').map_or(0, |i| i + 1));
            self.update_search();
        }
    }

    /// Go to the previous regex in the search history.
    #[inline]
    fn search_history_previous(&mut self) {
        let index = match &mut self.search_state.history_index {
            None => return,
            Some(index) if *index + 1 >= self.search_state.history.len() => return,
            Some(index) => index,
        };

        *index += 1;
        self.update_search();
    }

    /// Go to the previous regex in the search history.
    #[inline]
    fn search_history_next(&mut self) {
        let index = match &mut self.search_state.history_index {
            Some(0) | None => return,
            Some(index) => index,
        };

        *index -= 1;
        self.update_search();
    }

    #[inline]
    fn advance_search_origin(&mut self, direction: Direction) {
        // Use focused match as new search origin if available.
        if let Some(focused_match) = &self.search_state.focused_match {
            let new_origin = match direction {
                Direction::Right => focused_match.end().add(self.terminal, Boundary::None, 1),
                Direction::Left => focused_match.start().sub(self.terminal, Boundary::None, 1),
            };

            self.terminal.scroll_to_point(new_origin);

            self.search_state.display_offset_delta = 0;
            self.search_state.origin = new_origin;
        }

        // Search for the next match using the supplied direction.
        let search_direction = mem::replace(&mut self.search_state.direction, direction);
        self.goto_match(None);
        self.search_state.direction = search_direction;

        // If we found a match, we set the search origin right in front of it to make sure that
        // after modifications to the regex the search is started without moving the focused match
        // around.
        let focused_match = match &self.search_state.focused_match {
            Some(focused_match) => focused_match,
            None => return,
        };

        // Set new origin to the left/right of the match, depending on search direction.
        let new_origin = match self.search_state.direction {
            Direction::Right => *focused_match.start(),
            Direction::Left => *focused_match.end(),
        };

        // Store the search origin with display offset by checking how far we need to scroll to it.
        let old_display_offset = self.terminal.grid().display_offset() as i32;
        self.terminal.scroll_to_point(new_origin);
        let new_display_offset = self.terminal.grid().display_offset() as i32;
        self.search_state.display_offset_delta = new_display_offset - old_display_offset;

        // Store origin and scroll back to the match.
        self.terminal.scroll_display(Scroll::Delta(-self.search_state.display_offset_delta));
        self.search_state.origin = new_origin;
    }

    /// Find the next search match.
    fn search_next(&mut self, origin: Point, direction: Direction, side: Side) -> Option<Match> {
        self.search_state
            .dfas
            .as_mut()
            .and_then(|dfas| self.terminal.search_next(dfas, origin, direction, side, None))
    }

    #[inline]
    fn search_direction(&self) -> Direction {
        self.search_state.direction
    }

    #[inline]
    fn search_active(&self) -> bool {
        self.search_state.history_index.is_some()
    }

    /// Handle keyboard typing start.
    ///
    /// This will temporarily disable some features like terminal cursor blinking or the mouse
    /// cursor.
    ///
    /// All features are re-enabled again automatically.
    #[inline]
    fn on_typing_start(&mut self) {
        // Disable cursor blinking.
        let timer_id = TimerId::new(Topic::BlinkCursor, self.display.window.id());
        if self.scheduler.unschedule(timer_id).is_some() {
            self.schedule_blinking();

            // Mark the cursor as visible and queue redraw if the cursor was hidden.
            if mem::take(&mut self.display.cursor_hidden) {
                *self.dirty = true;
            }
        } else if *self.cursor_blink_timed_out {
            self.update_cursor_blinking();
        }

        // Hide mouse cursor.
        if self.config.mouse.hide_when_typing {
            self.display.window.set_mouse_visible(false);
        }
    }

    /// Process a new character for keyboard hints.
    fn hint_input(&mut self, c: char) {
        if let Some(hint) = self.display.hint_state.keyboard_input(self.terminal, c) {
            self.mouse.block_hint_launcher = false;
            self.trigger_hint(&hint);
        }
        *self.dirty = true;
    }

    /// Trigger a hint action.
    fn trigger_hint(&mut self, hint: &HintMatch) {
        if self.mouse.block_hint_launcher {
            return;
        }

        let hint_bounds = hint.bounds();
        let text = match hint.text(self.terminal) {
            Some(text) => text,
            None => return,
        };

        match &hint.action() {
            // Launch an external program.
            HintAction::Command(command) => {
                let mut args = command.args().to_vec();
                args.push(text.into());
                self.spawn_daemon(command.program(), &args);
            },
            // Copy the text to the clipboard.
            HintAction::Action(HintInternalAction::Copy) => {
                self.clipboard.store(ClipboardType::Clipboard, text);
            },
            // Write the text to the PTY/search.
            HintAction::Action(HintInternalAction::Paste) => self.paste(&text, true),
            // Select the text.
            HintAction::Action(HintInternalAction::Select) => {
                self.start_selection(SelectionType::Simple, *hint_bounds.start(), Side::Left);
                self.update_selection(*hint_bounds.end(), Side::Right);
                self.copy_selection(ClipboardType::Selection);
            },
            // Move the vi mode cursor.
            HintAction::Action(HintInternalAction::MoveViModeCursor) => {
                // Enter vi mode if we're not in it already.
                if !self.terminal.mode().contains(TermMode::VI) {
                    self.terminal.toggle_vi_mode();
                }

                self.terminal.vi_goto_point(*hint_bounds.start());
                self.mark_dirty();
            },
        }
    }

    /// Expand the selection to the current mouse cursor position.
    #[inline]
    fn expand_selection(&mut self) {
        let selection_type = match self.mouse().click_state {
            ClickState::Click => {
                if self.modifiers().state().control_key() {
                    SelectionType::Block
                } else {
                    SelectionType::Simple
                }
            },
            ClickState::DoubleClick => SelectionType::Semantic,
            ClickState::TripleClick => SelectionType::Lines,
            ClickState::None => return,
        };

        // Load mouse point, treating message bar and padding as the closest cell.
        let display_offset = self.terminal().grid().display_offset();
        let point = self.mouse().point(&self.size_info(), display_offset);

        let cell_side = self.mouse().cell_side;

        let selection = match &mut self.terminal_mut().selection {
            Some(selection) => selection,
            None => return,
        };

        selection.ty = selection_type;
        self.update_selection(point, cell_side);

        // Move vi mode cursor to mouse click position.
        if self.terminal().mode().contains(TermMode::VI) && !self.search_active() {
            self.terminal_mut().vi_mode_cursor.point = point;
        }
    }

    /// Handle beginning of terminal text input.
    fn on_terminal_input_start(&mut self) {
        self.on_typing_start();
        self.clear_selection();

        if self.terminal().grid().display_offset() != 0 {
            self.scroll(Scroll::Bottom);
        }
    }

    /// Paste a text into the terminal.
    fn paste(&mut self, text: &str, bracketed: bool) {
        if self.search_active() {
            for c in text.chars() {
                self.search_input(c);
            }
        } else if self.inline_search_state.char_pending {
            self.inline_search_input(text);
        } else if bracketed && self.terminal().mode().contains(TermMode::BRACKETED_PASTE) {
            self.on_terminal_input_start();

            self.write_to_pty(&b"\x1b[200~"[..]);

            // Write filtered escape sequences.
            //
            // We remove `\x1b` to ensure it's impossible for the pasted text to write the bracketed
            // paste end escape `\x1b[201~` and `\x03` since some shells incorrectly terminate
            // bracketed paste when they receive it.
            let filtered = text.replace(['\x1b', '\x03'], "");
            self.write_to_pty(filtered.into_bytes());

            self.write_to_pty(&b"\x1b[201~"[..]);
        } else {
            self.on_terminal_input_start();

            let payload = if bracketed {
                // In non-bracketed (ie: normal) mode, terminal applications cannot distinguish
                // pasted data from keystrokes.
                //
                // In theory, we should construct the keystrokes needed to produce the data we are
                // pasting... since that's neither practical nor sensible (and probably an
                // impossible task to solve in a general way), we'll just replace line breaks
                // (windows and unix style) with a single carriage return (\r, which is what the
                // Enter key produces).
                text.replace("\r\n", "\r").replace('\n', "\r").into_bytes()
            } else {
                // When we explicitly disable bracketed paste don't manipulate with the input,
                // so we pass user input as is.
                text.to_owned().into_bytes()
            };

            self.write_to_pty(payload);
        }
    }

    /// Toggle the vi mode status.
    #[inline]
    fn toggle_vi_mode(&mut self) {
        let was_in_vi_mode = self.terminal.mode().contains(TermMode::VI);
        if was_in_vi_mode {
            // If we had search running when leaving Vi mode we should mark terminal fully damaged
            // to cleanup highlighted results.
            if self.search_state.dfas.take().is_some() {
                self.display.damage_tracker.frame().mark_fully_damaged();
            }
        } else {
            self.clear_selection();
        }

        if self.search_active() {
            self.cancel_search();
        }

        // We don't want IME in Vi mode.
        self.window().set_ime_allowed(was_in_vi_mode);

        self.terminal.toggle_vi_mode();

        *self.dirty = true;
    }

    /// Get vi inline search state.
    fn inline_search_state(&mut self) -> &mut InlineSearchState {
        self.inline_search_state
    }

    /// Start vi mode inline search.
    fn start_inline_search(&mut self, direction: Direction, stop_short: bool) {
        self.inline_search_state.stop_short = stop_short;
        self.inline_search_state.direction = direction;
        self.inline_search_state.char_pending = true;
        self.inline_search_state.character = None;
    }

    /// Jump to the next matching character in the line.
    fn inline_search_next(&mut self) {
        let direction = self.inline_search_state.direction;
        self.inline_search(direction);
    }

    /// Jump to the next matching character in the line.
    fn inline_search_previous(&mut self) {
        let direction = self.inline_search_state.direction.opposite();
        self.inline_search(direction);
    }

    /// Process input during inline search.
    fn inline_search_input(&mut self, text: &str) {
        // Ignore input with empty text, like modifier keys.
        let c = match text.chars().next() {
            Some(c) => c,
            None => return,
        };

        self.inline_search_state.char_pending = false;
        self.inline_search_state.character = Some(c);
        self.window().set_ime_allowed(false);

        // Immediately move to the captured character.
        self.inline_search_next();
    }

    fn message(&self) -> Option<&Message> {
        self.message_buffer.message()
    }

    fn config(&self) -> &UiConfig {
        self.config
    }

    #[cfg(target_os = "macos")]
    fn event_loop(&self) -> &ActiveEventLoop {
        self.event_loop
    }

    fn clipboard_mut(&mut self) -> &mut Clipboard {
        self.clipboard
    }

    fn scheduler_mut(&mut self) -> &mut Scheduler {
        self.scheduler
    }
}

impl<'a, N: Notify + 'a, T: EventListener> ActionContext<'a, N, T> {
    fn update_search(&mut self) {
        let regex = match self.search_state.regex() {
            Some(regex) => regex,
            None => return,
        };

        // Hide cursor while typing into the search bar.
        if self.config.mouse.hide_when_typing {
            self.display.window.set_mouse_visible(false);
        }

        if regex.is_empty() {
            // Stop search if there's nothing to search for.
            self.search_reset_state();
            self.search_state.dfas = None;
        } else {
            // Create search dfas for the new regex string.
            self.search_state.dfas = RegexSearch::new(regex).ok();

            // Update search highlighting.
            self.goto_match(MAX_SEARCH_WHILE_TYPING);
        }

        *self.dirty = true;
    }

    /// Reset terminal to the state before search was started.
    fn search_reset_state(&mut self) {
        // Unschedule pending timers.
        let timer_id = TimerId::new(Topic::DelayedSearch, self.display.window.id());
        self.scheduler.unschedule(timer_id);

        // Clear focused match.
        self.search_state.focused_match = None;

        // The viewport reset logic is only needed for vi mode, since without it our origin is
        // always at the current display offset instead of at the vi cursor position which we need
        // to recover to.
        if !self.terminal.mode().contains(TermMode::VI) {
            return;
        }

        // Reset display offset and cursor position.
        self.terminal.vi_mode_cursor.point = self.search_state.origin;
        self.terminal.scroll_display(Scroll::Delta(self.search_state.display_offset_delta));
        self.search_state.display_offset_delta = 0;

        *self.dirty = true;
    }

    /// Jump to the first regex match from the search origin.
    fn goto_match(&mut self, mut limit: Option<usize>) {
        let dfas = match &mut self.search_state.dfas {
            Some(dfas) => dfas,
            None => return,
        };

        // Limit search only when enough lines are available to run into the limit.
        limit = limit.filter(|&limit| limit <= self.terminal.total_lines());

        // Jump to the next match.
        let direction = self.search_state.direction;
        let clamped_origin = self.search_state.origin.grid_clamp(self.terminal, Boundary::Grid);
        match self.terminal.search_next(dfas, clamped_origin, direction, Side::Left, limit) {
            Some(regex_match) => {
                let old_offset = self.terminal.grid().display_offset() as i32;

                if self.terminal.mode().contains(TermMode::VI) {
                    // Move vi cursor to the start of the match.
                    self.terminal.vi_goto_point(*regex_match.start());
                } else {
                    // Select the match when vi mode is not active.
                    self.terminal.scroll_to_point(*regex_match.start());
                }

                // Update the focused match.
                self.search_state.focused_match = Some(regex_match);

                // Store number of lines the viewport had to be moved.
                let display_offset = self.terminal.grid().display_offset();
                self.search_state.display_offset_delta += old_offset - display_offset as i32;

                // Since we found a result, we require no delayed re-search.
                let timer_id = TimerId::new(Topic::DelayedSearch, self.display.window.id());
                self.scheduler.unschedule(timer_id);
            },
            // Reset viewport only when we know there is no match, to prevent unnecessary jumping.
            None if limit.is_none() => self.search_reset_state(),
            None => {
                // Schedule delayed search if we ran into our search limit.
                let timer_id = TimerId::new(Topic::DelayedSearch, self.display.window.id());
                if !self.scheduler.scheduled(timer_id) {
                    let event = Event::new(EventType::SearchNext, self.display.window.id());
                    self.scheduler.schedule(event, TYPING_SEARCH_DELAY, false, timer_id);
                }

                // Clear focused match.
                self.search_state.focused_match = None;
            },
        }

        *self.dirty = true;
    }

    /// Cleanup the search state.
    fn exit_search(&mut self) {
        let vi_mode = self.terminal.mode().contains(TermMode::VI);
        self.window().set_ime_allowed(!vi_mode);

        self.display.damage_tracker.frame().mark_fully_damaged();
        self.display.pending_update.dirty = true;
        self.search_state.history_index = None;

        // Clear focused match.
        self.search_state.focused_match = None;
    }

    /// Update the cursor blinking state.
    fn update_cursor_blinking(&mut self) {
        // Get config cursor style.
        let mut cursor_style = self.config.cursor.style;
        let vi_mode = self.terminal.mode().contains(TermMode::VI);
        if vi_mode {
            cursor_style = self.config.cursor.vi_mode_style.unwrap_or(cursor_style);
        }

        // Check terminal cursor style.
        let terminal_blinking = self.terminal.cursor_style().blinking;
        let mut blinking = cursor_style.blinking_override().unwrap_or(terminal_blinking);
        blinking &= (vi_mode || self.terminal().mode().contains(TermMode::SHOW_CURSOR))
            && self.display().ime.preedit().is_none();

        // Update cursor blinking state.
        let window_id = self.display.window.id();
        self.scheduler.unschedule(TimerId::new(Topic::BlinkCursor, window_id));
        self.scheduler.unschedule(TimerId::new(Topic::BlinkTimeout, window_id));

        // Reset blinking timeout.
        *self.cursor_blink_timed_out = false;

        if blinking && self.terminal.is_focused {
            self.schedule_blinking();
            self.schedule_blinking_timeout();
        } else {
            self.display.cursor_hidden = false;
            *self.dirty = true;
        }
    }

    fn schedule_blinking(&mut self) {
        let window_id = self.display.window.id();
        let timer_id = TimerId::new(Topic::BlinkCursor, window_id);
        let event = Event::new(EventType::BlinkCursor, window_id);
        let blinking_interval = Duration::from_millis(self.config.cursor.blink_interval());
        self.scheduler.schedule(event, blinking_interval, true, timer_id);
    }

    fn schedule_blinking_timeout(&mut self) {
        let blinking_timeout = self.config.cursor.blink_timeout();
        if blinking_timeout == Duration::ZERO {
            return;
        }

        let window_id = self.display.window.id();
        let event = Event::new(EventType::BlinkCursorTimeout, window_id);
        let timer_id = TimerId::new(Topic::BlinkTimeout, window_id);

        self.scheduler.schedule(event, blinking_timeout, false, timer_id);
    }

    /// Perform vi mode inline search in the specified direction.
    fn inline_search(&mut self, direction: Direction) {
        let c = match self.inline_search_state.character {
            Some(c) => c,
            None => return,
        };
        let mut buf = [0; 4];
        let search_character = c.encode_utf8(&mut buf);

        // Find next match in this line.
        let vi_point = self.terminal.vi_mode_cursor.point;
        let point = match direction {
            Direction::Right => self.terminal.inline_search_right(vi_point, search_character),
            Direction::Left => self.terminal.inline_search_left(vi_point, search_character),
        };

        // Jump to point if there's a match.
        if let Ok(mut point) = point {
            if self.inline_search_state.stop_short {
                let grid = self.terminal.grid();
                point = match direction {
                    Direction::Right => {
                        grid.iter_from(point).prev().map_or(point, |cell| cell.point)
                    },
                    Direction::Left => {
                        grid.iter_from(point).next().map_or(point, |cell| cell.point)
                    },
                };
            }

            self.terminal.vi_goto_point(point);
            self.mark_dirty();
        }
    }
}

/// Identified purpose of the touch input.
#[derive(Debug)]
pub enum TouchPurpose {
    None,
    Select(TouchEvent),
    Scroll(TouchEvent),
    Zoom(TouchZoom),
    Tap(TouchEvent),
    Invalid(HashSet<u64, RandomState>),
}

impl Default for TouchPurpose {
    fn default() -> Self {
        Self::None
    }
}

/// Touch zooming state.
#[derive(Debug)]
pub struct TouchZoom {
    slots: (TouchEvent, TouchEvent),
    fractions: f32,
}

impl TouchZoom {
    pub fn new(slots: (TouchEvent, TouchEvent)) -> Self {
        Self { slots, fractions: Default::default() }
    }

    /// Get slot distance change since last update.
    pub fn font_delta(&mut self, slot: TouchEvent) -> f32 {
        let old_distance = self.distance();

        // Update touch slots.
        if slot.id == self.slots.0.id {
            self.slots.0 = slot;
        } else {
            self.slots.1 = slot;
        }

        // Calculate font change in `FONT_SIZE_STEP` increments.
        let delta = (self.distance() - old_distance) * TOUCH_ZOOM_FACTOR + self.fractions;
        let font_delta = (delta.abs() / FONT_SIZE_STEP).floor() * FONT_SIZE_STEP * delta.signum();
        self.fractions = delta - font_delta;

        font_delta
    }

    /// Get active touch slots.
    pub fn slots(&self) -> HashSet<u64, RandomState> {
        let mut set = HashSet::default();
        set.insert(self.slots.0.id);
        set.insert(self.slots.1.id);
        set
    }

    /// Calculate distance between slots.
    fn distance(&self) -> f32 {
        let delta_x = self.slots.0.location.x - self.slots.1.location.x;
        let delta_y = self.slots.0.location.y - self.slots.1.location.y;
        delta_x.hypot(delta_y) as f32
    }
}

/// State of the mouse.
#[derive(Debug)]
pub struct Mouse {
    pub left_button_state: ElementState,
    pub middle_button_state: ElementState,
    pub right_button_state: ElementState,
    pub last_click_timestamp: Instant,
    pub last_click_button: MouseButton,
    pub click_state: ClickState,
    pub accumulated_scroll: AccumulatedScroll,
    pub cell_side: Side,
    pub block_hint_launcher: bool,
    pub hint_highlight_dirty: bool,
    pub inside_text_area: bool,
    pub x: usize,
    pub y: usize,
}

impl Default for Mouse {
    fn default() -> Mouse {
        Mouse {
            last_click_timestamp: Instant::now(),
            last_click_button: MouseButton::Left,
            left_button_state: ElementState::Released,
            middle_button_state: ElementState::Released,
            right_button_state: ElementState::Released,
            click_state: ClickState::None,
            cell_side: Side::Left,
            hint_highlight_dirty: Default::default(),
            block_hint_launcher: Default::default(),
            inside_text_area: Default::default(),
            accumulated_scroll: Default::default(),
            x: Default::default(),
            y: Default::default(),
        }
    }
}

impl Mouse {
    /// Convert mouse pixel coordinates to viewport point.
    ///
    /// If the coordinates are outside of the terminal grid, like positions inside the padding, the
    /// coordinates will be clamped to the closest grid coordinates.
    #[inline]
    pub fn point(&self, size: &SizeInfo, display_offset: usize) -> Point {
        let col = self.x.saturating_sub(size.padding_x() as usize) / (size.cell_width() as usize);
        let col = min(Column(col), size.last_column());

        let line = self.y.saturating_sub(size.padding_y() as usize) / (size.cell_height() as usize);
        let line = min(line, size.bottommost_line().0 as usize);

        term::viewport_to_point(display_offset, Point::new(line, col))
    }
}

#[derive(Debug, Eq, PartialEq)]
pub enum ClickState {
    None,
    Click,
    DoubleClick,
    TripleClick,
}

/// The amount of scroll accumulated from the pointer events.
#[derive(Default, Debug)]
pub struct AccumulatedScroll {
    /// Scroll we should perform along `x` axis.
    pub x: f64,

    /// Scroll we should perform along `y` axis.
    pub y: f64,
}

impl input::Processor<EventProxy, ActionContext<'_, Notifier, EventProxy>> {
    /// Handle events from winit.
    pub fn handle_event(&mut self, event: WinitEvent<Event>) {
        match event {
            WinitEvent::UserEvent(Event { payload, .. }) => match payload {
                EventType::SearchNext => self.ctx.goto_match(None),
                EventType::Scroll(scroll) => self.ctx.scroll(scroll),
                EventType::BlinkCursor => {
                    // Only change state when timeout isn't reached, since we could get
                    // BlinkCursor and BlinkCursorTimeout events at the same time.
                    if !*self.ctx.cursor_blink_timed_out {
                        self.ctx.display.cursor_hidden ^= true;
                        *self.ctx.dirty = true;
                    }
                },
                EventType::BlinkCursorTimeout => {
                    // Disable blinking after timeout reached.
                    let timer_id = TimerId::new(Topic::BlinkCursor, self.ctx.display.window.id());
                    self.ctx.scheduler.unschedule(timer_id);
                    *self.ctx.cursor_blink_timed_out = true;
                    self.ctx.display.cursor_hidden = false;
                    *self.ctx.dirty = true;
                },
                // Add message only if it's not already queued.
                EventType::Message(message) if !self.ctx.message_buffer.is_queued(&message) => {
                    self.ctx.message_buffer.push(message);
                    self.ctx.display.pending_update.dirty = true;
                },
                EventType::Terminal(event) => match event {
                    TerminalEvent::Title(title) => {
                        if !self.ctx.preserve_title && self.ctx.config.window.dynamic_title {
                            self.ctx.window().set_title(title);
                        }
                    },
                    TerminalEvent::ResetTitle => {
                        let window_config = &self.ctx.config.window;
                        if !self.ctx.preserve_title && window_config.dynamic_title {
                            self.ctx.display.window.set_title(window_config.identity.title.clone());
                        }
                    },
                    TerminalEvent::Bell => {
                        // Set window urgency hint when window is not focused.
                        let focused = self.ctx.terminal.is_focused;
                        if !focused && self.ctx.terminal.mode().contains(TermMode::URGENCY_HINTS) {
                            self.ctx.window().set_urgent(true);
                        }

                        // Ring visual bell.
                        self.ctx.display.visual_bell.ring();

                        // Execute bell command.
                        if let Some(bell_command) = &self.ctx.config.bell.command {
                            self.ctx.spawn_daemon(bell_command.program(), bell_command.args());
                        }
                    },
                    TerminalEvent::ClipboardStore(clipboard_type, content) => {
                        if self.ctx.terminal.is_focused {
                            self.ctx.clipboard.store(clipboard_type, content);
                        }
                    },
                    TerminalEvent::ClipboardLoad(clipboard_type, format) => {
                        if self.ctx.terminal.is_focused {
                            let text = format(self.ctx.clipboard.load(clipboard_type).as_str());
                            self.ctx.write_to_pty(text.into_bytes());
                        }
                    },
                    TerminalEvent::ColorRequest(index, format) => {
                        let color = match self.ctx.terminal().colors()[index] {
                            Some(color) => Rgb(color),
                            // Ignore cursor color requests unless it was changed.
                            None if index == NamedColor::Cursor as usize => return,
                            None => self.ctx.display.colors[index],
                        };
                        self.ctx.write_to_pty(format(color.0).into_bytes());
                    },
                    TerminalEvent::TextAreaSizeRequest(format) => {
                        let text = format(self.ctx.size_info().into());
                        self.ctx.write_to_pty(text.into_bytes());
                    },
                    TerminalEvent::PtyWrite(text) => self.ctx.write_to_pty(text.into_bytes()),
                    TerminalEvent::MouseCursorDirty => self.reset_mouse_cursor(),
                    TerminalEvent::CursorBlinkingChange => self.ctx.update_cursor_blinking(),
<<<<<<< HEAD
                    TerminalEvent::Exit | TerminalEvent::Wakeup => (),
                    TerminalEvent::DecorEvent => self.ctx.display.pending_update.dirty = true,
                    TerminalEvent::ChartEvent => self.ctx.display.pending_update.dirty = true,
=======
                    TerminalEvent::Exit | TerminalEvent::ChildExit(_) | TerminalEvent::Wakeup => (),
>>>>>>> d45eca82
                },
                #[cfg(unix)]
                EventType::IpcConfig(_) => (),
                EventType::Message(_)
                | EventType::ConfigReload(_)
                | EventType::CreateWindow(_)
                | EventType::Frame => (),
            },
            WinitEvent::WindowEvent { event, .. } => {
                match event {
                    WindowEvent::CloseRequested => self.ctx.terminal.exit(),
                    WindowEvent::ScaleFactorChanged { scale_factor, .. } => {
                        let old_scale_factor =
                            mem::replace(&mut self.ctx.window().scale_factor, scale_factor);

                        let display_update_pending = &mut self.ctx.display.pending_update;

                        // Rescale font size for the new factor.
                        let font_scale = scale_factor as f32 / old_scale_factor as f32;
                        self.ctx.display.font_size = self.ctx.display.font_size.scale(font_scale);

                        let font = self.ctx.config.font.clone();
                        display_update_pending.set_font(font.with_size(self.ctx.display.font_size));
                    },
                    WindowEvent::Resized(size) => {
                        // Ignore resize events to zero in any dimension, to avoid issues with Winit
                        // and the ConPTY. A 0x0 resize will also occur when the window is minimized
                        // on Windows.
                        if size.width == 0 || size.height == 0 {
                            return;
                        }

                        self.ctx.display.pending_update.set_dimensions(size);
                    },
                    WindowEvent::KeyboardInput { event, is_synthetic: false, .. } => {
                        self.key_input(event);
                    },
                    WindowEvent::ModifiersChanged(modifiers) => self.modifiers_input(modifiers),
                    WindowEvent::MouseInput { state, button, .. } => {
                        self.ctx.window().set_mouse_visible(true);
                        self.mouse_input(state, button);
                    },
                    WindowEvent::CursorMoved { position, .. } => {
                        self.ctx.window().set_mouse_visible(true);
                        self.mouse_moved(position);
                    },
                    WindowEvent::MouseWheel { delta, phase, .. } => {
                        self.ctx.window().set_mouse_visible(true);
                        self.mouse_wheel_input(delta, phase);
                    },
                    WindowEvent::Touch(touch) => self.touch(touch),
                    WindowEvent::Focused(is_focused) => {
                        self.ctx.terminal.is_focused = is_focused;

                        // When the unfocused hollow is used we must redraw on focus change.
                        if self.ctx.config.cursor.unfocused_hollow {
                            *self.ctx.dirty = true;
                        }

                        // Reset the urgency hint when gaining focus.
                        if is_focused {
                            self.ctx.window().set_urgent(false);
                        }

                        self.ctx.update_cursor_blinking();
                        self.on_focus_change(is_focused);
                    },
                    WindowEvent::Occluded(occluded) => {
                        *self.ctx.occluded = occluded;
                    },
                    WindowEvent::DroppedFile(path) => {
                        let path: String = path.to_string_lossy().into();
                        self.ctx.paste(&(path + " "), true);
                    },
                    WindowEvent::CursorLeft { .. } => {
                        self.ctx.mouse.inside_text_area = false;

                        if self.ctx.display().highlighted_hint.is_some() {
                            *self.ctx.dirty = true;
                        }
                    },
                    WindowEvent::Ime(ime) => match ime {
                        Ime::Commit(text) => {
                            *self.ctx.dirty = true;
                            // Don't use bracketed paste for single char input.
                            self.ctx.paste(&text, text.chars().count() > 1);
                            self.ctx.update_cursor_blinking();
                        },
                        Ime::Preedit(text, cursor_offset) => {
                            let preedit =
                                (!text.is_empty()).then(|| Preedit::new(text, cursor_offset));

                            if self.ctx.display.ime.preedit() != preedit.as_ref() {
                                self.ctx.display.ime.set_preedit(preedit);
                                self.ctx.update_cursor_blinking();
                                *self.ctx.dirty = true;
                            }
                        },
                        Ime::Enabled => {
                            self.ctx.display.ime.set_enabled(true);
                            *self.ctx.dirty = true;
                        },
                        Ime::Disabled => {
                            self.ctx.display.ime.set_enabled(false);
                            *self.ctx.dirty = true;
                        },
                    },
                    WindowEvent::KeyboardInput { is_synthetic: true, .. }
                    | WindowEvent::ActivationTokenDone { .. }
                    | WindowEvent::DoubleTapGesture { .. }
                    | WindowEvent::TouchpadPressure { .. }
                    | WindowEvent::RotationGesture { .. }
                    | WindowEvent::CursorEntered { .. }
                    | WindowEvent::PinchGesture { .. }
                    | WindowEvent::AxisMotion { .. }
                    | WindowEvent::PanGesture { .. }
                    | WindowEvent::HoveredFileCancelled
                    | WindowEvent::Destroyed
                    | WindowEvent::ThemeChanged(_)
                    | WindowEvent::HoveredFile(_)
                    | WindowEvent::RedrawRequested
                    | WindowEvent::Moved(_) => (),
                }
            },
            WinitEvent::Suspended { .. }
            | WinitEvent::NewEvents { .. }
            | WinitEvent::DeviceEvent { .. }
            | WinitEvent::LoopExiting
            | WinitEvent::Resumed
            | WinitEvent::MemoryWarning
            | WinitEvent::AboutToWait => (),
        }
    }
}

#[derive(Debug, Clone)]
pub struct EventProxy {
    proxy: EventLoopProxy<Event>,
    window_id: WindowId,
}

impl EventProxy {
    pub fn new(proxy: EventLoopProxy<Event>, window_id: WindowId) -> Self {
        Self { proxy, window_id }
    }

    /// Send an event to the event loop.
    pub fn send_event(&self, event: EventType) {
        let _ = self.proxy.send_event(Event::new(event, self.window_id));
    }
}

impl EventListener for EventProxy {
    fn send_event(&self, event: TerminalEvent) {
        let _ = self.proxy.send_event(Event::new(event.into(), self.window_id));
    }
}<|MERGE_RESOLUTION|>--- conflicted
+++ resolved
@@ -1786,13 +1786,9 @@
                     TerminalEvent::PtyWrite(text) => self.ctx.write_to_pty(text.into_bytes()),
                     TerminalEvent::MouseCursorDirty => self.reset_mouse_cursor(),
                     TerminalEvent::CursorBlinkingChange => self.ctx.update_cursor_blinking(),
-<<<<<<< HEAD
-                    TerminalEvent::Exit | TerminalEvent::Wakeup => (),
+                    TerminalEvent::Exit | TerminalEvent::ChildExit(_) | TerminalEvent::Wakeup => (),
                     TerminalEvent::DecorEvent => self.ctx.display.pending_update.dirty = true,
                     TerminalEvent::ChartEvent => self.ctx.display.pending_update.dirty = true,
-=======
-                    TerminalEvent::Exit | TerminalEvent::ChildExit(_) | TerminalEvent::Wakeup => (),
->>>>>>> d45eca82
                 },
                 #[cfg(unix)]
                 EventType::IpcConfig(_) => (),
