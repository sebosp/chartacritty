--- conflicted
+++ resolved
@@ -28,20 +28,13 @@
 use crossfont::set_font_smoothing;
 use crossfont::{self, Size};
 
-<<<<<<< HEAD
 use alacritty_common::index::{Column, Line, Point, Side};
-use alacritty_terminal::config::Font;
-use alacritty_terminal::config::LOG_TARGET_CONFIG;
-use alacritty_terminal::event::OnResize;
-use alacritty_terminal::event::{Event as TerminalEvent, EventListener, Notify};
-use alacritty_terminal::grid::Scroll;
-use alacritty_terminal::message_bar::{Message, MessageBuffer};
-=======
+//use alacritty_terminal::index::{Boundary, Column, Direction, Line, Point, Side};
+// SEB: moved to:
 use alacritty_terminal::config::LOG_TARGET_CONFIG;
 use alacritty_terminal::event::{Event as TerminalEvent, EventListener, Notify, OnResize};
 use alacritty_terminal::grid::{Dimensions, Scroll};
-use alacritty_terminal::index::{Boundary, Column, Direction, Line, Point, Side};
->>>>>>> cdf5e51e
+use alacritty_terminal::index::{Boundary, Direction};
 use alacritty_terminal::selection::{Selection, SelectionType};
 use alacritty_terminal::sync::FairMutex;
 use alacritty_terminal::term::cell::Cell;
@@ -61,15 +54,12 @@
 use crate::url::{Url, Urls};
 use crate::window::Window;
 
-<<<<<<< HEAD
 use tokio::sync::mpsc as tokio_mpsc;
-=======
 /// Duration after the last user input until an unlimited search is performed.
 pub const TYPING_SEARCH_DELAY: Duration = Duration::from_millis(500);
 
 /// Maximum number of lines for the blocking search while still typing the search regex.
 const MAX_SEARCH_WHILE_TYPING: Option<usize> = Some(1000);
->>>>>>> cdf5e51e
 
 /// Events dispatched through the UI event loop.
 #[derive(Debug, Clone)]
@@ -241,11 +231,11 @@
         match &mut self.terminal.selection {
             Some(selection) if selection.ty == ty && !selection.is_empty() => {
                 self.clear_selection();
-            },
+            }
             Some(selection) if !selection.is_empty() => {
                 selection.ty = ty;
                 self.terminal.dirty = true;
-            },
+            }
             _ => self.start_selection(ty, point, side),
         }
     }
@@ -478,7 +468,7 @@
                 Direction::Right => *regex_match.end(),
                 Direction::Left => {
                     regex_match.start().sub_absolute(self.terminal, Boundary::Wrap, 1)
-                },
+                }
             };
             self.terminal.scroll_to_point(origin);
 
@@ -607,7 +597,7 @@
 
                 // Since we found a result, we require no delayed re-search.
                 self.scheduler.unschedule(TimerId::DelayedSearch);
-            },
+            }
             // Reset viewport only when we know there is no match, to prevent unnecessary jumping.
             None if limit.is_none() => self.search_reset_state(),
             None => {
@@ -620,7 +610,7 @@
                         TimerId::DelayedSearch,
                     );
                 }
-            },
+            }
         }
 
         self.search_state.regex = Some(regex);
@@ -722,12 +712,9 @@
         message_buffer: MessageBuffer,
         config: Config,
         display: Display,
-<<<<<<< HEAD
         tokio_handle: tokio::runtime::Handle,
         charts_tx: tokio_mpsc::Sender<alacritty_charts::async_utils::AsyncChartTask>,
-=======
         cli_options: CLIOptions,
->>>>>>> cdf5e51e
     ) -> Processor<N> {
         #[cfg(not(any(target_os = "macos", windows)))]
         let clipboard = Clipboard::new(display.window.wayland_display());
@@ -800,7 +787,7 @@
                 GlutinEvent::UserEvent(Event::TerminalEvent(TerminalEvent::Exit)) => {
                     *control_flow = ControlFlow::Exit;
                     return;
-                },
+                }
                 // Process events.
                 GlutinEvent::RedrawEventsCleared => {
                     *control_flow = match scheduler.update(&mut self.event_queue) {
@@ -811,7 +798,7 @@
                     if self.event_queue_empty() {
                         return;
                     }
-                },
+                }
                 // Remap DPR change event to remove lifetime.
                 GlutinEvent::WindowEvent {
                     event: WindowEvent::ScaleFactorChanged { scale_factor, new_inner_size },
@@ -821,7 +808,7 @@
                     let size = (new_inner_size.width, new_inner_size.height);
                     self.event_queue.push(Event::DPRChanged(scale_factor, size).into());
                     return;
-                },
+                }
                 // Transmute to extend lifetime, which exists only for `ScaleFactorChanged` event.
                 // Since we remap that event to remove the lifetime, this is safe.
                 event => unsafe {
@@ -863,21 +850,8 @@
             }
 
             // Process DisplayUpdate events.
-<<<<<<< HEAD
-            if !display_update_pending.is_empty() {
-                self.display.handle_update(
-                    &mut terminal,
-                    &mut self.notifier,
-                    &self.message_buffer,
-                    &self.config,
-                    display_update_pending,
-                    self.tokio_handle.clone(),
-                    self.charts_tx.clone(),
-                );
-=======
             if display_update_pending.dirty {
                 self.submit_display_update(&mut terminal, old_is_searching, display_update_pending);
->>>>>>> cdf5e51e
             }
 
             // Skip rendering on Wayland until we get frame event from compositor.
@@ -936,12 +910,12 @@
 
                     processor.ctx.size_info.dpr = scale_factor;
                     processor.ctx.terminal.dirty = true;
-                },
+                }
                 Event::Message(message) => {
                     processor.ctx.message_buffer.push(message);
                     processor.ctx.display_update_pending.dirty = true;
                     processor.ctx.terminal.dirty = true;
-                },
+                }
                 Event::SearchNext => processor.ctx.goto_match(None),
                 Event::ConfigReload(path) => Self::reload_config(&path, processor),
                 Event::Scroll(scroll) => processor.ctx.scroll(scroll),
@@ -951,26 +925,26 @@
                         if ui_config.dynamic_title() {
                             processor.ctx.window.set_title(&title);
                         }
-                    },
+                    }
                     TerminalEvent::ResetTitle => {
                         let ui_config = &processor.ctx.config.ui_config;
                         if ui_config.dynamic_title() {
                             processor.ctx.window.set_title(&ui_config.window.title);
                         }
-                    },
+                    }
                     TerminalEvent::Wakeup => processor.ctx.terminal.dirty = true,
                     TerminalEvent::Bell => {
                         let bell_command = processor.ctx.config.bell().command.as_ref();
                         let _ = bell_command.map(|cmd| start_daemon(cmd.program(), cmd.args()));
                         processor.ctx.window.set_urgent(!processor.ctx.terminal.is_focused);
-                    },
+                    }
                     TerminalEvent::ClipboardStore(clipboard_type, content) => {
                         processor.ctx.clipboard.store(clipboard_type, content);
-                    },
+                    }
                     TerminalEvent::ClipboardLoad(clipboard_type, format) => {
                         let text = format(processor.ctx.clipboard.load(clipboard_type).as_str());
                         processor.ctx.write_to_pty(text.into_bytes());
-                    },
+                    }
                     TerminalEvent::MouseCursorDirty => processor.reset_mouse_cursor(),
                     TerminalEvent::Exit => (),
                 },
@@ -991,27 +965,27 @@
 
                         processor.ctx.display_update_pending.set_dimensions(size);
                         processor.ctx.terminal.dirty = true;
-                    },
+                    }
                     WindowEvent::KeyboardInput { input, is_synthetic: false, .. } => {
                         processor.key_input(input);
-                    },
+                    }
                     WindowEvent::ReceivedCharacter(c) => processor.received_char(c),
                     WindowEvent::MouseInput { state, button, .. } => {
                         processor.ctx.window.set_mouse_visible(true);
                         processor.mouse_input(state, button);
                         processor.ctx.terminal.dirty = true;
-                    },
+                    }
                     WindowEvent::ModifiersChanged(modifiers) => {
                         processor.modifiers_input(modifiers)
-                    },
+                    }
                     WindowEvent::CursorMoved { position, .. } => {
                         processor.ctx.window.set_mouse_visible(true);
                         processor.mouse_moved(position);
-                    },
+                    }
                     WindowEvent::MouseWheel { delta, phase, .. } => {
                         processor.ctx.window.set_mouse_visible(true);
                         processor.mouse_wheel_input(delta, phase);
-                    },
+                    }
                     WindowEvent::Focused(is_focused) => {
                         if window_id == processor.ctx.window.window_id() {
                             processor.ctx.terminal.is_focused = is_focused;
@@ -1025,18 +999,18 @@
 
                             processor.on_focus_change(is_focused);
                         }
-                    },
+                    }
                     WindowEvent::DroppedFile(path) => {
                         let path: String = path.to_string_lossy().into();
                         processor.ctx.write_to_pty((path + " ").into_bytes());
-                    },
+                    }
                     WindowEvent::CursorLeft { .. } => {
                         processor.ctx.mouse.inside_text_area = false;
 
                         if processor.highlighted_url.is_some() {
                             processor.ctx.terminal.dirty = true;
                         }
-                    },
+                    }
                     WindowEvent::KeyboardInput { is_synthetic: true, .. }
                     | WindowEvent::TouchpadPressure { .. }
                     | WindowEvent::ScaleFactorChanged { .. }
@@ -1049,7 +1023,7 @@
                     | WindowEvent::Touch(_)
                     | WindowEvent::Moved(_) => (),
                 }
-            },
+            }
             GlutinEvent::Suspended { .. }
             | GlutinEvent::NewEvents { .. }
             | GlutinEvent::DeviceEvent { .. }
@@ -1170,6 +1144,8 @@
             self.search_state.regex.is_some(),
             &self.config,
             display_update_pending,
+            self.tokio_handle,
+            self.charts_tx,
         );
 
         // Scroll to make sure search origin is visible and content moves as little as possible.
