--- conflicted
+++ resolved
@@ -72,10 +72,7 @@
     pub display_update_pending: &'a mut DisplayUpdate,
     pub config: &'a mut Config,
     pub event_loop: &'a EventLoopWindowTarget<Event>,
-<<<<<<< HEAD
-=======
     pub urls: &'a Urls,
->>>>>>> 6edd5ce1
     font_size: &'a mut Size,
 }
 
@@ -273,8 +270,6 @@
     fn event_loop(&self) -> &EventLoopWindowTarget<Event> {
         self.event_loop
     }
-<<<<<<< HEAD
-=======
 
     fn urls(&self) -> &Urls {
         self.urls
@@ -298,7 +293,6 @@
             }
         }
     }
->>>>>>> 6edd5ce1
 }
 
 #[derive(Debug)]
@@ -465,10 +459,7 @@
                 window: &mut self.display.window,
                 font_size: &mut self.font_size,
                 config: &mut self.config,
-<<<<<<< HEAD
-=======
                 urls: &self.display.urls,
->>>>>>> 6edd5ce1
                 event_loop,
             };
             let mut processor = input::Processor::new(context, &self.display.highlighted_url);
