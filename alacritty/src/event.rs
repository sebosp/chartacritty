//! Process window events.

use std::borrow::Cow;
use std::cmp::max;
use std::env;
#[cfg(unix)]
use std::fs;
use std::fs::File;
use std::io::Write;
use std::mem;
use std::path::PathBuf;
#[cfg(not(any(target_os = "macos", windows)))]
use std::sync::atomic::Ordering;
use std::sync::Arc;
use std::time::Instant;

use glutin::dpi::PhysicalSize;
use glutin::event::{ElementState, Event as GlutinEvent, ModifiersState, MouseButton, WindowEvent};
use glutin::event_loop::{ControlFlow, EventLoop, EventLoopProxy, EventLoopWindowTarget};
use glutin::platform::desktop::EventLoopExtDesktop;
#[cfg(not(any(target_os = "macos", windows)))]
use glutin::platform::unix::EventLoopWindowTargetExtUnix;
use log::{debug, info, warn};
use serde_json as json;

#[cfg(target_os = "macos")]
use font::set_font_smoothing;
use font::{self, Size};

use alacritty_terminal::config::Font;
use alacritty_terminal::config::LOG_TARGET_CONFIG;
use alacritty_terminal::event::OnResize;
use alacritty_terminal::event::{Event as TerminalEvent, EventListener, Notify};
use alacritty_terminal::grid::Scroll;
use alacritty_terminal::index::{Column, Line, Point, Side};
use alacritty_terminal::message_bar::{Message, MessageBuffer};
use alacritty_terminal::selection::{Selection, SelectionType};
use alacritty_terminal::sync::FairMutex;
use alacritty_terminal::term::cell::Cell;
use alacritty_terminal::term::{ClipboardType, SizeInfo, Term, TermMode};
#[cfg(not(windows))]
use alacritty_terminal::tty;
use alacritty_terminal::util::start_daemon;

use crate::cli::Options;
use crate::clipboard::Clipboard;
use crate::config;
use crate::config::Config;
use crate::display::Display;
use crate::input::{self, ActionContext as _, FONT_SIZE_STEP};
use crate::scheduler::Scheduler;
use crate::url::{Url, Urls};
use crate::window::Window;

<<<<<<< HEAD
use futures::sync::mpsc as futures_mpsc;
use tokio::runtime::current_thread;
=======
/// Events dispatched through the UI event loop.
#[derive(Debug, Clone)]
pub enum Event {
    TerminalEvent(TerminalEvent),
    DPRChanged(f64, (u32, u32)),
    Scroll(Scroll),
    ConfigReload(PathBuf),
    Message(Message),
}

impl From<Event> for GlutinEvent<'_, Event> {
    fn from(event: Event) -> Self {
        GlutinEvent::UserEvent(event)
    }
}

impl From<TerminalEvent> for Event {
    fn from(event: TerminalEvent) -> Self {
        Event::TerminalEvent(event)
    }
}
>>>>>>> 43c0ad6e

#[derive(Default, Clone, Debug, PartialEq)]
pub struct DisplayUpdate {
    pub dimensions: Option<PhysicalSize<u32>>,
    pub message_buffer: bool,
    pub font: Option<Font>,
    pub cursor: bool,
}

impl DisplayUpdate {
    fn is_empty(&self) -> bool {
        self.dimensions.is_none() && self.font.is_none() && !self.message_buffer && !self.cursor
    }
}

pub struct ActionContext<'a, N, T> {
    pub notifier: &'a mut N,
    pub terminal: &'a mut Term<T>,
    pub clipboard: &'a mut Clipboard,
    pub size_info: &'a mut SizeInfo,
    pub mouse: &'a mut Mouse,
    pub received_count: &'a mut usize,
    pub suppress_chars: &'a mut bool,
    pub modifiers: &'a mut ModifiersState,
    pub window: &'a mut Window,
    pub message_buffer: &'a mut MessageBuffer,
    pub display_update_pending: &'a mut DisplayUpdate,
    pub config: &'a mut Config,
    pub event_loop: &'a EventLoopWindowTarget<Event>,
    pub urls: &'a Urls,
    pub scheduler: &'a mut Scheduler,
    font_size: &'a mut Size,
}

impl<'a, N: Notify + 'a, T: EventListener> input::ActionContext<T> for ActionContext<'a, N, T> {
    fn write_to_pty<B: Into<Cow<'static, [u8]>>>(&mut self, val: B) {
        self.notifier.notify(val);
    }

    fn size_info(&self) -> SizeInfo {
        *self.size_info
    }

    fn scroll(&mut self, scroll: Scroll) {
        self.terminal.scroll_display(scroll);

        // Update selection.
        if self.terminal.mode().contains(TermMode::VI)
            && self.terminal.selection.as_ref().map(|s| s.is_empty()) != Some(true)
        {
            self.update_selection(self.terminal.vi_mode_cursor.point, Side::Right);
        } else if ElementState::Pressed == self.mouse().left_button_state {
            let (x, y) = (self.mouse().x, self.mouse().y);
            let size_info = self.size_info();
            let point = size_info.pixels_to_coords(x, y);
            let cell_side = self.mouse().cell_side;
            self.update_selection(Point { line: point.line, col: point.col }, cell_side);
        }
    }

    fn copy_selection(&mut self, ty: ClipboardType) {
        if let Some(selected) = self.terminal.selection_to_string() {
            if !selected.is_empty() {
                self.clipboard.store(ty, selected);
            }
        }
    }

    fn selection_is_empty(&self) -> bool {
        self.terminal.selection.as_ref().map(Selection::is_empty).unwrap_or(true)
    }

    fn clear_selection(&mut self) {
        self.terminal.selection = None;
        self.terminal.dirty = true;
    }

    fn update_selection(&mut self, point: Point, side: Side) {
        let point = self.terminal.visible_to_buffer(point);

        // Update selection if one exists.
        let vi_mode = self.terminal.mode().contains(TermMode::VI);
        if let Some(selection) = &mut self.terminal.selection {
            selection.update(point, side);

            if vi_mode {
                selection.include_all();
            }

            self.terminal.dirty = true;
        }
    }

    fn start_selection(&mut self, ty: SelectionType, point: Point, side: Side) {
        let point = self.terminal.visible_to_buffer(point);
        self.terminal.selection = Some(Selection::new(ty, point, side));
        self.terminal.dirty = true;
    }

    fn toggle_selection(&mut self, ty: SelectionType, point: Point, side: Side) {
        match &mut self.terminal.selection {
            Some(selection) if selection.ty == ty && !selection.is_empty() => {
                self.clear_selection();
            },
            Some(selection) if !selection.is_empty() => {
                selection.ty = ty;
                self.terminal.dirty = true;
            },
            _ => self.start_selection(ty, point, side),
        }
    }

    fn mouse_coords(&self) -> Option<Point> {
        let x = self.mouse.x as usize;
        let y = self.mouse.y as usize;

        if self.size_info.contains_point(x, y) {
            Some(self.size_info.pixels_to_coords(x, y))
        } else {
            None
        }
    }

    #[inline]
    fn mouse_mode(&self) -> bool {
        self.terminal.mode().intersects(TermMode::MOUSE_MODE)
            && !self.terminal.mode().contains(TermMode::VI)
    }

    #[inline]
    fn mouse_mut(&mut self) -> &mut Mouse {
        self.mouse
    }

    #[inline]
    fn mouse(&self) -> &Mouse {
        self.mouse
    }

    #[inline]
    fn received_count(&mut self) -> &mut usize {
        &mut self.received_count
    }

    #[inline]
    fn suppress_chars(&mut self) -> &mut bool {
        &mut self.suppress_chars
    }

    #[inline]
    fn modifiers(&mut self) -> &mut ModifiersState {
        &mut self.modifiers
    }

    #[inline]
    fn window(&self) -> &Window {
        self.window
    }

    #[inline]
    fn window_mut(&mut self) -> &mut Window {
        self.window
    }

    #[inline]
    fn terminal(&self) -> &Term<T> {
        self.terminal
    }

    #[inline]
    fn terminal_mut(&mut self) -> &mut Term<T> {
        self.terminal
    }

    fn spawn_new_instance(&mut self) {
        let alacritty = env::args().next().unwrap();

        #[cfg(unix)]
        let args = {
            #[cfg(not(target_os = "freebsd"))]
            let proc_prefix = "";
            #[cfg(target_os = "freebsd")]
            let proc_prefix = "/compat/linux";
            let link_path = format!("{}/proc/{}/cwd", proc_prefix, tty::child_pid());
            if let Ok(path) = fs::read_link(link_path) {
                vec!["--working-directory".into(), path]
            } else {
                Vec::new()
            }
        };
        #[cfg(not(unix))]
        let args: Vec<String> = Vec::new();

        match start_daemon(&alacritty, &args) {
            Ok(_) => debug!("Started new Alacritty process: {} {:?}", alacritty, args),
            Err(_) => warn!("Unable to start new Alacritty process: {} {:?}", alacritty, args),
        }
    }

    /// Spawn URL launcher when clicking on URLs.
    fn launch_url(&self, url: Url) {
        if self.mouse.block_url_launcher {
            return;
        }

        if let Some(ref launcher) = self.config.ui_config.mouse.url.launcher {
            let mut args = launcher.args().to_vec();
            let start = self.terminal.visible_to_buffer(url.start());
            let end = self.terminal.visible_to_buffer(url.end());
            args.push(self.terminal.bounds_to_string(start, end));

            match start_daemon(launcher.program(), &args) {
                Ok(_) => debug!("Launched {} with args {:?}", launcher.program(), args),
                Err(_) => warn!("Unable to launch {} with args {:?}", launcher.program(), args),
            }
        }
    }

    fn change_font_size(&mut self, delta: f32) {
        *self.font_size = max(*self.font_size + delta, Size::new(FONT_SIZE_STEP));
        let font = self.config.font.clone().with_size(*self.font_size);
        self.display_update_pending.font = Some(font);
        self.terminal.dirty = true;
    }

    fn reset_font_size(&mut self) {
        *self.font_size = self.config.font.size;
        self.display_update_pending.font = Some(self.config.font.clone());
        self.terminal.dirty = true;
    }

    fn pop_message(&mut self) {
        self.display_update_pending.message_buffer = true;
        self.message_buffer.pop();
    }

    fn message(&self) -> Option<&Message> {
        self.message_buffer.message()
    }

    fn config(&self) -> &Config {
        self.config
    }

    fn event_loop(&self) -> &EventLoopWindowTarget<Event> {
        self.event_loop
    }

    fn urls(&self) -> &Urls {
        self.urls
    }

    fn clipboard_mut(&mut self) -> &mut Clipboard {
        self.clipboard
    }

    fn scheduler_mut(&mut self) -> &mut Scheduler {
        self.scheduler
    }
}

#[derive(Debug, Eq, PartialEq)]
pub enum ClickState {
    None,
    Click,
    DoubleClick,
    TripleClick,
}

/// State of the mouse.
#[derive(Debug)]
pub struct Mouse {
    pub x: usize,
    pub y: usize,
    pub left_button_state: ElementState,
    pub middle_button_state: ElementState,
    pub right_button_state: ElementState,
    pub last_click_timestamp: Instant,
    pub last_click_button: MouseButton,
    pub click_state: ClickState,
    pub scroll_px: f64,
    pub line: Line,
    pub column: Column,
    pub cell_side: Side,
    pub lines_scrolled: f32,
    pub block_url_launcher: bool,
    pub inside_grid: bool,
}

impl Default for Mouse {
    fn default() -> Mouse {
        Mouse {
            x: 0,
            y: 0,
            last_click_timestamp: Instant::now(),
            last_click_button: MouseButton::Left,
            left_button_state: ElementState::Released,
            middle_button_state: ElementState::Released,
            right_button_state: ElementState::Released,
            click_state: ClickState::None,
            scroll_px: 0.,
            line: Line(0),
            column: Column(0),
            cell_side: Side::Left,
            lines_scrolled: 0.,
            block_url_launcher: false,
            inside_grid: false,
        }
    }
}

/// The event processor.
///
/// Stores some state from received events and dispatches actions when they are
/// triggered.
pub struct Processor<N> {
    notifier: N,
    mouse: Mouse,
    received_count: usize,
    suppress_chars: bool,
    clipboard: Clipboard,
    modifiers: ModifiersState,
    config: Config,
    message_buffer: MessageBuffer,
    display: Display,
    font_size: Size,
<<<<<<< HEAD
    tokio_handle: current_thread::Handle,
    charts_tx: futures_mpsc::Sender<alacritty_charts::async_utils::AsyncChartTask>,
    event_queue: Vec<GlutinEvent<'static, alacritty_terminal::event::Event>>,
=======
    event_queue: Vec<GlutinEvent<'static, Event>>,
>>>>>>> 43c0ad6e
}

impl<N: Notify + OnResize> Processor<N> {
    /// Create a new event processor.
    ///
    /// Takes a writer which is expected to be hooked up to the write end of a PTY.
    pub fn new(
        notifier: N,
        message_buffer: MessageBuffer,
        config: Config,
        display: Display,
        tokio_handle: current_thread::Handle,
        charts_tx: futures_mpsc::Sender<alacritty_charts::async_utils::AsyncChartTask>,
    ) -> Processor<N> {
        #[cfg(not(any(target_os = "macos", windows)))]
        let clipboard = Clipboard::new(display.window.wayland_display());
        #[cfg(any(target_os = "macos", windows))]
        let clipboard = Clipboard::new();

        Processor {
            notifier,
            mouse: Default::default(),
            received_count: 0,
            suppress_chars: false,
            modifiers: Default::default(),
            font_size: config.font.size,
            config,
            message_buffer,
            display,
            tokio_handle,
            charts_tx,
            event_queue: Vec::new(),
            clipboard,
        }
    }

    /// Return `true` if `event_queue` is empty, `false` otherwise.
    #[inline]
    #[cfg(not(any(target_os = "macos", windows)))]
    fn event_queue_empty(&mut self) -> bool {
        let wayland_event_queue = match self.display.wayland_event_queue.as_mut() {
            Some(wayland_event_queue) => wayland_event_queue,
            // Since frame callbacks do not exist on X11, just check for event queue.
            None => return self.event_queue.is_empty(),
        };

        // Check for pending frame callbacks on Wayland.
        let events_dispatched = wayland_event_queue
            .dispatch_pending(&mut (), |_, _, _| {})
            .expect("failed to dispatch event queue");

        self.event_queue.is_empty() && events_dispatched == 0
    }

    /// Return `true` if `event_queue` is empty, `false` otherwise.
    #[inline]
    #[cfg(any(target_os = "macos", windows))]
    fn event_queue_empty(&mut self) -> bool {
        self.event_queue.is_empty()
    }

    /// Run the event loop.
    pub fn run<T>(&mut self, terminal: Arc<FairMutex<Term<T>>>, mut event_loop: EventLoop<Event>)
    where
        T: EventListener,
    {
        let mut scheduler = Scheduler::new();

        event_loop.run_return(|event, event_loop, control_flow| {
            if self.config.debug.print_events {
                info!("glutin event: {:?}", event);
            }

            // Ignore all events we do not care about.
            if Self::skip_event(&event) {
                return;
            }

            match event {
                // Check for shutdown.
                GlutinEvent::UserEvent(Event::TerminalEvent(TerminalEvent::Exit)) => {
                    *control_flow = ControlFlow::Exit;
                    return;
                },
                // Process events.
                GlutinEvent::RedrawEventsCleared => {
                    *control_flow = match scheduler.update(&mut self.event_queue) {
                        Some(instant) => ControlFlow::WaitUntil(instant),
                        None => ControlFlow::Wait,
                    };

                    if self.event_queue_empty() {
                        return;
                    }
                },
                // Remap DPR change event to remove lifetime.
                GlutinEvent::WindowEvent {
                    event: WindowEvent::ScaleFactorChanged { scale_factor, new_inner_size },
                    ..
                } => {
                    *control_flow = ControlFlow::Poll;
                    let size = (new_inner_size.width, new_inner_size.height);
                    self.event_queue.push(Event::DPRChanged(scale_factor, size).into());
                    return;
                },
                // Transmute to extend lifetime, which exists only for `ScaleFactorChanged` event.
                // Since we remap that event to remove the lifetime, this is safe.
                event => unsafe {
                    *control_flow = ControlFlow::Poll;
                    self.event_queue.push(mem::transmute(event));
                    return;
                },
            }

            let mut terminal = terminal.lock();

            let mut display_update_pending = DisplayUpdate::default();

            let context = ActionContext {
                terminal: &mut terminal,
                notifier: &mut self.notifier,
                mouse: &mut self.mouse,
                clipboard: &mut self.clipboard,
                size_info: &mut self.display.size_info,
                received_count: &mut self.received_count,
                suppress_chars: &mut self.suppress_chars,
                modifiers: &mut self.modifiers,
                message_buffer: &mut self.message_buffer,
                display_update_pending: &mut display_update_pending,
                window: &mut self.display.window,
                font_size: &mut self.font_size,
                config: &mut self.config,
                urls: &self.display.urls,
                scheduler: &mut scheduler,
                event_loop,
            };
            let mut processor = input::Processor::new(context, &self.display.highlighted_url);

            for event in self.event_queue.drain(..) {
                Processor::handle_event(event, &mut processor);
            }

            // Process DisplayUpdate events.
            if !display_update_pending.is_empty() {
                self.display.handle_update(
                    &mut terminal,
                    &mut self.notifier,
                    &self.message_buffer,
                    &self.config,
                    display_update_pending,
                    self.tokio_handle.clone(),
                    self.charts_tx.clone(),
                );
            }

            #[cfg(not(any(target_os = "macos", windows)))]
            {
                // Skip rendering on Wayland until we get frame event from compositor.
                if event_loop.is_wayland()
                    && !self.display.window.should_draw.load(Ordering::Relaxed)
                {
                    return;
                }
            }

            if terminal.dirty {
                terminal.dirty = false;

                // Request immediate re-draw if visual bell animation is not finished yet.
                if !terminal.visual_bell.completed() {
                    let event: Event = TerminalEvent::Wakeup.into();
                    self.event_queue.push(event.into());
                }

                // Redraw screen.
                self.display.draw(
                    terminal,
                    &self.message_buffer,
                    &self.config,
                    &self.mouse,
                    self.modifiers,
                    self.tokio_handle.clone(),
                    self.charts_tx.clone(),
                );
            }
        });

        // Write ref tests to disk.
        self.write_ref_test_results(&terminal.lock());
    }

    /// Handle events from glutin.
    ///
    /// Doesn't take self mutably due to borrow checking.
    fn handle_event<T>(
        event: GlutinEvent<Event>,
        processor: &mut input::Processor<T, ActionContext<N, T>>,
    ) where
        T: EventListener,
    {
        match event {
            GlutinEvent::UserEvent(event) => match event {
                Event::DPRChanged(scale_factor, (width, height)) => {
                    let display_update_pending = &mut processor.ctx.display_update_pending;

                    // Push current font to update its DPR.
                    display_update_pending.font =
                        Some(processor.ctx.config.font.clone().with_size(*processor.ctx.font_size));

                    // Resize to event's dimensions, since no resize event is emitted on Wayland.
                    display_update_pending.dimensions = Some(PhysicalSize::new(width, height));

                    processor.ctx.size_info.dpr = scale_factor;
                    processor.ctx.terminal.dirty = true;
                },
                Event::Message(message) => {
                    processor.ctx.message_buffer.push(message);
                    processor.ctx.display_update_pending.message_buffer = true;
                    processor.ctx.terminal.dirty = true;
                },
                Event::ConfigReload(path) => Self::reload_config(&path, processor),
                Event::Scroll(scroll) => processor.ctx.scroll(scroll),
                Event::TerminalEvent(event) => match event {
                    TerminalEvent::Title(title) => processor.ctx.window.set_title(&title),
                    TerminalEvent::Wakeup => processor.ctx.terminal.dirty = true,
                    TerminalEvent::Urgent => {
                        processor.ctx.window.set_urgent(!processor.ctx.terminal.is_focused)
                    },
                    TerminalEvent::ClipboardStore(clipboard_type, content) => {
                        processor.ctx.clipboard.store(clipboard_type, content);
                    },
                    TerminalEvent::ClipboardLoad(clipboard_type, format) => {
                        let text = format(processor.ctx.clipboard.load(clipboard_type).as_str());
                        processor.ctx.write_to_pty(text.into_bytes());
                    },
                    TerminalEvent::MouseCursorDirty => processor.reset_mouse_cursor(),
                    TerminalEvent::Exit => (),
                },
            },
            GlutinEvent::RedrawRequested(_) => processor.ctx.terminal.dirty = true,
            GlutinEvent::WindowEvent { event, window_id, .. } => {
                match event {
                    WindowEvent::CloseRequested => processor.ctx.terminal.exit(),
                    WindowEvent::Resized(size) => {
                        #[cfg(windows)]
                        {
                            // Minimizing the window sends a Resize event with zero width and
                            // height. But there's no need to ever actually resize to this.
                            // Both WinPTY & ConPTY have issues when resizing down to zero size
                            // and back.
                            if size.width == 0 && size.height == 0 {
                                return;
                            }
                        }

                        processor.ctx.display_update_pending.dimensions = Some(size);
                        processor.ctx.terminal.dirty = true;
                    },
                    WindowEvent::KeyboardInput { input, is_synthetic: false, .. } => {
                        processor.key_input(input);
                    },
                    WindowEvent::ReceivedCharacter(c) => processor.received_char(c),
                    WindowEvent::MouseInput { state, button, .. } => {
                        processor.ctx.window.set_mouse_visible(true);
                        processor.mouse_input(state, button);
                        processor.ctx.terminal.dirty = true;
                    },
                    WindowEvent::ModifiersChanged(modifiers) => {
                        processor.modifiers_input(modifiers)
                    },
                    WindowEvent::CursorMoved { position, .. } => {
                        processor.ctx.window.set_mouse_visible(true);
                        processor.mouse_moved(position);
                    },
                    WindowEvent::MouseWheel { delta, phase, .. } => {
                        processor.ctx.window.set_mouse_visible(true);
                        processor.mouse_wheel_input(delta, phase);
                    },
                    WindowEvent::Focused(is_focused) => {
                        if window_id == processor.ctx.window.window_id() {
                            processor.ctx.terminal.is_focused = is_focused;
                            processor.ctx.terminal.dirty = true;

                            if is_focused {
                                processor.ctx.window.set_urgent(false);
                            } else {
                                processor.ctx.window.set_mouse_visible(true);
                            }

                            processor.on_focus_change(is_focused);
                        }
                    },
                    WindowEvent::DroppedFile(path) => {
                        let path: String = path.to_string_lossy().into();
                        processor.ctx.write_to_pty((path + " ").into_bytes());
                    },
                    WindowEvent::CursorLeft { .. } => {
                        processor.ctx.mouse.inside_grid = false;

                        if processor.highlighted_url.is_some() {
                            processor.ctx.terminal.dirty = true;
                        }
                    },
                    WindowEvent::KeyboardInput { is_synthetic: true, .. }
                    | WindowEvent::TouchpadPressure { .. }
                    | WindowEvent::ScaleFactorChanged { .. }
                    | WindowEvent::CursorEntered { .. }
                    | WindowEvent::AxisMotion { .. }
                    | WindowEvent::HoveredFileCancelled
                    | WindowEvent::Destroyed
                    | WindowEvent::ThemeChanged(_)
                    | WindowEvent::HoveredFile(_)
                    | WindowEvent::Touch(_)
                    | WindowEvent::Moved(_) => (),
                }
            },
            GlutinEvent::Suspended { .. }
            | GlutinEvent::NewEvents { .. }
            | GlutinEvent::DeviceEvent { .. }
            | GlutinEvent::MainEventsCleared
            | GlutinEvent::RedrawEventsCleared
            | GlutinEvent::Resumed
            | GlutinEvent::LoopDestroyed => (),
        }
    }

    /// Check if an event is irrelevant and can be skipped.
    fn skip_event(event: &GlutinEvent<Event>) -> bool {
        match event {
            GlutinEvent::WindowEvent { event, .. } => match event {
                WindowEvent::KeyboardInput { is_synthetic: true, .. }
                | WindowEvent::TouchpadPressure { .. }
                | WindowEvent::CursorEntered { .. }
                | WindowEvent::AxisMotion { .. }
                | WindowEvent::HoveredFileCancelled
                | WindowEvent::Destroyed
                | WindowEvent::HoveredFile(_)
                | WindowEvent::Touch(_)
                | WindowEvent::Moved(_) => true,
                _ => false,
            },
            GlutinEvent::Suspended { .. }
            | GlutinEvent::NewEvents { .. }
            | GlutinEvent::MainEventsCleared
            | GlutinEvent::LoopDestroyed => true,
            _ => false,
        }
    }

    pub fn reload_config<T>(
        path: &PathBuf,
        processor: &mut input::Processor<T, ActionContext<N, T>>,
    ) where
        T: EventListener,
    {
        processor.ctx.message_buffer.remove_target(LOG_TARGET_CONFIG);
        processor.ctx.display_update_pending.message_buffer = true;

        let config = match config::reload_from(&path) {
            Ok(config) => config,
            Err(_) => return,
        };

        let options = Options::new();
        let config = options.into_config(config);

        processor.ctx.terminal.update_config(&config);

        // Reload cursor if we've changed its thickness.
        if (processor.ctx.config.cursor.thickness() - config.cursor.thickness()).abs()
            > std::f64::EPSILON
        {
            processor.ctx.display_update_pending.cursor = true;
        }

        if processor.ctx.config.font != config.font {
            // Do not update font size if it has been changed at runtime.
            if *processor.ctx.font_size == processor.ctx.config.font.size {
                *processor.ctx.font_size = config.font.size;
            }

            let font = config.font.clone().with_size(*processor.ctx.font_size);
            processor.ctx.display_update_pending.font = Some(font);
        }

        #[cfg(not(any(target_os = "macos", windows)))]
        {
            if processor.ctx.event_loop.is_wayland() {
                processor.ctx.window.set_wayland_theme(&config.colors);
            }
        }

        // Set subpixel anti-aliasing.
        #[cfg(target_os = "macos")]
        set_font_smoothing(config.font.use_thin_strokes());

        *processor.ctx.config = config;

        processor.ctx.terminal.dirty = true;
    }

    // Write the ref test results to the disk.
    pub fn write_ref_test_results<T>(&self, terminal: &Term<T>) {
        if !self.config.debug.ref_test {
            return;
        }

        // Dump grid state.
        let mut grid = terminal.grid().clone();
        grid.initialize_all(Cell::default());
        grid.truncate();

        let serialized_grid = json::to_string(&grid).expect("serialize grid");

        let serialized_size = json::to_string(&self.display.size_info).expect("serialize size");

        let serialized_config = format!("{{\"history_size\":{}}}", grid.history_size());

        File::create("./grid.json")
            .and_then(|mut f| f.write_all(serialized_grid.as_bytes()))
            .expect("write grid.json");

        File::create("./size.json")
            .and_then(|mut f| f.write_all(serialized_size.as_bytes()))
            .expect("write size.json");

        File::create("./config.json")
            .and_then(|mut f| f.write_all(serialized_config.as_bytes()))
            .expect("write config.json");
    }
}

#[derive(Debug, Clone)]
pub struct EventProxy(EventLoopProxy<Event>);

impl EventProxy {
    pub fn new(proxy: EventLoopProxy<Event>) -> Self {
        EventProxy(proxy)
    }

    /// Send an event to the event loop.
    pub fn send_event(&self, event: Event) {
        let _ = self.0.send_event(event);
    }
}

impl EventListener for EventProxy {
    fn send_event(&self, event: TerminalEvent) {
        let _ = self.0.send_event(Event::TerminalEvent(event));
    }
}<|MERGE_RESOLUTION|>--- conflicted
+++ resolved
@@ -52,10 +52,9 @@
 use crate::url::{Url, Urls};
 use crate::window::Window;
 
-<<<<<<< HEAD
 use futures::sync::mpsc as futures_mpsc;
 use tokio::runtime::current_thread;
-=======
+
 /// Events dispatched through the UI event loop.
 #[derive(Debug, Clone)]
 pub enum Event {
@@ -77,7 +76,6 @@
         Event::TerminalEvent(event)
     }
 }
->>>>>>> 43c0ad6e
 
 #[derive(Default, Clone, Debug, PartialEq)]
 pub struct DisplayUpdate {
@@ -404,13 +402,9 @@
     message_buffer: MessageBuffer,
     display: Display,
     font_size: Size,
-<<<<<<< HEAD
     tokio_handle: current_thread::Handle,
     charts_tx: futures_mpsc::Sender<alacritty_charts::async_utils::AsyncChartTask>,
-    event_queue: Vec<GlutinEvent<'static, alacritty_terminal::event::Event>>,
-=======
     event_queue: Vec<GlutinEvent<'static, Event>>,
->>>>>>> 43c0ad6e
 }
 
 impl<N: Notify + OnResize> Processor<N> {
