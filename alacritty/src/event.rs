--- conflicted
+++ resolved
@@ -22,9 +22,9 @@
 use log::{debug, info, warn};
 use serde_json as json;
 
-use font::{self, Size};
 #[cfg(target_os = "macos")]
 use font::set_font_smoothing;
+use font::{self, Size};
 
 use alacritty_terminal::clipboard::ClipboardType;
 use alacritty_terminal::config::Font;
@@ -365,12 +365,9 @@
     message_buffer: MessageBuffer,
     display: Display,
     font_size: Size,
-<<<<<<< HEAD
     tokio_handle: current_thread::Handle,
     charts_tx: futures_mpsc::Sender<alacritty_charts::async_utils::AsyncChartTask>,
-=======
     event_queue: Vec<GlutinEvent<'static, alacritty_terminal::event::Event>>,
->>>>>>> ab1f173c
 }
 
 impl<N: Notify + OnResize> Processor<N> {
@@ -395,12 +392,9 @@
             config,
             message_buffer,
             display,
-<<<<<<< HEAD
             tokio_handle,
             charts_tx,
-=======
             event_queue: Vec::new(),
->>>>>>> ab1f173c
         }
     }
 
