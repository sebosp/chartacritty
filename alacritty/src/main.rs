--- conflicted
+++ resolved
@@ -185,17 +185,6 @@
     let window_options = options.window_options.clone();
     let mut processor = Processor::new(config, options, &window_event_loop);
 
-<<<<<<< HEAD
-    // Create the first Alacritty window.
-    let proxy = window_event_loop.create_proxy();
-    processor
-        .create_window(&window_event_loop, proxy, window_options)// SEB: Maybe here add tokio_handle
-        .map_err(|err| err.to_string())?;
-
-    info!("Initialisation complete");
-
-=======
->>>>>>> 578e0848
     // Start event loop and block until shutdown.
     let result = processor.run(window_event_loop, window_options);
 
