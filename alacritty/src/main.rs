// Copyright 2016 Joe Wilm, The Alacritty Project Contributors
//
// Licensed under the Apache License, Version 2.0 (the "License");
// you may not use this file except in compliance with the License.
// You may obtain a copy of the License at
//
//     http://www.apache.org/licenses/LICENSE-2.0
//
// Unless required by applicable law or agreed to in writing, software
// distributed under the License is distributed on an "AS IS" BASIS,
// WITHOUT WARRANTIES OR CONDITIONS OF ANY KIND, either express or implied.
// See the License for the specific language governing permissions and
// limitations under the License.
//
//! Alacritty - The GPU Enhanced Terminal.
#![deny(clippy::all, clippy::if_not_else, clippy::enum_glob_use, clippy::wrong_pub_self_convention)]
#![cfg_attr(feature = "nightly", feature(core_intrinsics))]
#![cfg_attr(all(test, feature = "bench"), feature(test))]
// With the default subsystem, 'console', windows creates an additional console
// window for the program.
// This is silently ignored on non-windows systems.
// See https://msdn.microsoft.com/en-us/library/4cc7ya5b.aspx for more details.
#![windows_subsystem = "windows"]

#[cfg(target_os = "macos")]
use std::env;
use std::error::Error;
use std::fs;
use std::io::{self, Write};
use std::sync::Arc;

#[cfg(target_os = "macos")]
use dirs;
use glutin::event_loop::EventLoop as GlutinEventLoop;
use log::{error, info};
#[cfg(windows)]
use winapi::um::wincon::{AttachConsole, FreeConsole, ATTACH_PARENT_PROCESS};

use alacritty_charts::futures::sync::mpsc;
use alacritty_terminal::clipboard::Clipboard;
use alacritty_terminal::event::Event;
use alacritty_terminal::event_loop::{self, EventLoop, Msg};
#[cfg(target_os = "macos")]
use alacritty_terminal::locale;
use alacritty_terminal::message_bar::MessageBuffer;
use alacritty_terminal::panic;
use alacritty_terminal::sync::FairMutex;
use alacritty_terminal::term::Term;
use alacritty_terminal::tty;

mod cli;
mod config;
mod cursor;
mod display;
mod event;
mod input;
mod logging;
mod renderer;
mod url;
mod window;

#[cfg(not(any(target_os = "macos", windows)))]
mod wayland_theme;

mod gl {
    #![allow(clippy::all)]
    include!(concat!(env!("OUT_DIR"), "/gl_bindings.rs"));
}

use crate::cli::Options;
use crate::config::monitor::Monitor;
use crate::config::Config;
use crate::display::Display;
use crate::event::{EventProxy, Processor};

fn main() {
    panic::attach_handler();

    // When linked with the windows subsystem windows won't automatically attach
    // to the console of the parent process, so we do it explicitly. This fails
    // silently if the parent has no console.
    #[cfg(windows)]
    unsafe {
        AttachConsole(ATTACH_PARENT_PROCESS);
    }

    // Load command line options.
    let options = Options::new();

    // Setup glutin event loop.
    let window_event_loop = GlutinEventLoop::<Event>::with_user_event();

    // Initialize the logger as soon as possible as to capture output from other subsystems.
    let log_file = logging::initialize(&options, window_event_loop.create_proxy())
        .expect("Unable to initialize logger");

    // Load configuration file.
    let config_path = options.config_path().or_else(config::installed_config);
    let config = config_path.map(config::load_from).unwrap_or_else(Config::default);
    let config = options.into_config(config);

    // Update the log level from config.
    log::set_max_level(config.debug.log_level);

    // Switch to home directory.
    #[cfg(target_os = "macos")]
    env::set_current_dir(dirs::home_dir().unwrap()).unwrap();
    // Set locale.
    #[cfg(target_os = "macos")]
    locale::set_locale_environment();

    // Store if log file should be deleted before moving config.
    let persistent_logging = config.persistent_logging();

    // Run Alacritty.
    if let Err(err) = run(window_event_loop, config) {
        error!("Alacritty encountered an unrecoverable error:\n\n\t{}\n", err);
        std::process::exit(1);
    }

    // Clean up logfile.
    if let Some(log_file) = log_file {
        if !persistent_logging && fs::remove_file(&log_file).is_ok() {
            let _ = writeln!(io::stdout(), "Deleted log file at \"{}\"", log_file.display());
        }
    }
}

/// Run Alacritty.
///
/// Creates a window, the terminal state, PTY, I/O event loop, input processor,
/// config change monitor, and runs the main display loop.
fn run(window_event_loop: GlutinEventLoop<Event>, config: Config) -> Result<(), Box<dyn Error>> {
    info!("Welcome to Alacritty");

    match &config.config_path {
        Some(config_path) => info!("Configuration loaded from \"{}\"", config_path.display()),
        None => info!("No configuration file found"),
    }

    // Set environment variables.
    tty::setup_env(&config);

    let event_proxy = EventProxy::new(window_event_loop.create_proxy());

    // Create a display.
    //
    // The display manages a window and can draw the terminal.
    let display = Display::new(&config, &window_event_loop)?;

    info!("PTY dimensions: {:?} x {:?}", display.size_info.lines(), display.size_info.cols());

    // Create new native clipboard.
    #[cfg(not(any(target_os = "macos", windows)))]
    let clipboard = Clipboard::new(display.window.wayland_display());
    #[cfg(any(target_os = "macos", windows))]
    let clipboard = Clipboard::new();

<<<<<<< HEAD
    // Copy the terminal size into the alacritty_charts SizeInfo copy.
    let charts_size_info = alacritty_charts::SizeInfo {
        height: display.size_info.height,
        width: display.size_info.width,
        padding_y: display.size_info.padding_y,
        padding_x: display.size_info.padding_x,
        ..alacritty_charts::SizeInfo::default()
    };

    // Create the channel that is used to communicate with the
    // charts background task.
    let (charts_tx, charts_rx) = mpsc::channel(4_096usize);
    // Create a channel to receive a handle from Tokio
    //
    let (handle_tx, handle_rx) = std::sync::mpsc::channel();
    // Start the Async I/O runtime, this needs to run in a background thread because in OSX, only
    // the main thread can write to the graphics card.
    let (_tokio_thread, tokio_shutdown) = alacritty_charts::async_utils::spawn_async_tasks(
        config.charts.clone(),
        charts_tx.clone(),
        charts_rx,
        handle_tx,
        charts_size_info,
    );
    let tokio_handle =
        handle_rx.recv().expect("Unable to get the tokio handle in a background thread");

    // Create the terminal
=======
    // Create the terminal.
>>>>>>> ab1f173c
    //
    // This object contains all of the state about what's being displayed. It's
    // wrapped in a clonable mutex since both the I/O loop and display need to
    // access it.
    let terminal = Term::new(
        &config,
        &display.size_info,
        clipboard,
        event_proxy.clone(),
        tokio_handle.clone(),
        charts_tx.clone(),
    );
    let terminal = Arc::new(FairMutex::new(terminal));

    // Create the PTY.
    //
    // The PTY forks a process to run the shell on the slave side of the
    // pseudoterminal. A file descriptor for the master side is retained for
    // reading/writing to the shell.
    #[cfg(not(any(target_os = "macos", windows)))]
    let pty = tty::new(&config, &display.size_info, display.window.x11_window_id());
    #[cfg(any(target_os = "macos", windows))]
    let pty = tty::new(&config, &display.size_info, None);

    // Create the pseudoterminal I/O loop.
    //
    // PTY I/O is ran on another thread as to not occupy cycles used by the
    // renderer and input processing. Note that access to the terminal state is
    // synchronized since the I/O loop updates the state, and the display
    // consumes it periodically.
    let event_loop = EventLoop::new(Arc::clone(&terminal), event_proxy.clone(), pty, &config);

    // The event loop channel allows write requests from the event processor
    // to be sent to the pty loop and ultimately written to the pty.
    let loop_tx = event_loop.channel();

<<<<<<< HEAD
    // XXX: Figure out what happened with needs_draw
    // let mut chart_last_drawn = 0; // Keep an epoch for the last time we drew the charts
    // if terminal_lock.needs_draw()
    // || chart_last_drawn
    // != alacritty_charts::async_utils::get_last_updated_chart_epoch(
    // charts_tx.clone(),
    // tokio_handle.clone(),
    // )
    // {
    // display.handle_resize(
    // &mut terminal_lock,
    // &config,
    // &mut resize_handle,
    // &mut processor,
    // charts_tx.clone(),
    // tokio_handle.clone(),
    // );
    //
    // Create a config monitor when config was loaded from path
=======
    // Create a config monitor when config was loaded from path.
>>>>>>> ab1f173c
    //
    // The monitor watches the config file for changes and reloads it. Pending
    // config changes are processed in the main loop.
    if config.live_config_reload() {
        config.config_path.as_ref().map(|path| Monitor::new(path, event_proxy.clone()));
    }

    // Setup storage for message UI.
    let message_buffer = MessageBuffer::new();

<<<<<<< HEAD
    // Event processor
    //
    // Need the Rc<RefCell<_>> here since a ref is shared in the resize callback
    let mut processor = Processor::new(
        event_loop::Notifier(loop_tx.clone()),
        message_buffer,
        config,
        display,
        tokio_handle,
        charts_tx,
    );
=======
    // Event processor.
    let mut processor =
        Processor::new(event_loop::Notifier(loop_tx.clone()), message_buffer, config, display);
>>>>>>> ab1f173c

    // Kick off the I/O thread.
    let io_thread = event_loop.spawn();

    info!("Initialisation complete");

    // Start event loop and block until shutdown.
    processor.run(terminal, window_event_loop);

    tokio_shutdown.send(()).expect("Unable to send shutdown signal to tokio runtime");
    // FIXME: For some reason if I try this it will never finish.
    // I believe this is because the interval runs from Tokio have not been cancelled.
    // tokio_thread.join().expect("Unable to shutdown tokio channel");

    // This explicit drop is needed for Windows, ConPTY backend. Otherwise a deadlock can occur.
    // The cause:
    //   - Drop for ConPTY will deadlock if the conout pipe has already been dropped.
    //   - The conout pipe is dropped when the io_thread is joined below (io_thread owns PTY).
    //   - ConPTY is dropped when the last of processor and io_thread are dropped, because both of
    //     them own an Arc<ConPTY>.
    //
    // The fix is to ensure that processor is dropped first. That way, when io_thread (i.e. PTY)
    // is dropped, it can ensure ConPTY is dropped before the conout pipe in the PTY drop order.
    //
    // FIXME: Change PTY API to enforce the correct drop order with the typesystem.
    drop(processor);

    // Shutdown PTY parser event loop.
    loop_tx.send(Msg::Shutdown).expect("Error sending shutdown to PTY event loop");
    io_thread.join().expect("join io thread");

    // FIXME patch notify library to have a shutdown method.
    // config_reloader.join().ok();

    // Without explicitly detaching the console cmd won't redraw it's prompt.
    #[cfg(windows)]
    unsafe {
        FreeConsole();
    }

    info!("Goodbye");

    Ok(())
}<|MERGE_RESOLUTION|>--- conflicted
+++ resolved
@@ -156,7 +156,6 @@
     #[cfg(any(target_os = "macos", windows))]
     let clipboard = Clipboard::new();
 
-<<<<<<< HEAD
     // Copy the terminal size into the alacritty_charts SizeInfo copy.
     let charts_size_info = alacritty_charts::SizeInfo {
         height: display.size_info.height,
@@ -184,10 +183,7 @@
     let tokio_handle =
         handle_rx.recv().expect("Unable to get the tokio handle in a background thread");
 
-    // Create the terminal
-=======
     // Create the terminal.
->>>>>>> ab1f173c
     //
     // This object contains all of the state about what's being displayed. It's
     // wrapped in a clonable mutex since both the I/O loop and display need to
@@ -224,7 +220,6 @@
     // to be sent to the pty loop and ultimately written to the pty.
     let loop_tx = event_loop.channel();
 
-<<<<<<< HEAD
     // XXX: Figure out what happened with needs_draw
     // let mut chart_last_drawn = 0; // Keep an epoch for the last time we drew the charts
     // if terminal_lock.needs_draw()
@@ -243,10 +238,7 @@
     // tokio_handle.clone(),
     // );
     //
-    // Create a config monitor when config was loaded from path
-=======
     // Create a config monitor when config was loaded from path.
->>>>>>> ab1f173c
     //
     // The monitor watches the config file for changes and reloads it. Pending
     // config changes are processed in the main loop.
@@ -257,8 +249,7 @@
     // Setup storage for message UI.
     let message_buffer = MessageBuffer::new();
 
-<<<<<<< HEAD
-    // Event processor
+    // Event processor.
     //
     // Need the Rc<RefCell<_>> here since a ref is shared in the resize callback
     let mut processor = Processor::new(
@@ -269,11 +260,6 @@
         tokio_handle,
         charts_tx,
     );
-=======
-    // Event processor.
-    let mut processor =
-        Processor::new(event_loop::Notifier(loop_tx.clone()), message_buffer, config, display);
->>>>>>> ab1f173c
 
     // Kick off the I/O thread.
     let io_thread = event_loop.spawn();
@@ -283,10 +269,9 @@
     // Start event loop and block until shutdown.
     processor.run(terminal, window_event_loop);
 
-    tokio_shutdown.send(()).expect("Unable to send shutdown signal to tokio runtime");
-    // FIXME: For some reason if I try this it will never finish.
-    // I believe this is because the interval runs from Tokio have not been cancelled.
-    // tokio_thread.join().expect("Unable to shutdown tokio channel");
+    tokio_shutdown.send(()).expect("Unable to send shutdown signal to tokio runtime"); // FIXME: For some reason if I try this it will never finish.
+                                                                                       // I believe this is because the interval runs from Tokio have not been cancelled.
+                                                                                       // tokio_thread.join().expect("Unable to shutdown tokio channel");
 
     // This explicit drop is needed for Windows, ConPTY backend. Otherwise a deadlock can occur.
     // The cause:
