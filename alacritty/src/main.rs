--- conflicted
+++ resolved
@@ -171,17 +171,13 @@
     // This object contains all of the state about what's being displayed. It's
     // wrapped in a clonable mutex since both the I/O loop and display need to
     // access it.
-<<<<<<< HEAD
     let terminal = Term::new(
         &config,
-        &display.size_info,
+        display.size_info,
         event_proxy.clone(),
         tokio_handle.clone(),
         charts_tx.clone(),
     );
-=======
-    let terminal = Term::new(&config, display.size_info, event_proxy.clone());
->>>>>>> cdf5e51e
     let terminal = Arc::new(FairMutex::new(terminal));
 
     // Create the PTY.
@@ -242,22 +238,14 @@
     let message_buffer = MessageBuffer::new();
 
     // Event processor.
-<<<<<<< HEAD
-    //
-    // Need the Rc<RefCell<_>> here since a ref is shared in the resize callback
-=======
->>>>>>> cdf5e51e
     let mut processor = Processor::new(
         event_loop::Notifier(loop_tx.clone()),
         message_buffer,
         config,
         display,
-<<<<<<< HEAD
         tokio_handle,
         charts_tx,
-=======
         options,
->>>>>>> cdf5e51e
     );
 
     // Kick off the I/O thread.
