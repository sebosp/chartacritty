//! Handle input from glutin.
//!
//! Certain key combinations should send some escape sequence back to the PTY.
//! In order to figure that out, state about which modifier keys are pressed
//! needs to be tracked. Additionally, we need a bit of a state machine to
//! determine what to do when a non-modifier key is pressed.

use std::borrow::Cow;
use std::cmp::{max, min, Ordering};
use std::marker::PhantomData;
use std::time::{Duration, Instant};

use log::trace;

use glutin::dpi::PhysicalPosition;
use glutin::event::{
    ElementState, KeyboardInput, ModifiersState, MouseButton, MouseScrollDelta, TouchPhase,
    VirtualKeyCode,
};
use glutin::event_loop::EventLoopWindowTarget;
#[cfg(target_os = "macos")]
use glutin::platform::macos::EventLoopWindowTargetExtMacOS;
use glutin::window::CursorIcon;

use alacritty_common::index::{Column, Line, Point, Side};
use alacritty_terminal::ansi::{ClearMode, Handler};
use alacritty_terminal::event::EventListener;
<<<<<<< HEAD
use alacritty_terminal::grid::Scroll;
use alacritty_terminal::message_bar::{self, Message};
=======
use alacritty_terminal::grid::{Dimensions, Scroll};
use alacritty_terminal::index::{Column, Direction, Line, Point, Side};
>>>>>>> cdf5e51e
use alacritty_terminal::selection::SelectionType;
use alacritty_terminal::term::mode::TermMode;
use alacritty_terminal::term::{ClipboardType, SizeInfo, Term};
use alacritty_terminal::vi_mode::ViMotion;

use crate::clipboard::Clipboard;
use crate::config::{Action, Binding, Config, Key, ViAction};
use crate::daemon::start_daemon;
use crate::event::{ClickState, Event, Mouse, TYPING_SEARCH_DELAY};
use crate::message_bar::{self, Message};
use crate::scheduler::{Scheduler, TimerId};
use crate::url::{Url, Urls};
use crate::window::Window;

/// Font size change interval.
pub const FONT_SIZE_STEP: f32 = 0.5;

/// Interval for mouse scrolling during selection outside of the boundaries.
const SELECTION_SCROLLING_INTERVAL: Duration = Duration::from_millis(15);

/// Minimum number of pixels at the bottom/top where selection scrolling is performed.
const MIN_SELECTION_SCROLLING_HEIGHT: f64 = 5.;

/// Number of pixels for increasing the selection scrolling speed factor by one.
const SELECTION_SCROLLING_STEP: f64 = 20.;

/// Processes input from glutin.
///
/// An escape sequence may be emitted in case specific keys or key combinations
/// are activated.
pub struct Processor<'a, T: EventListener, A: ActionContext<T>> {
    pub ctx: A,
    pub highlighted_url: &'a Option<Url>,
    _phantom: PhantomData<T>,
}

pub trait ActionContext<T: EventListener> {
    fn write_to_pty<B: Into<Cow<'static, [u8]>>>(&mut self, data: B);
    fn size_info(&self) -> SizeInfo;
    fn copy_selection(&mut self, ty: ClipboardType);
    fn start_selection(&mut self, ty: SelectionType, point: Point, side: Side);
    fn toggle_selection(&mut self, ty: SelectionType, point: Point, side: Side);
    fn update_selection(&mut self, point: Point, side: Side);
    fn clear_selection(&mut self);
    fn selection_is_empty(&self) -> bool;
    fn mouse_mut(&mut self) -> &mut Mouse;
    fn mouse(&self) -> &Mouse;
    fn mouse_coords(&self) -> Option<Point>;
    fn received_count(&mut self) -> &mut usize;
    fn suppress_chars(&mut self) -> &mut bool;
    fn modifiers(&mut self) -> &mut ModifiersState;
    fn scroll(&mut self, scroll: Scroll);
    fn window(&self) -> &Window;
    fn window_mut(&mut self) -> &mut Window;
    fn terminal(&self) -> &Term<T>;
    fn terminal_mut(&mut self) -> &mut Term<T>;
    fn spawn_new_instance(&mut self);
    fn change_font_size(&mut self, delta: f32);
    fn reset_font_size(&mut self);
    fn pop_message(&mut self);
    fn message(&self) -> Option<&Message>;
    fn config(&self) -> &Config;
    fn event_loop(&self) -> &EventLoopWindowTarget<Event>;
    fn urls(&self) -> &Urls;
    fn launch_url(&self, url: Url);
    fn mouse_mode(&self) -> bool;
    fn clipboard_mut(&mut self) -> &mut Clipboard;
    fn scheduler_mut(&mut self) -> &mut Scheduler;
    fn start_search(&mut self, direction: Direction);
    fn confirm_search(&mut self);
    fn cancel_search(&mut self);
    fn push_search(&mut self, c: char);
    fn pop_search(&mut self);
    fn pop_word_search(&mut self);
    fn advance_search_origin(&mut self, direction: Direction);
    fn search_direction(&self) -> Direction;
    fn search_active(&self) -> bool;
}

trait Execute<T: EventListener> {
    fn execute<A: ActionContext<T>>(&self, ctx: &mut A);
}

impl<T, U: EventListener> Execute<U> for Binding<T> {
    /// Execute the action associate with this binding.
    #[inline]
    fn execute<A: ActionContext<U>>(&self, ctx: &mut A) {
        self.action.execute(ctx)
    }
}

impl Action {
    fn toggle_selection<T, A>(ctx: &mut A, ty: SelectionType)
    where
        T: EventListener,
        A: ActionContext<T>,
    {
        let cursor_point = ctx.terminal().vi_mode_cursor.point;
        ctx.toggle_selection(ty, cursor_point, Side::Left);

        // Make sure initial selection is not empty.
        if let Some(selection) = &mut ctx.terminal_mut().selection {
            selection.include_all();
        }
    }
}

impl<T: EventListener> Execute<T> for Action {
    #[inline]
    fn execute<A: ActionContext<T>>(&self, ctx: &mut A) {
        match *self {
            Action::Esc(ref s) => {
                if ctx.config().ui_config.mouse.hide_when_typing {
                    ctx.window_mut().set_mouse_visible(false);
                }

                ctx.clear_selection();
                ctx.scroll(Scroll::Bottom);
                ctx.write_to_pty(s.clone().into_bytes())
            },
            Action::Copy => ctx.copy_selection(ClipboardType::Clipboard),
            #[cfg(not(any(target_os = "macos", windows)))]
            Action::CopySelection => ctx.copy_selection(ClipboardType::Selection),
            Action::Paste => {
                let text = ctx.clipboard_mut().load(ClipboardType::Clipboard);
                paste(ctx, &text);
            },
            Action::PasteSelection => {
                let text = ctx.clipboard_mut().load(ClipboardType::Selection);
                paste(ctx, &text);
            },
            Action::Command(ref program) => {
                let args = program.args();
                let program = program.program();
                trace!("Running command {} with args {:?}", program, args);

                start_daemon(program, args);
            },
            Action::ClearSelection => ctx.clear_selection(),
            Action::ToggleViMode => ctx.terminal_mut().toggle_vi_mode(),
            Action::ViMotion(motion) => {
                if ctx.config().ui_config.mouse.hide_when_typing {
                    ctx.window_mut().set_mouse_visible(false);
                }

                ctx.terminal_mut().vi_motion(motion)
            },
            Action::ViAction(ViAction::ToggleNormalSelection) => {
                Self::toggle_selection(ctx, SelectionType::Simple)
            },
            Action::ViAction(ViAction::ToggleLineSelection) => {
                Self::toggle_selection(ctx, SelectionType::Lines)
            },
            Action::ViAction(ViAction::ToggleBlockSelection) => {
                Self::toggle_selection(ctx, SelectionType::Block)
            },
            Action::ViAction(ViAction::ToggleSemanticSelection) => {
                Self::toggle_selection(ctx, SelectionType::Semantic)
            },
            Action::ViAction(ViAction::Open) => {
                ctx.mouse_mut().block_url_launcher = false;
                if let Some(url) = ctx.urls().find_at(ctx.terminal().vi_mode_cursor.point) {
                    ctx.launch_url(url);
                }
            },
            Action::ViAction(ViAction::SearchNext) => {
                let origin = ctx.terminal().visible_to_buffer(ctx.terminal().vi_mode_cursor.point);
                let direction = ctx.search_direction();

                let regex_match = ctx.terminal().search_next(origin, direction, Side::Left, None);
                if let Some(regex_match) = regex_match {
                    ctx.terminal_mut().vi_goto_point(*regex_match.start());
                }
            },
            Action::ViAction(ViAction::SearchPrevious) => {
                let origin = ctx.terminal().visible_to_buffer(ctx.terminal().vi_mode_cursor.point);
                let direction = ctx.search_direction().opposite();

                let regex_match = ctx.terminal().search_next(origin, direction, Side::Left, None);
                if let Some(regex_match) = regex_match {
                    ctx.terminal_mut().vi_goto_point(*regex_match.start());
                }
            },
            Action::ViAction(ViAction::SearchStart) => {
                let terminal = ctx.terminal();
                let origin = terminal.visible_to_buffer(ctx.terminal().vi_mode_cursor.point);
                let regex_match = terminal.search_next(origin, Direction::Left, Side::Left, None);
                if let Some(regex_match) = regex_match {
                    ctx.terminal_mut().vi_goto_point(*regex_match.start());
                }
            },
            Action::ViAction(ViAction::SearchEnd) => {
                let terminal = ctx.terminal();
                let origin = terminal.visible_to_buffer(ctx.terminal().vi_mode_cursor.point);
                let regex_match = terminal.search_next(origin, Direction::Right, Side::Right, None);
                if let Some(regex_match) = regex_match {
                    ctx.terminal_mut().vi_goto_point(*regex_match.end());
                }
            },
            Action::SearchForward => ctx.start_search(Direction::Right),
            Action::SearchBackward => ctx.start_search(Direction::Left),
            Action::ToggleFullscreen => ctx.window_mut().toggle_fullscreen(),
            #[cfg(target_os = "macos")]
            Action::ToggleSimpleFullscreen => ctx.window_mut().toggle_simple_fullscreen(),
            #[cfg(target_os = "macos")]
            Action::Hide => ctx.event_loop().hide_application(),
            #[cfg(not(target_os = "macos"))]
            Action::Hide => ctx.window().set_visible(false),
            Action::Minimize => ctx.window().set_minimized(true),
            Action::Quit => ctx.terminal_mut().exit(),
            Action::IncreaseFontSize => ctx.change_font_size(FONT_SIZE_STEP),
            Action::DecreaseFontSize => ctx.change_font_size(FONT_SIZE_STEP * -1.),
            Action::ResetFontSize => ctx.reset_font_size(),
            Action::ScrollPageUp => {
                // Move vi mode cursor.
                let term = ctx.terminal_mut();
                let scroll_lines = term.screen_lines().0 as isize;
                term.vi_mode_cursor = term.vi_mode_cursor.scroll(term, scroll_lines);

                ctx.scroll(Scroll::PageUp);
            },
            Action::ScrollPageDown => {
                // Move vi mode cursor.
                let term = ctx.terminal_mut();
                let scroll_lines = -(term.screen_lines().0 as isize);
                term.vi_mode_cursor = term.vi_mode_cursor.scroll(term, scroll_lines);

                ctx.scroll(Scroll::PageDown);
            },
            Action::ScrollHalfPageUp => {
                // Move vi mode cursor.
                let term = ctx.terminal_mut();
                let scroll_lines = term.screen_lines().0 as isize / 2;
                term.vi_mode_cursor = term.vi_mode_cursor.scroll(term, scroll_lines);

                ctx.scroll(Scroll::Delta(scroll_lines));
            },
            Action::ScrollHalfPageDown => {
                // Move vi mode cursor.
                let term = ctx.terminal_mut();
                let scroll_lines = -(term.screen_lines().0 as isize / 2);
                term.vi_mode_cursor = term.vi_mode_cursor.scroll(term, scroll_lines);

                ctx.scroll(Scroll::Delta(scroll_lines));
            },
            Action::ScrollLineUp => {
                // Move vi mode cursor.
                let term = ctx.terminal();
                if term.grid().display_offset() != term.history_size()
                    && term.vi_mode_cursor.point.line + 1 != term.screen_lines()
                {
                    ctx.terminal_mut().vi_mode_cursor.point.line += 1;
                }

                ctx.scroll(Scroll::Delta(1));
            },
            Action::ScrollLineDown => {
                // Move vi mode cursor.
                if ctx.terminal().grid().display_offset() != 0
                    && ctx.terminal().vi_mode_cursor.point.line.0 != 0
                {
                    ctx.terminal_mut().vi_mode_cursor.point.line -= 1;
                }

                ctx.scroll(Scroll::Delta(-1));
            },
            Action::ScrollToTop => {
                ctx.scroll(Scroll::Top);

                // Move vi mode cursor.
                ctx.terminal_mut().vi_mode_cursor.point.line = Line(0);
                ctx.terminal_mut().vi_motion(ViMotion::FirstOccupied);
            },
            Action::ScrollToBottom => {
                ctx.scroll(Scroll::Bottom);

                // Move vi mode cursor.
                let term = ctx.terminal_mut();
                term.vi_mode_cursor.point.line = term.screen_lines() - 1;

                // Move to beginning twice, to always jump across linewraps.
                term.vi_motion(ViMotion::FirstOccupied);
                term.vi_motion(ViMotion::FirstOccupied);
            },
            Action::ClearHistory => ctx.terminal_mut().clear_screen(ClearMode::Saved),
            Action::ClearLogNotice => ctx.pop_message(),
            Action::ToggleChartShow => ctx.terminal_mut().toggle_chart_show(),
            Action::SpawnNewInstance => ctx.spawn_new_instance(),
            Action::ReceiveChar | Action::None => (),
        }
    }
}

fn paste<T: EventListener, A: ActionContext<T>>(ctx: &mut A, contents: &str) {
    if ctx.terminal().mode().contains(TermMode::BRACKETED_PASTE) {
        ctx.write_to_pty(&b"\x1b[200~"[..]);
        ctx.write_to_pty(contents.replace("\x1b", "").into_bytes());
        ctx.write_to_pty(&b"\x1b[201~"[..]);
    } else {
        // In non-bracketed (ie: normal) mode, terminal applications cannot distinguish
        // pasted data from keystrokes.
        // In theory, we should construct the keystrokes needed to produce the data we are
        // pasting... since that's neither practical nor sensible (and probably an impossible
        // task to solve in a general way), we'll just replace line breaks (windows and unix
        // style) with a single carriage return (\r, which is what the Enter key produces).
        ctx.write_to_pty(contents.replace("\r\n", "\r").replace("\n", "\r").into_bytes());
    }
}

#[derive(Debug, Clone, PartialEq)]
pub enum MouseState {
    Url(Url),
    MessageBar,
    MessageBarButton,
    Mouse,
    Text,
}

impl From<MouseState> for CursorIcon {
    fn from(mouse_state: MouseState) -> CursorIcon {
        match mouse_state {
            MouseState::Url(_) | MouseState::MessageBarButton => CursorIcon::Hand,
            MouseState::Text => CursorIcon::Text,
            _ => CursorIcon::Default,
        }
    }
}

impl<'a, T: EventListener, A: ActionContext<T>> Processor<'a, T, A> {
    pub fn new(ctx: A, highlighted_url: &'a Option<Url>) -> Self {
        Self { ctx, highlighted_url, _phantom: Default::default() }
    }

    #[inline]
    pub fn mouse_moved(&mut self, position: PhysicalPosition<f64>) {
        let search_active = self.ctx.search_active();
        let size_info = self.ctx.size_info();

        let (x, y) = position.into();

        let lmb_pressed = self.ctx.mouse().left_button_state == ElementState::Pressed;
        let rmb_pressed = self.ctx.mouse().right_button_state == ElementState::Pressed;
        if !self.ctx.selection_is_empty() && (lmb_pressed || rmb_pressed) && !search_active {
            self.update_selection_scrolling(y);
        }

        let x = min(max(x, 0), size_info.width as i32 - 1) as usize;
        let y = min(max(y, 0), size_info.height as i32 - 1) as usize;

        self.ctx.mouse_mut().x = x;
        self.ctx.mouse_mut().y = y;

        let inside_text_area = size_info.contains_point(x, y);
        let point = size_info.pixels_to_coords(x, y);
        let cell_side = self.get_mouse_side();

        let cell_changed =
            point.line != self.ctx.mouse().line || point.col != self.ctx.mouse().column;

        // If the mouse hasn't changed cells, do nothing.
        if !cell_changed
            && self.ctx.mouse().cell_side == cell_side
            && self.ctx.mouse().inside_text_area == inside_text_area
        {
            return;
        }

        self.ctx.mouse_mut().inside_text_area = inside_text_area;
        self.ctx.mouse_mut().cell_side = cell_side;
        self.ctx.mouse_mut().line = point.line;
        self.ctx.mouse_mut().column = point.col;

        // Don't launch URLs if mouse has moved.
        self.ctx.mouse_mut().block_url_launcher = true;

        // Update mouse state and check for URL change.
        let mouse_state = self.mouse_state();
        self.update_url_state(&mouse_state);
        self.ctx.window_mut().set_mouse_cursor(mouse_state.into());

        if (lmb_pressed || rmb_pressed)
            && (self.ctx.modifiers().shift() || !self.ctx.mouse_mode())
            && !search_active
        {
            self.ctx.update_selection(point, cell_side);
        } else if inside_text_area
            && cell_changed
            && point.line < self.ctx.terminal().screen_lines()
            && self.ctx.terminal().mode().intersects(TermMode::MOUSE_MOTION | TermMode::MOUSE_DRAG)
        {
            if lmb_pressed {
                self.mouse_report(32, ElementState::Pressed);
            } else if self.ctx.mouse().middle_button_state == ElementState::Pressed {
                self.mouse_report(33, ElementState::Pressed);
            } else if self.ctx.mouse().right_button_state == ElementState::Pressed {
                self.mouse_report(34, ElementState::Pressed);
            } else if self.ctx.terminal().mode().contains(TermMode::MOUSE_MOTION) {
                self.mouse_report(35, ElementState::Pressed);
            }
        }
    }

    fn get_mouse_side(&self) -> Side {
        let size_info = self.ctx.size_info();
        let x = self.ctx.mouse().x;

        let cell_x = x.saturating_sub(size_info.padding_x as usize) % size_info.cell_width as usize;
        let half_cell_width = (size_info.cell_width / 2.0) as usize;

        let additional_padding =
            (size_info.width - size_info.padding_x * 2.) % size_info.cell_width;
        let end_of_grid = size_info.width - size_info.padding_x - additional_padding;

        if cell_x > half_cell_width
            // Edge case when mouse leaves the window.
            || x as f32 >= end_of_grid
        {
            Side::Right
        } else {
            Side::Left
        }
    }

    fn normal_mouse_report(&mut self, button: u8) {
        let (line, column) = (self.ctx.mouse().line, self.ctx.mouse().column);
        let utf8 = self.ctx.terminal().mode().contains(TermMode::UTF8_MOUSE);

        let max_point = if utf8 { 2015 } else { 223 };

        if line >= Line(max_point) || column >= Column(max_point) {
            return;
        }

        let mut msg = vec![b'\x1b', b'[', b'M', 32 + button];

        let mouse_pos_encode = |pos: usize| -> Vec<u8> {
            let pos = 32 + 1 + pos;
            let first = 0xC0 + pos / 64;
            let second = 0x80 + (pos & 63);
            vec![first as u8, second as u8]
        };

        if utf8 && column >= Column(95) {
            msg.append(&mut mouse_pos_encode(column.0));
        } else {
            msg.push(32 + 1 + column.0 as u8);
        }

        if utf8 && line >= Line(95) {
            msg.append(&mut mouse_pos_encode(line.0));
        } else {
            msg.push(32 + 1 + line.0 as u8);
        }

        self.ctx.write_to_pty(msg);
    }

    fn sgr_mouse_report(&mut self, button: u8, state: ElementState) {
        let (line, column) = (self.ctx.mouse().line, self.ctx.mouse().column);
        let c = match state {
            ElementState::Pressed => 'M',
            ElementState::Released => 'm',
        };

        let msg = format!("\x1b[<{};{};{}{}", button, column + 1, line + 1, c);
        self.ctx.write_to_pty(msg.into_bytes());
    }

    fn mouse_report(&mut self, button: u8, state: ElementState) {
        // Calculate modifiers value.
        let mut mods = 0;
        let modifiers = self.ctx.modifiers();
        if modifiers.shift() {
            mods += 4;
        }
        if modifiers.alt() {
            mods += 8;
        }
        if modifiers.ctrl() {
            mods += 16;
        }

        // Report mouse events.
        if self.ctx.terminal().mode().contains(TermMode::SGR_MOUSE) {
            self.sgr_mouse_report(button + mods, state);
        } else if let ElementState::Released = state {
            self.normal_mouse_report(3 + mods);
        } else {
            self.normal_mouse_report(button + mods);
        }
    }

    fn on_mouse_press(&mut self, button: MouseButton) {
        // Handle mouse mode.
        if !self.ctx.modifiers().shift() && self.ctx.mouse_mode() {
            self.ctx.mouse_mut().click_state = ClickState::None;

            let code = match button {
                MouseButton::Left => 0,
                MouseButton::Middle => 1,
                MouseButton::Right => 2,
                // Can't properly report more than three buttons..
                MouseButton::Other(_) => return,
            };

            self.mouse_report(code, ElementState::Pressed);
        } else {
            // Calculate time since the last click to handle double/triple clicks.
            let now = Instant::now();
            let elapsed = now - self.ctx.mouse().last_click_timestamp;
            self.ctx.mouse_mut().last_click_timestamp = now;

            // Update multi-click state.
            let mouse_config = &self.ctx.config().ui_config.mouse;
            self.ctx.mouse_mut().click_state = match self.ctx.mouse().click_state {
                // Reset click state if button has changed.
                _ if button != self.ctx.mouse().last_click_button => {
                    self.ctx.mouse_mut().last_click_button = button;
                    ClickState::Click
                },
                ClickState::Click if elapsed < mouse_config.double_click.threshold => {
                    ClickState::DoubleClick
                },
                ClickState::DoubleClick if elapsed < mouse_config.triple_click.threshold => {
                    ClickState::TripleClick
                },
                _ => ClickState::Click,
            };

            // Load mouse point, treating message bar and padding as the closest cell.
            let mouse = self.ctx.mouse();
            let mut point = self.ctx.size_info().pixels_to_coords(mouse.x, mouse.y);
            point.line = min(point.line, self.ctx.terminal().screen_lines() - 1);

            match button {
                MouseButton::Left => self.on_left_click(point),
                MouseButton::Right => self.on_right_click(point),
                // Do nothing when using buttons other than LMB.
                _ => self.ctx.mouse_mut().click_state = ClickState::None,
            }
        }
    }

    /// Handle selection expansion on right click.
    fn on_right_click(&mut self, point: Point) {
        match self.ctx.mouse().click_state {
            ClickState::Click => {
                let selection_type = if self.ctx.modifiers().ctrl() {
                    SelectionType::Block
                } else {
                    SelectionType::Simple
                };

                self.expand_selection(point, selection_type);
            },
            ClickState::DoubleClick => self.expand_selection(point, SelectionType::Semantic),
            ClickState::TripleClick => self.expand_selection(point, SelectionType::Lines),
            ClickState::None => (),
        }
    }

    /// Expand existing selection.
    fn expand_selection(&mut self, point: Point, selection_type: SelectionType) {
        let cell_side = self.ctx.mouse().cell_side;

        let selection = match &mut self.ctx.terminal_mut().selection {
            Some(selection) => selection,
            None => return,
        };

        selection.ty = selection_type;
        self.ctx.update_selection(point, cell_side);

        // Move vi mode cursor to mouse click position.
        if self.ctx.terminal().mode().contains(TermMode::VI) {
            self.ctx.terminal_mut().vi_mode_cursor.point = point;
        }
    }

    /// Handle left click selection and vi mode cursor movement.
    fn on_left_click(&mut self, point: Point) {
        let side = self.ctx.mouse().cell_side;

        match self.ctx.mouse().click_state {
            ClickState::Click => {
                // Don't launch URLs if this click cleared the selection.
                self.ctx.mouse_mut().block_url_launcher = !self.ctx.selection_is_empty();

                self.ctx.clear_selection();

                // Start new empty selection.
                if self.ctx.modifiers().ctrl() {
                    self.ctx.start_selection(SelectionType::Block, point, side);
                } else {
                    self.ctx.start_selection(SelectionType::Simple, point, side);
                }
            },
            ClickState::DoubleClick => {
                self.ctx.mouse_mut().block_url_launcher = true;
                self.ctx.start_selection(SelectionType::Semantic, point, side);
            },
            ClickState::TripleClick => {
                self.ctx.mouse_mut().block_url_launcher = true;
                self.ctx.start_selection(SelectionType::Lines, point, side);
            },
            ClickState::None => (),
        };

        // Move vi mode cursor to mouse click position.
        if self.ctx.terminal().mode().contains(TermMode::VI) {
            self.ctx.terminal_mut().vi_mode_cursor.point = point;
        }
    }

    fn on_mouse_release(&mut self, button: MouseButton) {
        if !self.ctx.modifiers().shift() && self.ctx.mouse_mode() {
            let code = match button {
                MouseButton::Left => 0,
                MouseButton::Middle => 1,
                MouseButton::Right => 2,
                // Can't properly report more than three buttons.
                MouseButton::Other(_) => return,
            };
            self.mouse_report(code, ElementState::Released);
            return;
        } else if let (MouseButton::Left, MouseState::Url(url)) = (button, self.mouse_state()) {
            self.ctx.launch_url(url);
        }

        self.ctx.scheduler_mut().unschedule(TimerId::SelectionScrolling);
        self.copy_selection();
    }

    pub fn mouse_wheel_input(&mut self, delta: MouseScrollDelta, phase: TouchPhase) {
        match delta {
            MouseScrollDelta::LineDelta(_columns, lines) => {
                let new_scroll_px = lines * self.ctx.size_info().cell_height;
                self.scroll_terminal(f64::from(new_scroll_px));
            },
            MouseScrollDelta::PixelDelta(lpos) => {
                match phase {
                    TouchPhase::Started => {
                        // Reset offset to zero.
                        self.ctx.mouse_mut().scroll_px = 0.;
                    },
                    TouchPhase::Moved => {
                        self.scroll_terminal(lpos.y);
                    },
                    _ => (),
                }
            },
        }
    }

    fn scroll_terminal(&mut self, new_scroll_px: f64) {
        let height = f64::from(self.ctx.size_info().cell_height);

        if self.ctx.mouse_mode() {
            self.ctx.mouse_mut().scroll_px += new_scroll_px;

            let code = if new_scroll_px > 0. { 64 } else { 65 };
            let lines = (self.ctx.mouse().scroll_px / height).abs() as i32;

            for _ in 0..lines {
                self.mouse_report(code, ElementState::Pressed);
            }
        } else if self
            .ctx
            .terminal()
            .mode()
            .contains(TermMode::ALT_SCREEN | TermMode::ALTERNATE_SCROLL)
            && !self.ctx.modifiers().shift()
        {
            let multiplier = f64::from(
                self.ctx
                    .config()
                    .scrolling
                    .faux_multiplier()
                    .unwrap_or_else(|| self.ctx.config().scrolling.multiplier()),
            );
            self.ctx.mouse_mut().scroll_px += new_scroll_px * multiplier;

            let cmd = if new_scroll_px > 0. { b'A' } else { b'B' };
            let lines = (self.ctx.mouse().scroll_px / height).abs() as i32;

            let mut content = Vec::with_capacity(lines as usize * 3);
            for _ in 0..lines {
                content.push(0x1b);
                content.push(b'O');
                content.push(cmd);
            }
            self.ctx.write_to_pty(content);
        } else {
            let multiplier = f64::from(self.ctx.config().scrolling.multiplier());
            self.ctx.mouse_mut().scroll_px += new_scroll_px * multiplier;

            let lines = self.ctx.mouse().scroll_px / height;

            // Store absolute position of vi mode cursor.
            let term = self.ctx.terminal();
            let absolute = term.visible_to_buffer(term.vi_mode_cursor.point);

            self.ctx.scroll(Scroll::Delta(lines as isize));

            // Try to restore vi mode cursor position, to keep it above its previous content.
            let term = self.ctx.terminal_mut();
            term.vi_mode_cursor.point = term.grid().clamp_buffer_to_visible(absolute);
            term.vi_mode_cursor.point.col = absolute.col;

            // Update selection.
            if term.mode().contains(TermMode::VI) {
                let point = term.vi_mode_cursor.point;
                if !self.ctx.selection_is_empty() {
                    self.ctx.update_selection(point, Side::Right);
                }
            }
        }

        self.ctx.mouse_mut().scroll_px %= height;
    }

    pub fn on_focus_change(&mut self, is_focused: bool) {
        if self.ctx.terminal().mode().contains(TermMode::FOCUS_IN_OUT) {
            let chr = if is_focused { "I" } else { "O" };

            let msg = format!("\x1b[{}", chr);
            self.ctx.write_to_pty(msg.into_bytes());
        }
    }

    pub fn mouse_input(&mut self, state: ElementState, button: MouseButton) {
        match button {
            MouseButton::Left => self.ctx.mouse_mut().left_button_state = state,
            MouseButton::Middle => self.ctx.mouse_mut().middle_button_state = state,
            MouseButton::Right => self.ctx.mouse_mut().right_button_state = state,
            _ => (),
        }

        // Skip normal mouse events if the message bar has been clicked.
        if self.message_close_at_cursor() && state == ElementState::Pressed {
            self.ctx.clear_selection();
            self.ctx.pop_message();

            // Reset cursor when message bar height changed or all messages are gone.
            let size = self.ctx.size_info();
            let current_lines = (size.lines() - self.ctx.terminal().screen_lines()).0;
            let new_lines = self.ctx.message().map(|m| m.text(&size).len()).unwrap_or(0);

            let new_icon = match current_lines.cmp(&new_lines) {
                Ordering::Less => CursorIcon::Default,
                Ordering::Equal => CursorIcon::Hand,
                Ordering::Greater => {
                    if self.ctx.mouse_mode() {
                        CursorIcon::Default
                    } else {
                        CursorIcon::Text
                    }
                },
            };

            self.ctx.window_mut().set_mouse_cursor(new_icon);
        } else if !self.ctx.search_active() {
            match state {
                ElementState::Pressed => {
                    self.process_mouse_bindings(button);
                    self.on_mouse_press(button);
                },
                ElementState::Released => self.on_mouse_release(button),
            }
        }
    }

    /// Process key input.
    pub fn key_input(&mut self, input: KeyboardInput) {
        self.ctx.terminal_mut().increment_chart_input_counter(1f64);
        match input.state {
            ElementState::Pressed if self.ctx.search_active() => {
                match (input.virtual_keycode, *self.ctx.modifiers()) {
                    (Some(VirtualKeyCode::Back), _) => {
                        self.ctx.pop_search();
                        *self.ctx.suppress_chars() = true;
                    },
                    (Some(VirtualKeyCode::Return), ModifiersState::SHIFT)
                        if !self.ctx.terminal().mode().contains(TermMode::VI) =>
                    {
                        let direction = self.ctx.search_direction().opposite();
                        self.ctx.advance_search_origin(direction);
                        *self.ctx.suppress_chars() = true;
                    }
                    (Some(VirtualKeyCode::Return), _)
                    | (Some(VirtualKeyCode::J), ModifiersState::CTRL) => {
                        if self.ctx.terminal().mode().contains(TermMode::VI) {
                            self.ctx.confirm_search();
                        } else {
                            self.ctx.advance_search_origin(self.ctx.search_direction());
                        }

                        *self.ctx.suppress_chars() = true;
                    },
                    (Some(VirtualKeyCode::Escape), _)
                    | (Some(VirtualKeyCode::C), ModifiersState::CTRL) => {
                        self.ctx.cancel_search();
                        *self.ctx.suppress_chars() = true;
                    },
                    (Some(VirtualKeyCode::U), ModifiersState::CTRL) => {
                        let direction = self.ctx.search_direction();
                        self.ctx.cancel_search();
                        self.ctx.start_search(direction);
                        *self.ctx.suppress_chars() = true;
                    },
                    (Some(VirtualKeyCode::H), ModifiersState::CTRL) => {
                        self.ctx.pop_search();
                        *self.ctx.suppress_chars() = true;
                    },
                    (Some(VirtualKeyCode::W), ModifiersState::CTRL) => {
                        self.ctx.pop_word_search();
                        *self.ctx.suppress_chars() = true;
                    },
                    _ => (),
                }

                // Reset search delay when the user is still typing.
                if let Some(timer) = self.ctx.scheduler_mut().get_mut(TimerId::DelayedSearch) {
                    timer.deadline = Instant::now() + TYPING_SEARCH_DELAY;
                }
            },
            ElementState::Pressed => {
                *self.ctx.received_count() = 0;
                self.process_key_bindings(input);
            },
            ElementState::Released => (),
        }
    }

    /// Modifier state change.
    pub fn modifiers_input(&mut self, modifiers: ModifiersState) {
        *self.ctx.modifiers() = modifiers;

        // Update mouse state and check for URL change.
        let mouse_state = self.mouse_state();
        self.update_url_state(&mouse_state);
        self.ctx.window_mut().set_mouse_cursor(mouse_state.into());
    }

    /// Process a received character.
    pub fn received_char(&mut self, c: char) {
        let suppress_chars = *self.ctx.suppress_chars();
        let search_active = self.ctx.search_active();
        if suppress_chars || self.ctx.terminal().mode().contains(TermMode::VI) || search_active {
            if search_active {
                // Skip control characters.
                let c_decimal = c as isize;
                let is_printable = (c_decimal >= 0x20 && c_decimal < 0x7f) || c_decimal >= 0xa0;

                if !suppress_chars && is_printable {
                    self.ctx.push_search(c);
                }
            }

            *self.ctx.suppress_chars() = false;

            return;
        }

        if self.ctx.config().ui_config.mouse.hide_when_typing {
            self.ctx.window_mut().set_mouse_visible(false);
        }

        self.ctx.scroll(Scroll::Bottom);
        self.ctx.clear_selection();

        let utf8_len = c.len_utf8();
        let mut bytes = Vec::with_capacity(utf8_len);
        unsafe {
            bytes.set_len(utf8_len);
            c.encode_utf8(&mut bytes[..]);
        }

        if self.ctx.config().ui_config.alt_send_esc()
            && *self.ctx.received_count() == 0
            && self.ctx.modifiers().alt()
            && utf8_len == 1
        {
            bytes.insert(0, b'\x1b');
        }

        self.ctx.write_to_pty(bytes);

        *self.ctx.received_count() += 1;
    }

    /// Reset mouse cursor based on modifier and terminal state.
    #[inline]
    pub fn reset_mouse_cursor(&mut self) {
        let mouse_state = self.mouse_state();
        self.ctx.window_mut().set_mouse_cursor(mouse_state.into());
    }

    /// Attempt to find a binding and execute its action.
    ///
    /// The provided mode, mods, and key must match what is allowed by a binding
    /// for its action to be executed.
    fn process_key_bindings(&mut self, input: KeyboardInput) {
        let mods = *self.ctx.modifiers();
        let mut suppress_chars = None;

        for i in 0..self.ctx.config().ui_config.key_bindings.len() {
            let binding = &self.ctx.config().ui_config.key_bindings[i];

            let key = match (binding.trigger, input.virtual_keycode) {
                (Key::Scancode(_), _) => Key::Scancode(input.scancode),
                (_, Some(key)) => Key::Keycode(key),
                _ => continue,
            };

            if binding.is_triggered_by(*self.ctx.terminal().mode(), mods, &key) {
                // Binding was triggered; run the action.
                let binding = binding.clone();
                binding.execute(&mut self.ctx);

                // Pass through the key if any of the bindings has the `ReceiveChar` action.
                *suppress_chars.get_or_insert(true) &= binding.action != Action::ReceiveChar;
            }
        }

        // Don't suppress char if no bindings were triggered.
        *self.ctx.suppress_chars() = suppress_chars.unwrap_or(false);
    }

    /// Attempt to find a binding and execute its action.
    ///
    /// The provided mode, mods, and key must match what is allowed by a binding
    /// for its action to be executed.
    fn process_mouse_bindings(&mut self, button: MouseButton) {
        let mods = *self.ctx.modifiers();
        let mode = *self.ctx.terminal().mode();
        let mouse_mode = self.ctx.mouse_mode();

        for i in 0..self.ctx.config().ui_config.mouse_bindings.len() {
            let mut binding = self.ctx.config().ui_config.mouse_bindings[i].clone();

            // Require shift for all modifiers when mouse mode is active.
            if mouse_mode {
                binding.mods |= ModifiersState::SHIFT;
            }

            if binding.is_triggered_by(mode, mods, &button) {
                binding.execute(&mut self.ctx);
            }
        }
    }

    /// Check if the cursor is hovering above the message bar.
    fn message_at_cursor(&mut self) -> bool {
        self.ctx.mouse().line >= self.ctx.terminal().screen_lines()
    }

    /// Whether the point is over the message bar's close button.
    fn message_close_at_cursor(&self) -> bool {
        let mouse = self.ctx.mouse();

        // Since search is above the message bar, the button is offset by search's height.
        let search_height = if self.ctx.search_active() { 1 } else { 0 };

        mouse.inside_text_area
            && mouse.column + message_bar::CLOSE_BUTTON_TEXT.len() >= self.ctx.size_info().cols()
            && mouse.line == self.ctx.terminal().screen_lines() + search_height
    }

    /// Copy text selection.
    fn copy_selection(&mut self) {
        if self.ctx.config().selection.save_to_clipboard {
            self.ctx.copy_selection(ClipboardType::Clipboard);
        }
        self.ctx.copy_selection(ClipboardType::Selection);
    }

    /// Trigger redraw when URL highlight changed.
    #[inline]
    fn update_url_state(&mut self, mouse_state: &MouseState) {
        if let MouseState::Url(url) = mouse_state {
            if Some(url) != self.highlighted_url.as_ref() {
                self.ctx.terminal_mut().dirty = true;
            }
        } else if self.highlighted_url.is_some() {
            self.ctx.terminal_mut().dirty = true;
        }
    }

    /// Location of the mouse cursor.
    fn mouse_state(&mut self) -> MouseState {
        // Check message bar before URL to ignore URLs in the message bar.
        if self.message_close_at_cursor() {
            return MouseState::MessageBarButton;
        } else if self.message_at_cursor() {
            return MouseState::MessageBar;
        }

        let mouse_mode = self.ctx.mouse_mode();

        // Check for URL at mouse cursor.
        let mods = *self.ctx.modifiers();
        let highlighted_url = self.ctx.urls().highlighted(
            self.ctx.config(),
            self.ctx.mouse(),
            mods,
            mouse_mode,
            !self.ctx.selection_is_empty(),
        );

        if let Some(url) = highlighted_url {
            return MouseState::Url(url);
        }

        // Check mouse mode if location is not special.
        if !self.ctx.modifiers().shift() && mouse_mode {
            MouseState::Mouse
        } else {
            MouseState::Text
        }
    }

    /// Handle automatic scrolling when selecting above/below the window.
    fn update_selection_scrolling(&mut self, mouse_y: i32) {
        let size_info = self.ctx.size_info();
        let scheduler = self.ctx.scheduler_mut();

        // Scale constants by DPI.
        let min_height = (MIN_SELECTION_SCROLLING_HEIGHT * size_info.dpr) as i32;
        let step = (SELECTION_SCROLLING_STEP * size_info.dpr) as i32;

        // Compute the height of the scrolling areas.
        let end_top = max(min_height, size_info.padding_y as i32);
        let height_bottom = max(min_height, size_info.padding_bottom() as i32);
        let start_bottom = size_info.height as i32 - height_bottom;

        // Get distance from closest window boundary.
        let delta = if mouse_y < end_top {
            end_top - mouse_y + step
        } else if mouse_y >= start_bottom {
            start_bottom - mouse_y - step
        } else {
            scheduler.unschedule(TimerId::SelectionScrolling);
            return;
        };

        // Scale number of lines scrolled based on distance to boundary.
        let delta = delta as isize / step as isize;
        let event = Event::Scroll(Scroll::Delta(delta));

        // Schedule event.
        match scheduler.get_mut(TimerId::SelectionScrolling) {
            Some(timer) => timer.event = event.into(),
            None => {
                scheduler.schedule(
                    event.into(),
                    SELECTION_SCROLLING_INTERVAL,
                    true,
                    TimerId::SelectionScrolling,
                );
            },
        }
    }
}

#[cfg(test)]
mod tests {
    use super::*;

    use glutin::event::{Event as GlutinEvent, VirtualKeyCode, WindowEvent};

    use alacritty_terminal::event::Event as TerminalEvent;
    use alacritty_terminal::selection::Selection;

    use crate::config::ClickHandler;
    use crate::message_bar::MessageBuffer;

    const KEY: VirtualKeyCode = VirtualKeyCode::Key0;

    struct MockEventProxy;

    impl EventListener for MockEventProxy {
        fn send_event(&self, _event: TerminalEvent) {}
    }

    struct ActionContext<'a, T> {
        pub terminal: &'a mut Term<T>,
        pub selection: &'a mut Option<Selection>,
        pub size_info: &'a SizeInfo,
        pub mouse: &'a mut Mouse,
        pub clipboard: &'a mut Clipboard,
        pub message_buffer: &'a mut MessageBuffer,
        pub received_count: usize,
        pub suppress_chars: bool,
        pub modifiers: ModifiersState,
        config: &'a Config,
    }

    impl<'a, T: EventListener> super::ActionContext<T> for ActionContext<'a, T> {
        fn write_to_pty<B: Into<Cow<'static, [u8]>>>(&mut self, _val: B) {}

        fn update_selection(&mut self, _point: Point, _side: Side) {}

        fn start_selection(&mut self, _ty: SelectionType, _point: Point, _side: Side) {}

        fn toggle_selection(&mut self, _ty: SelectionType, _point: Point, _side: Side) {}

        fn copy_selection(&mut self, _: ClipboardType) {}

        fn clear_selection(&mut self) {}

        fn spawn_new_instance(&mut self) {}

        fn change_font_size(&mut self, _delta: f32) {}

        fn reset_font_size(&mut self) {}

        fn start_search(&mut self, _direction: Direction) {}

        fn confirm_search(&mut self) {}

        fn cancel_search(&mut self) {}

        fn push_search(&mut self, _c: char) {}

        fn pop_search(&mut self) {}

        fn pop_word_search(&mut self) {}

        fn advance_search_origin(&mut self, _direction: Direction) {}

        fn search_direction(&self) -> Direction {
            Direction::Right
        }

        fn search_active(&self) -> bool {
            false
        }

        fn terminal(&self) -> &Term<T> {
            &self.terminal
        }

        fn terminal_mut(&mut self) -> &mut Term<T> {
            &mut self.terminal
        }

        fn size_info(&self) -> SizeInfo {
            *self.size_info
        }

        fn selection_is_empty(&self) -> bool {
            true
        }

        fn scroll(&mut self, scroll: Scroll) {
            self.terminal.scroll_display(scroll);
        }

        fn mouse_coords(&self) -> Option<Point> {
            let x = self.mouse.x as usize;
            let y = self.mouse.y as usize;

            if self.size_info.contains_point(x, y) {
                Some(self.size_info.pixels_to_coords(x, y))
            } else {
                None
            }
        }

        fn mouse_mode(&self) -> bool {
            false
        }

        #[inline]
        fn mouse_mut(&mut self) -> &mut Mouse {
            self.mouse
        }

        #[inline]
        fn mouse(&self) -> &Mouse {
            self.mouse
        }

        fn received_count(&mut self) -> &mut usize {
            &mut self.received_count
        }

        fn suppress_chars(&mut self) -> &mut bool {
            &mut self.suppress_chars
        }

        fn modifiers(&mut self) -> &mut ModifiersState {
            &mut self.modifiers
        }

        fn window(&self) -> &Window {
            unimplemented!();
        }

        fn window_mut(&mut self) -> &mut Window {
            unimplemented!();
        }

        fn pop_message(&mut self) {
            self.message_buffer.pop();
        }

        fn message(&self) -> Option<&Message> {
            self.message_buffer.message()
        }

        fn config(&self) -> &Config {
            self.config
        }

        fn clipboard_mut(&mut self) -> &mut Clipboard {
            self.clipboard
        }

        fn event_loop(&self) -> &EventLoopWindowTarget<Event> {
            unimplemented!();
        }

        fn urls(&self) -> &Urls {
            unimplemented!();
        }

        fn launch_url(&self, _: Url) {
            unimplemented!();
        }

        fn scheduler_mut(&mut self) -> &mut Scheduler {
            unimplemented!();
        }
    }

    macro_rules! test_clickstate {
        {
            name: $name:ident,
            initial_state: $initial_state:expr,
            initial_button: $initial_button:expr,
            input: $input:expr,
            end_state: $end_state:expr,
        } => {
            #[test]
            fn $name() {
                let mut cfg = Config::default();
                cfg.ui_config.mouse = crate::config::Mouse {
                    double_click: ClickHandler {
                        threshold: Duration::from_millis(1000),
                    },
                    triple_click: ClickHandler {
                        threshold: Duration::from_millis(1000),
                    },
                    hide_when_typing: false,
                    url: Default::default(),
                };

                let size = SizeInfo {
                    width: 21.0,
                    height: 51.0,
                    cell_width: 3.0,
                    cell_height: 3.0,
                    padding_x: 0.,
                    padding_y: 0.,
                    dpr: 1.0,
                };
                // Create the tokio handle, transmission channel and shutdown channel
                let (tokio_handle, charts_tx, _tokio_shutdown) = alacritty_charts::async_utils::tokio_default_setup();

                let mut clipboard = Clipboard::new_nop();

<<<<<<< HEAD
                let mut terminal = Term::new(&cfg, &size, MockEventProxy, tokio_handle, charts_tx);
=======
                let mut terminal = Term::new(&cfg, size, MockEventProxy);
>>>>>>> cdf5e51e

                let mut mouse = Mouse::default();
                mouse.click_state = $initial_state;

                let mut selection = None;

                let mut message_buffer = MessageBuffer::new();

                let context = ActionContext {
                    terminal: &mut terminal,
                    selection: &mut selection,
                    mouse: &mut mouse,
                    size_info: &size,
                    clipboard: &mut clipboard,
                    received_count: 0,
                    suppress_chars: false,
                    modifiers: Default::default(),
                    message_buffer: &mut message_buffer,
                    config: &cfg,
                };

                let mut processor = Processor::new(context, &None);

                let event: GlutinEvent::<'_, TerminalEvent> = $input;
                if let GlutinEvent::WindowEvent {
                    event: WindowEvent::MouseInput {
                        state,
                        button,
                        ..
                    },
                    ..
                } = event
                {
                    processor.mouse_input(state, button);
                };

                assert_eq!(processor.ctx.mouse.click_state, $end_state);
            }
        }
    }

    macro_rules! test_process_binding {
        {
            name: $name:ident,
            binding: $binding:expr,
            triggers: $triggers:expr,
            mode: $mode:expr,
            mods: $mods:expr,
        } => {
            #[test]
            fn $name() {
                if $triggers {
                    assert!($binding.is_triggered_by($mode, $mods, &KEY));
                } else {
                    assert!(!$binding.is_triggered_by($mode, $mods, &KEY));
                }
            }
        }
    }

    test_clickstate! {
        name: single_click,
        initial_state: ClickState::None,
        initial_button: MouseButton::Other(0),
        input: GlutinEvent::WindowEvent {
            event: WindowEvent::MouseInput {
                state: ElementState::Pressed,
                button: MouseButton::Left,
                device_id: unsafe { std::mem::transmute_copy(&0) },
                modifiers: ModifiersState::default(),
            },
            window_id: unsafe { std::mem::transmute_copy(&0) },
        },
        end_state: ClickState::Click,
    }

    test_clickstate! {
        name: single_right_click,
        initial_state: ClickState::None,
        initial_button: MouseButton::Other(0),
        input: GlutinEvent::WindowEvent {
            event: WindowEvent::MouseInput {
                state: ElementState::Pressed,
                button: MouseButton::Right,
                device_id: unsafe { std::mem::transmute_copy(&0) },
                modifiers: ModifiersState::default(),
            },
            window_id: unsafe { std::mem::transmute_copy(&0) },
        },
        end_state: ClickState::Click,
    }

    test_clickstate! {
        name: single_middle_click,
        initial_state: ClickState::None,
        initial_button: MouseButton::Other(0),
        input: GlutinEvent::WindowEvent {
            event: WindowEvent::MouseInput {
                state: ElementState::Pressed,
                button: MouseButton::Middle,
                device_id: unsafe { std::mem::transmute_copy(&0) },
                modifiers: ModifiersState::default(),
            },
            window_id: unsafe { std::mem::transmute_copy(&0) },
        },
        end_state: ClickState::None,
    }

    test_clickstate! {
        name: double_click,
        initial_state: ClickState::Click,
        initial_button: MouseButton::Left,
        input: GlutinEvent::WindowEvent {
            event: WindowEvent::MouseInput {
                state: ElementState::Pressed,
                button: MouseButton::Left,
                device_id: unsafe { std::mem::transmute_copy(&0) },
                modifiers: ModifiersState::default(),
            },
            window_id: unsafe { std::mem::transmute_copy(&0) },
        },
        end_state: ClickState::DoubleClick,
    }

    test_clickstate! {
        name: triple_click,
        initial_state: ClickState::DoubleClick,
        initial_button: MouseButton::Left,
        input: GlutinEvent::WindowEvent {
            event: WindowEvent::MouseInput {
                state: ElementState::Pressed,
                button: MouseButton::Left,
                device_id: unsafe { std::mem::transmute_copy(&0) },
                modifiers: ModifiersState::default(),
            },
            window_id: unsafe { std::mem::transmute_copy(&0) },
        },
        end_state: ClickState::TripleClick,
    }

    test_clickstate! {
        name: multi_click_separate_buttons,
        initial_state: ClickState::DoubleClick,
        initial_button: MouseButton::Left,
        input: GlutinEvent::WindowEvent {
            event: WindowEvent::MouseInput {
                state: ElementState::Pressed,
                button: MouseButton::Right,
                device_id: unsafe { std::mem::transmute_copy(&0) },
                modifiers: ModifiersState::default(),
            },
            window_id: unsafe { std::mem::transmute_copy(&0) },
        },
        end_state: ClickState::Click,
    }

    test_process_binding! {
        name: process_binding_nomode_shiftmod_require_shift,
        binding: Binding { trigger: KEY, mods: ModifiersState::SHIFT, action: Action::from("\x1b[1;2D"), mode: TermMode::NONE, notmode: TermMode::NONE },
        triggers: true,
        mode: TermMode::NONE,
        mods: ModifiersState::SHIFT,
    }

    test_process_binding! {
        name: process_binding_nomode_nomod_require_shift,
        binding: Binding { trigger: KEY, mods: ModifiersState::SHIFT, action: Action::from("\x1b[1;2D"), mode: TermMode::NONE, notmode: TermMode::NONE },
        triggers: false,
        mode: TermMode::NONE,
        mods: ModifiersState::empty(),
    }

    test_process_binding! {
        name: process_binding_nomode_controlmod,
        binding: Binding { trigger: KEY, mods: ModifiersState::CTRL, action: Action::from("\x1b[1;5D"), mode: TermMode::NONE, notmode: TermMode::NONE },
        triggers: true,
        mode: TermMode::NONE,
        mods: ModifiersState::CTRL,
    }

    test_process_binding! {
        name: process_binding_nomode_nomod_require_not_appcursor,
        binding: Binding { trigger: KEY, mods: ModifiersState::empty(), action: Action::from("\x1b[D"), mode: TermMode::NONE, notmode: TermMode::APP_CURSOR },
        triggers: true,
        mode: TermMode::NONE,
        mods: ModifiersState::empty(),
    }

    test_process_binding! {
        name: process_binding_appcursormode_nomod_require_appcursor,
        binding: Binding { trigger: KEY, mods: ModifiersState::empty(), action: Action::from("\x1bOD"), mode: TermMode::APP_CURSOR, notmode: TermMode::NONE },
        triggers: true,
        mode: TermMode::APP_CURSOR,
        mods: ModifiersState::empty(),
    }

    test_process_binding! {
        name: process_binding_nomode_nomod_require_appcursor,
        binding: Binding { trigger: KEY, mods: ModifiersState::empty(), action: Action::from("\x1bOD"), mode: TermMode::APP_CURSOR, notmode: TermMode::NONE },
        triggers: false,
        mode: TermMode::NONE,
        mods: ModifiersState::empty(),
    }

    test_process_binding! {
        name: process_binding_appcursormode_appkeypadmode_nomod_require_appcursor,
        binding: Binding { trigger: KEY, mods: ModifiersState::empty(), action: Action::from("\x1bOD"), mode: TermMode::APP_CURSOR, notmode: TermMode::NONE },
        triggers: true,
        mode: TermMode::APP_CURSOR | TermMode::APP_KEYPAD,
        mods: ModifiersState::empty(),
    }

    test_process_binding! {
        name: process_binding_fail_with_extra_mods,
        binding: Binding { trigger: KEY, mods: ModifiersState::LOGO, action: Action::from("arst"), mode: TermMode::NONE, notmode: TermMode::NONE },
        triggers: false,
        mode: TermMode::NONE,
        mods: ModifiersState::ALT | ModifiersState::LOGO,
    }
}<|MERGE_RESOLUTION|>--- conflicted
+++ resolved
@@ -25,13 +25,8 @@
 use alacritty_common::index::{Column, Line, Point, Side};
 use alacritty_terminal::ansi::{ClearMode, Handler};
 use alacritty_terminal::event::EventListener;
-<<<<<<< HEAD
-use alacritty_terminal::grid::Scroll;
-use alacritty_terminal::message_bar::{self, Message};
-=======
 use alacritty_terminal::grid::{Dimensions, Scroll};
 use alacritty_terminal::index::{Column, Direction, Line, Point, Side};
->>>>>>> cdf5e51e
 use alacritty_terminal::selection::SelectionType;
 use alacritty_terminal::term::mode::TermMode;
 use alacritty_terminal::term::{ClipboardType, SizeInfo, Term};
@@ -151,25 +146,25 @@
                 ctx.clear_selection();
                 ctx.scroll(Scroll::Bottom);
                 ctx.write_to_pty(s.clone().into_bytes())
-            },
+            }
             Action::Copy => ctx.copy_selection(ClipboardType::Clipboard),
             #[cfg(not(any(target_os = "macos", windows)))]
             Action::CopySelection => ctx.copy_selection(ClipboardType::Selection),
             Action::Paste => {
                 let text = ctx.clipboard_mut().load(ClipboardType::Clipboard);
                 paste(ctx, &text);
-            },
+            }
             Action::PasteSelection => {
                 let text = ctx.clipboard_mut().load(ClipboardType::Selection);
                 paste(ctx, &text);
-            },
+            }
             Action::Command(ref program) => {
                 let args = program.args();
                 let program = program.program();
                 trace!("Running command {} with args {:?}", program, args);
 
                 start_daemon(program, args);
-            },
+            }
             Action::ClearSelection => ctx.clear_selection(),
             Action::ToggleViMode => ctx.terminal_mut().toggle_vi_mode(),
             Action::ViMotion(motion) => {
@@ -178,25 +173,25 @@
                 }
 
                 ctx.terminal_mut().vi_motion(motion)
-            },
+            }
             Action::ViAction(ViAction::ToggleNormalSelection) => {
                 Self::toggle_selection(ctx, SelectionType::Simple)
-            },
+            }
             Action::ViAction(ViAction::ToggleLineSelection) => {
                 Self::toggle_selection(ctx, SelectionType::Lines)
-            },
+            }
             Action::ViAction(ViAction::ToggleBlockSelection) => {
                 Self::toggle_selection(ctx, SelectionType::Block)
-            },
+            }
             Action::ViAction(ViAction::ToggleSemanticSelection) => {
                 Self::toggle_selection(ctx, SelectionType::Semantic)
-            },
+            }
             Action::ViAction(ViAction::Open) => {
                 ctx.mouse_mut().block_url_launcher = false;
                 if let Some(url) = ctx.urls().find_at(ctx.terminal().vi_mode_cursor.point) {
                     ctx.launch_url(url);
                 }
-            },
+            }
             Action::ViAction(ViAction::SearchNext) => {
                 let origin = ctx.terminal().visible_to_buffer(ctx.terminal().vi_mode_cursor.point);
                 let direction = ctx.search_direction();
@@ -205,7 +200,7 @@
                 if let Some(regex_match) = regex_match {
                     ctx.terminal_mut().vi_goto_point(*regex_match.start());
                 }
-            },
+            }
             Action::ViAction(ViAction::SearchPrevious) => {
                 let origin = ctx.terminal().visible_to_buffer(ctx.terminal().vi_mode_cursor.point);
                 let direction = ctx.search_direction().opposite();
@@ -214,7 +209,7 @@
                 if let Some(regex_match) = regex_match {
                     ctx.terminal_mut().vi_goto_point(*regex_match.start());
                 }
-            },
+            }
             Action::ViAction(ViAction::SearchStart) => {
                 let terminal = ctx.terminal();
                 let origin = terminal.visible_to_buffer(ctx.terminal().vi_mode_cursor.point);
@@ -222,7 +217,7 @@
                 if let Some(regex_match) = regex_match {
                     ctx.terminal_mut().vi_goto_point(*regex_match.start());
                 }
-            },
+            }
             Action::ViAction(ViAction::SearchEnd) => {
                 let terminal = ctx.terminal();
                 let origin = terminal.visible_to_buffer(ctx.terminal().vi_mode_cursor.point);
@@ -230,7 +225,7 @@
                 if let Some(regex_match) = regex_match {
                     ctx.terminal_mut().vi_goto_point(*regex_match.end());
                 }
-            },
+            }
             Action::SearchForward => ctx.start_search(Direction::Right),
             Action::SearchBackward => ctx.start_search(Direction::Left),
             Action::ToggleFullscreen => ctx.window_mut().toggle_fullscreen(),
@@ -252,7 +247,7 @@
                 term.vi_mode_cursor = term.vi_mode_cursor.scroll(term, scroll_lines);
 
                 ctx.scroll(Scroll::PageUp);
-            },
+            }
             Action::ScrollPageDown => {
                 // Move vi mode cursor.
                 let term = ctx.terminal_mut();
@@ -260,7 +255,7 @@
                 term.vi_mode_cursor = term.vi_mode_cursor.scroll(term, scroll_lines);
 
                 ctx.scroll(Scroll::PageDown);
-            },
+            }
             Action::ScrollHalfPageUp => {
                 // Move vi mode cursor.
                 let term = ctx.terminal_mut();
@@ -268,7 +263,7 @@
                 term.vi_mode_cursor = term.vi_mode_cursor.scroll(term, scroll_lines);
 
                 ctx.scroll(Scroll::Delta(scroll_lines));
-            },
+            }
             Action::ScrollHalfPageDown => {
                 // Move vi mode cursor.
                 let term = ctx.terminal_mut();
@@ -276,7 +271,7 @@
                 term.vi_mode_cursor = term.vi_mode_cursor.scroll(term, scroll_lines);
 
                 ctx.scroll(Scroll::Delta(scroll_lines));
-            },
+            }
             Action::ScrollLineUp => {
                 // Move vi mode cursor.
                 let term = ctx.terminal();
@@ -287,7 +282,7 @@
                 }
 
                 ctx.scroll(Scroll::Delta(1));
-            },
+            }
             Action::ScrollLineDown => {
                 // Move vi mode cursor.
                 if ctx.terminal().grid().display_offset() != 0
@@ -297,14 +292,14 @@
                 }
 
                 ctx.scroll(Scroll::Delta(-1));
-            },
+            }
             Action::ScrollToTop => {
                 ctx.scroll(Scroll::Top);
 
                 // Move vi mode cursor.
                 ctx.terminal_mut().vi_mode_cursor.point.line = Line(0);
                 ctx.terminal_mut().vi_motion(ViMotion::FirstOccupied);
-            },
+            }
             Action::ScrollToBottom => {
                 ctx.scroll(Scroll::Bottom);
 
@@ -315,7 +310,7 @@
                 // Move to beginning twice, to always jump across linewraps.
                 term.vi_motion(ViMotion::FirstOccupied);
                 term.vi_motion(ViMotion::FirstOccupied);
-            },
+            }
             Action::ClearHistory => ctx.terminal_mut().clear_screen(ClearMode::Saved),
             Action::ClearLogNotice => ctx.pop_message(),
             Action::ToggleChartShow => ctx.terminal_mut().toggle_chart_show(),
@@ -551,13 +546,13 @@
                 _ if button != self.ctx.mouse().last_click_button => {
                     self.ctx.mouse_mut().last_click_button = button;
                     ClickState::Click
-                },
+                }
                 ClickState::Click if elapsed < mouse_config.double_click.threshold => {
                     ClickState::DoubleClick
-                },
+                }
                 ClickState::DoubleClick if elapsed < mouse_config.triple_click.threshold => {
                     ClickState::TripleClick
-                },
+                }
                 _ => ClickState::Click,
             };
 
@@ -586,7 +581,7 @@
                 };
 
                 self.expand_selection(point, selection_type);
-            },
+            }
             ClickState::DoubleClick => self.expand_selection(point, SelectionType::Semantic),
             ClickState::TripleClick => self.expand_selection(point, SelectionType::Lines),
             ClickState::None => (),
@@ -628,15 +623,15 @@
                 } else {
                     self.ctx.start_selection(SelectionType::Simple, point, side);
                 }
-            },
+            }
             ClickState::DoubleClick => {
                 self.ctx.mouse_mut().block_url_launcher = true;
                 self.ctx.start_selection(SelectionType::Semantic, point, side);
-            },
+            }
             ClickState::TripleClick => {
                 self.ctx.mouse_mut().block_url_launcher = true;
                 self.ctx.start_selection(SelectionType::Lines, point, side);
-            },
+            }
             ClickState::None => (),
         };
 
@@ -670,19 +665,19 @@
             MouseScrollDelta::LineDelta(_columns, lines) => {
                 let new_scroll_px = lines * self.ctx.size_info().cell_height;
                 self.scroll_terminal(f64::from(new_scroll_px));
-            },
+            }
             MouseScrollDelta::PixelDelta(lpos) => {
                 match phase {
                     TouchPhase::Started => {
                         // Reset offset to zero.
                         self.ctx.mouse_mut().scroll_px = 0.;
-                    },
+                    }
                     TouchPhase::Moved => {
                         self.scroll_terminal(lpos.y);
-                    },
+                    }
                     _ => (),
                 }
-            },
+            }
         }
     }
 
@@ -789,7 +784,7 @@
                     } else {
                         CursorIcon::Text
                     }
-                },
+                }
             };
 
             self.ctx.window_mut().set_mouse_cursor(new_icon);
@@ -798,7 +793,7 @@
                 ElementState::Pressed => {
                     self.process_mouse_bindings(button);
                     self.on_mouse_press(button);
-                },
+                }
                 ElementState::Released => self.on_mouse_release(button),
             }
         }
@@ -813,7 +808,7 @@
                     (Some(VirtualKeyCode::Back), _) => {
                         self.ctx.pop_search();
                         *self.ctx.suppress_chars() = true;
-                    },
+                    }
                     (Some(VirtualKeyCode::Return), ModifiersState::SHIFT)
                         if !self.ctx.terminal().mode().contains(TermMode::VI) =>
                     {
@@ -830,26 +825,26 @@
                         }
 
                         *self.ctx.suppress_chars() = true;
-                    },
+                    }
                     (Some(VirtualKeyCode::Escape), _)
                     | (Some(VirtualKeyCode::C), ModifiersState::CTRL) => {
                         self.ctx.cancel_search();
                         *self.ctx.suppress_chars() = true;
-                    },
+                    }
                     (Some(VirtualKeyCode::U), ModifiersState::CTRL) => {
                         let direction = self.ctx.search_direction();
                         self.ctx.cancel_search();
                         self.ctx.start_search(direction);
                         *self.ctx.suppress_chars() = true;
-                    },
+                    }
                     (Some(VirtualKeyCode::H), ModifiersState::CTRL) => {
                         self.ctx.pop_search();
                         *self.ctx.suppress_chars() = true;
-                    },
+                    }
                     (Some(VirtualKeyCode::W), ModifiersState::CTRL) => {
                         self.ctx.pop_word_search();
                         *self.ctx.suppress_chars() = true;
-                    },
+                    }
                     _ => (),
                 }
 
@@ -857,11 +852,11 @@
                 if let Some(timer) = self.ctx.scheduler_mut().get_mut(TimerId::DelayedSearch) {
                     timer.deadline = Instant::now() + TYPING_SEARCH_DELAY;
                 }
-            },
+            }
             ElementState::Pressed => {
                 *self.ctx.received_count() = 0;
                 self.process_key_bindings(input);
-            },
+            }
             ElementState::Released => (),
         }
     }
@@ -1092,7 +1087,7 @@
                     true,
                     TimerId::SelectionScrolling,
                 );
-            },
+            }
         }
     }
 }
@@ -1305,11 +1300,7 @@
 
                 let mut clipboard = Clipboard::new_nop();
 
-<<<<<<< HEAD
-                let mut terminal = Term::new(&cfg, &size, MockEventProxy, tokio_handle, charts_tx);
-=======
-                let mut terminal = Term::new(&cfg, size, MockEventProxy);
->>>>>>> cdf5e51e
+                let mut terminal = Term::new(&cfg, size, MockEventProxy, tokio_handle, charts_tx);
 
                 let mut mouse = Mouse::default();
                 mouse.click_state = $initial_state;
