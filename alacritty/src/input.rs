// Copyright 2016 Joe Wilm, The Alacritty Project Contributors
//
// Licensed under the Apache License, Version 2.0 (the "License");
// you may not use this file except in compliance with the License.
// You may obtain a copy of the License at
//
//     http://www.apache.org/licenses/LICENSE-2.0
//
// Unless required by applicable law or agreed to in writing, software
// distributed under the License is distributed on an "AS IS" BASIS,
// WITHOUT WARRANTIES OR CONDITIONS OF ANY KIND, either express or implied.
// See the License for the specific language governing permissions and
// limitations under the License.
//
//! Handle input from glutin
//!
//! Certain key combinations should send some escape sequence back to the pty.
//! In order to figure that out, state about which modifier keys are pressed
//! needs to be tracked. Additionally, we need a bit of a state machine to
//! determine what to do when a non-modifier key is pressed.
use std::borrow::Cow;
use std::cmp::min;
use std::cmp::Ordering;
use std::marker::PhantomData;
use std::time::Instant;

use glutin::event::{
    ElementState, KeyboardInput, ModifiersState, MouseButton, MouseScrollDelta, TouchPhase,
};
use glutin::window::CursorIcon;
use log::{debug, trace, warn};

use alacritty_terminal::ansi::{ClearMode, Handler};
use alacritty_terminal::clipboard::ClipboardType;
use alacritty_terminal::event::EventListener;
use alacritty_terminal::grid::Scroll;
use alacritty_terminal::index::{Column, Line, Point, Side};
use alacritty_terminal::message_bar::{self, Message};
use alacritty_terminal::selection::Selection;
use alacritty_terminal::term::mode::TermMode;
use alacritty_terminal::term::{SizeInfo, Term};
use alacritty_terminal::util::start_daemon;

use crate::config::{Action, Binding, Config, Key};
use crate::event::{ClickState, Mouse};
use crate::url::{Url, Urls};
use crate::window::Window;

/// Font size change interval
pub const FONT_SIZE_STEP: f32 = 0.5;

/// Processes input from glutin.
///
/// An escape sequence may be emitted in case specific keys or key combinations
/// are activated.
pub struct Processor<'a, T: EventListener, A: ActionContext<T>> {
    pub ctx: A,
    pub urls: &'a Urls,
    pub highlighted_url: &'a Option<Url>,
    _phantom: PhantomData<T>,
}

pub trait ActionContext<T: EventListener> {
    fn write_to_pty<B: Into<Cow<'static, [u8]>>>(&mut self, _: B);
    fn size_info(&self) -> SizeInfo;
    fn copy_selection(&mut self, _: ClipboardType);
    fn clear_selection(&mut self);
    fn update_selection(&mut self, point: Point, side: Side);
    fn simple_selection(&mut self, point: Point, side: Side);
    fn block_selection(&mut self, point: Point, side: Side);
    fn semantic_selection(&mut self, point: Point);
    fn line_selection(&mut self, point: Point);
    fn selection_is_empty(&self) -> bool;
    fn mouse_mut(&mut self) -> &mut Mouse;
    fn mouse(&self) -> &Mouse;
    fn mouse_coords(&self) -> Option<Point>;
    fn received_count(&mut self) -> &mut usize;
    fn suppress_chars(&mut self) -> &mut bool;
    fn modifiers(&mut self) -> &mut ModifiersState;
    fn scroll(&mut self, scroll: Scroll);
    fn window(&self) -> &Window;
    fn window_mut(&mut self) -> &mut Window;
    fn terminal(&self) -> &Term<T>;
    fn terminal_mut(&mut self) -> &mut Term<T>;
    fn spawn_new_instance(&mut self);
    fn change_font_size(&mut self, delta: f32);
    fn reset_font_size(&mut self);
    fn pop_message(&mut self);
    fn message(&self) -> Option<&Message>;
    fn config(&self) -> &Config;
}

trait Execute<T: EventListener> {
    fn execute<A: ActionContext<T>>(&self, ctx: &mut A);
}

impl<T, U: EventListener> Execute<U> for Binding<T> {
    /// Execute the action associate with this binding
    #[inline]
    fn execute<A: ActionContext<U>>(&self, ctx: &mut A) {
        self.action.execute(ctx)
    }
}

impl<T: EventListener> Execute<T> for Action {
    #[inline]
    fn execute<A: ActionContext<T>>(&self, ctx: &mut A) {
        match *self {
            Action::Esc(ref s) => {
                ctx.clear_selection();
                ctx.scroll(Scroll::Bottom);
                ctx.write_to_pty(s.clone().into_bytes())
            },
            Action::Copy => {
                ctx.copy_selection(ClipboardType::Clipboard);
            },
            Action::Paste => {
                let text = ctx.terminal_mut().clipboard().load(ClipboardType::Clipboard);
                paste(ctx, &text);
            },
            Action::PasteSelection => {
                let text = ctx.terminal_mut().clipboard().load(ClipboardType::Selection);
                paste(ctx, &text);
            },
            Action::Command(ref program, ref args) => {
                trace!("Running command {} with args {:?}", program, args);

                match start_daemon(program, args) {
                    Ok(_) => debug!("Spawned new proc"),
                    Err(err) => warn!("Couldn't run command {}", err),
                }
            },
            Action::ToggleFullscreen => ctx.window_mut().toggle_fullscreen(),
            #[cfg(target_os = "macos")]
            Action::ToggleSimpleFullscreen => ctx.window_mut().toggle_simple_fullscreen(),
            Action::Hide => ctx.window().set_visible(false),
            Action::Minimize => ctx.window().set_minimized(true),
            Action::Quit => ctx.terminal_mut().exit(),
            Action::IncreaseFontSize => ctx.change_font_size(FONT_SIZE_STEP),
            Action::DecreaseFontSize => ctx.change_font_size(FONT_SIZE_STEP * -1.),
            Action::ResetFontSize => ctx.reset_font_size(),
            Action::ScrollPageUp => ctx.scroll(Scroll::PageUp),
            Action::ScrollPageDown => ctx.scroll(Scroll::PageDown),
            Action::ScrollLineUp => ctx.scroll(Scroll::Lines(1)),
            Action::ScrollLineDown => ctx.scroll(Scroll::Lines(-1)),
            Action::ScrollToTop => ctx.scroll(Scroll::Top),
            Action::ScrollToBottom => ctx.scroll(Scroll::Bottom),
            Action::ClearHistory => ctx.terminal_mut().clear_screen(ClearMode::Saved),
            Action::ClearLogNotice => ctx.pop_message(),
            Action::SpawnNewInstance => ctx.spawn_new_instance(),
            Action::ReceiveChar | Action::None => (),
        }
    }
}

fn paste<T: EventListener, A: ActionContext<T>>(ctx: &mut A, contents: &str) {
    if ctx.terminal().mode().contains(TermMode::BRACKETED_PASTE) {
        ctx.write_to_pty(&b"\x1b[200~"[..]);
        ctx.write_to_pty(contents.replace("\x1b", "").into_bytes());
        ctx.write_to_pty(&b"\x1b[201~"[..]);
    } else {
        // In non-bracketed (ie: normal) mode, terminal applications cannot distinguish
        // pasted data from keystrokes.
        // In theory, we should construct the keystrokes needed to produce the data we are
        // pasting... since that's neither practical nor sensible (and probably an impossible
        // task to solve in a general way), we'll just replace line breaks (windows and unix
        // style) with a single carriage return (\r, which is what the Enter key produces).
        ctx.write_to_pty(contents.replace("\r\n", "\r").replace("\n", "\r").into_bytes());
    }
}

#[derive(Debug, Clone, PartialEq)]
pub enum MouseState {
    Url(Url),
    MessageBar,
    MessageBarButton,
    Mouse,
    Text,
}

impl From<MouseState> for CursorIcon {
    fn from(mouse_state: MouseState) -> CursorIcon {
        match mouse_state {
            MouseState::Url(_) | MouseState::MessageBarButton => CursorIcon::Hand,
            MouseState::Text => CursorIcon::Text,
            _ => CursorIcon::Default,
        }
    }
}

impl<'a, T: EventListener, A: ActionContext<T>> Processor<'a, T, A> {
    pub fn new(ctx: A, urls: &'a Urls, highlighted_url: &'a Option<Url>) -> Self {
        Self { ctx, urls, highlighted_url, _phantom: Default::default() }
    }

    #[inline]
    pub fn mouse_moved(&mut self, x: usize, y: usize) {
        let size_info = self.ctx.size_info();

        self.ctx.mouse_mut().x = x;
        self.ctx.mouse_mut().y = y;

        let inside_grid = size_info.contains_point(x, y);
        let point = size_info.pixels_to_coords(x, y);
        let cell_side = self.get_mouse_side();

        let cell_changed =
            point.line != self.ctx.mouse().line || point.col != self.ctx.mouse().column;

        // If the mouse hasn't changed cells, do nothing
        if !cell_changed
            && self.ctx.mouse().cell_side == cell_side
            && self.ctx.mouse().inside_grid == inside_grid
        {
            return;
        }

        self.ctx.mouse_mut().inside_grid = inside_grid;
        self.ctx.mouse_mut().cell_side = cell_side;
        self.ctx.mouse_mut().line = point.line;
        self.ctx.mouse_mut().column = point.col;

        // Don't launch URLs if mouse has moved
        self.ctx.mouse_mut().block_url_launcher = true;

        // Update mouse state and check for URL change
        let mouse_state = self.mouse_state();
        self.update_url_state(&mouse_state);
        self.ctx.window_mut().set_mouse_cursor(mouse_state.into());

        let last_term_line = self.ctx.terminal().grid().num_lines() - 1;
        if self.ctx.mouse().left_button_state == ElementState::Pressed
            && (self.ctx.modifiers().shift()
                || !self.ctx.terminal().mode().intersects(TermMode::MOUSE_MODE))
        {
            // Treat motion over message bar like motion over the last line
            let line = min(point.line, last_term_line);

            self.ctx.update_selection(Point { line, col: point.col }, cell_side);
        } else if inside_grid
            && cell_changed
            && point.line <= last_term_line
            && self.ctx.terminal().mode().intersects(TermMode::MOUSE_MOTION | TermMode::MOUSE_DRAG)
        {
            if self.ctx.mouse().left_button_state == ElementState::Pressed {
                self.mouse_report(32, ElementState::Pressed);
            } else if self.ctx.mouse().middle_button_state == ElementState::Pressed {
                self.mouse_report(33, ElementState::Pressed);
            } else if self.ctx.mouse().right_button_state == ElementState::Pressed {
                self.mouse_report(34, ElementState::Pressed);
            } else if self.ctx.terminal().mode().contains(TermMode::MOUSE_MOTION) {
                self.mouse_report(35, ElementState::Pressed);
            }
        }
    }

    fn get_mouse_side(&self) -> Side {
        let size_info = self.ctx.size_info();
        let x = self.ctx.mouse().x;

        let cell_x = x.saturating_sub(size_info.padding_x as usize) % size_info.cell_width as usize;
        let half_cell_width = (size_info.cell_width / 2.0) as usize;

        let additional_padding =
            (size_info.width - size_info.padding_x * 2.) % size_info.cell_width;
        let end_of_grid = size_info.width - size_info.padding_x - additional_padding;

        if cell_x > half_cell_width
            // Edge case when mouse leaves the window
            || x as f32 >= end_of_grid
        {
            Side::Right
        } else {
            Side::Left
        }
    }

    fn normal_mouse_report(&mut self, button: u8) {
        let (line, column) = (self.ctx.mouse().line, self.ctx.mouse().column);
        let utf8 = self.ctx.terminal().mode().contains(TermMode::UTF8_MOUSE);

        let max_point = if utf8 { 2015 } else { 223 };

        if line >= Line(max_point) || column >= Column(max_point) {
            return;
        }

        let mut msg = vec![b'\x1b', b'[', b'M', 32 + button];

        let mouse_pos_encode = |pos: usize| -> Vec<u8> {
            let pos = 32 + 1 + pos;
            let first = 0xC0 + pos / 64;
            let second = 0x80 + (pos & 63);
            vec![first as u8, second as u8]
        };

        if utf8 && column >= Column(95) {
            msg.append(&mut mouse_pos_encode(column.0));
        } else {
            msg.push(32 + 1 + column.0 as u8);
        }

        if utf8 && line >= Line(95) {
            msg.append(&mut mouse_pos_encode(line.0));
        } else {
            msg.push(32 + 1 + line.0 as u8);
        }

        self.ctx.write_to_pty(msg);
    }

    fn sgr_mouse_report(&mut self, button: u8, state: ElementState) {
        let (line, column) = (self.ctx.mouse().line, self.ctx.mouse().column);
        let c = match state {
            ElementState::Pressed => 'M',
            ElementState::Released => 'm',
        };

        let msg = format!("\x1b[<{};{};{}{}", button, column + 1, line + 1, c);
        self.ctx.write_to_pty(msg.into_bytes());
    }

    fn mouse_report(&mut self, button: u8, state: ElementState) {
        // Calculate modifiers value
        let mut mods = 0;
        let modifiers = self.ctx.modifiers();
        if modifiers.shift() {
            mods += 4;
        }
        if modifiers.alt() {
            mods += 8;
        }
        if modifiers.ctrl() {
            mods += 16;
        }

        // Report mouse events
        if self.ctx.terminal().mode().contains(TermMode::SGR_MOUSE) {
            self.sgr_mouse_report(button + mods, state);
        } else if let ElementState::Released = state {
            self.normal_mouse_report(3 + mods);
        } else {
            self.normal_mouse_report(button + mods);
        }
    }

    fn on_mouse_double_click(&mut self, button: MouseButton, point: Point) {
        if button == MouseButton::Left {
            self.ctx.semantic_selection(point);
        }
    }

    fn on_mouse_triple_click(&mut self, button: MouseButton, point: Point) {
        if button == MouseButton::Left {
            self.ctx.line_selection(point);
        }
    }

    fn on_mouse_press(&mut self, button: MouseButton) {
        let now = Instant::now();
        let elapsed = self.ctx.mouse().last_click_timestamp.elapsed();
        self.ctx.mouse_mut().last_click_timestamp = now;

        let button_changed = self.ctx.mouse().last_button != button;

        // Load mouse point, treating message bar and padding as closest cell
        let mouse = self.ctx.mouse();
        let mut point = self.ctx.size_info().pixels_to_coords(mouse.x, mouse.y);
        point.line = min(point.line, self.ctx.terminal().grid().num_lines() - 1);

        self.ctx.mouse_mut().click_state = match self.ctx.mouse().click_state {
            ClickState::Click
                if !button_changed
                    && elapsed < self.ctx.config().ui_config.mouse.double_click.threshold =>
            {
                self.ctx.mouse_mut().block_url_launcher = true;
                self.on_mouse_double_click(button, point);
                ClickState::DoubleClick
            }
            ClickState::DoubleClick
                if !button_changed
                    && elapsed < self.ctx.config().ui_config.mouse.triple_click.threshold =>
            {
                self.ctx.mouse_mut().block_url_launcher = true;
                self.on_mouse_triple_click(button, point);
                ClickState::TripleClick
            }
            _ => {
                // Don't launch URLs if this click cleared the selection
                self.ctx.mouse_mut().block_url_launcher = !self.ctx.selection_is_empty();

                self.ctx.clear_selection();

                // Start new empty selection
                let side = self.ctx.mouse().cell_side;
                if self.ctx.modifiers().ctrl() {
                    self.ctx.block_selection(point, side);
                } else {
                    self.ctx.simple_selection(point, side);
                }

                if !self.ctx.modifiers().shift()
                    && self.ctx.terminal().mode().intersects(TermMode::MOUSE_MODE)
                {
                    let code = match button {
                        MouseButton::Left => 0,
                        MouseButton::Middle => 1,
                        MouseButton::Right => 2,
                        // Can't properly report more than three buttons.
                        MouseButton::Other(_) => return,
                    };
                    self.mouse_report(code, ElementState::Pressed);
                    return;
                }

                ClickState::Click
            },
        };
    }

    fn on_mouse_release(&mut self, button: MouseButton) {
        if !self.ctx.modifiers().shift()
            && self.ctx.terminal().mode().intersects(TermMode::MOUSE_MODE)
        {
            let code = match button {
                MouseButton::Left => 0,
                MouseButton::Middle => 1,
                MouseButton::Right => 2,
                // Can't properly report more than three buttons.
                MouseButton::Other(_) => return,
            };
            self.mouse_report(code, ElementState::Released);
            return;
        } else if let (MouseButton::Left, MouseState::Url(url)) = (button, self.mouse_state()) {
            self.launch_url(url);
        }

        self.copy_selection();
    }

    /// Spawn URL launcher when clicking on URLs.
    fn launch_url(&self, url: Url) {
        if self.ctx.mouse().block_url_launcher {
            return;
        }

        if let Some(ref launcher) = self.ctx.config().ui_config.mouse.url.launcher {
            let mut args = launcher.args().to_vec();
            let start = self.ctx.terminal().visible_to_buffer(url.start());
            let end = self.ctx.terminal().visible_to_buffer(url.end());
            args.push(self.ctx.terminal().bounds_to_string(start, end));

            match start_daemon(launcher.program(), &args) {
                Ok(_) => debug!("Launched {} with args {:?}", launcher.program(), args),
                Err(_) => warn!("Unable to launch {} with args {:?}", launcher.program(), args),
            }
        }
    }

    pub fn mouse_wheel_input(&mut self, delta: MouseScrollDelta, phase: TouchPhase) {
        match delta {
            MouseScrollDelta::LineDelta(_columns, lines) => {
                let new_scroll_px = lines * self.ctx.size_info().cell_height;
                self.scroll_terminal(new_scroll_px as i32);
            },
            MouseScrollDelta::PixelDelta(lpos) => {
                match phase {
                    TouchPhase::Started => {
                        // Reset offset to zero
                        self.ctx.mouse_mut().scroll_px = 0;
                    },
                    TouchPhase::Moved => {
                        self.scroll_terminal(lpos.y as i32);
                    },
                    _ => (),
                }
            },
        }
    }

    fn scroll_terminal(&mut self, new_scroll_px: i32) {
        let height = self.ctx.size_info().cell_height as i32;

        if self.ctx.terminal().mode().intersects(TermMode::MOUSE_MODE) {
            self.ctx.mouse_mut().scroll_px += new_scroll_px;

            let code = if new_scroll_px > 0 { 64 } else { 65 };
            let lines = (self.ctx.mouse().scroll_px / height).abs();

            for _ in 0..lines {
                self.mouse_report(code, ElementState::Pressed);
            }
        } else if self
            .ctx
            .terminal()
            .mode()
            .contains(TermMode::ALT_SCREEN | TermMode::ALTERNATE_SCROLL)
            && !self.ctx.modifiers().shift()
        {
            let multiplier = i32::from(
                self.ctx
                    .config()
                    .scrolling
                    .faux_multiplier()
                    .unwrap_or_else(|| self.ctx.config().scrolling.multiplier()),
            );
            self.ctx.mouse_mut().scroll_px += new_scroll_px * multiplier;

            let cmd = if new_scroll_px > 0 { b'A' } else { b'B' };
            let lines = (self.ctx.mouse().scroll_px / height).abs();

            let mut content = Vec::with_capacity(lines as usize * 3);
            for _ in 0..lines {
                content.push(0x1b);
                content.push(b'O');
                content.push(cmd);
            }
            self.ctx.write_to_pty(content);
        } else {
            let multiplier = i32::from(self.ctx.config().scrolling.multiplier());
            self.ctx.mouse_mut().scroll_px += new_scroll_px * multiplier;

            let lines = self.ctx.mouse().scroll_px / height;

            self.ctx.scroll(Scroll::Lines(lines as isize));
        }

        self.ctx.mouse_mut().scroll_px %= height;
    }

    pub fn on_focus_change(&mut self, is_focused: bool) {
        if self.ctx.terminal().mode().contains(TermMode::FOCUS_IN_OUT) {
            let chr = if is_focused { "I" } else { "O" };

            let msg = format!("\x1b[{}", chr);
            self.ctx.write_to_pty(msg.into_bytes());
        }
    }

    pub fn mouse_input(&mut self, state: ElementState, button: MouseButton) {
        match button {
            MouseButton::Left => self.ctx.mouse_mut().left_button_state = state,
            MouseButton::Middle => self.ctx.mouse_mut().middle_button_state = state,
            MouseButton::Right => self.ctx.mouse_mut().right_button_state = state,
            _ => (),
        }

        // Skip normal mouse events if the message bar has been clicked
        if self.message_close_at_cursor() && state == ElementState::Pressed {
            self.ctx.clear_selection();
            self.ctx.pop_message();

            // Reset cursor when message bar height changed or all messages are gone
            let size = self.ctx.size_info();
            let mouse_mode = self.ctx.terminal().mode().intersects(TermMode::MOUSE_MODE);
            let current_lines = (size.lines() - self.ctx.terminal().grid().num_lines()).0;
            let new_lines = self.ctx.message().map(|m| m.text(&size).len()).unwrap_or(0);

            let new_icon = match current_lines.cmp(&new_lines) {
                Ordering::Less => CursorIcon::Default,
                Ordering::Equal => CursorIcon::Hand,
                Ordering::Greater => {
                    if mouse_mode {
                        CursorIcon::Default
                    } else {
                        CursorIcon::Text
                    }
                },
            };

            self.ctx.window_mut().set_mouse_cursor(new_icon);
        } else {
            match state {
                ElementState::Pressed => {
                    self.process_mouse_bindings(button);
                    self.on_mouse_press(button);
                },
                ElementState::Released => self.on_mouse_release(button),
            }
        }

        self.ctx.mouse_mut().last_button = button;
    }

    /// Process key input.
    pub fn key_input(&mut self, input: KeyboardInput) {
<<<<<<< HEAD
        // TODO: Implement `ModifiersChanged` event on all platforms: rust-windowing/winit#1151
        self.modifiers_input(input.modifiers);
        self.ctx.terminal_mut().increment_chart_input_counter(1f64);

=======
        self.ctx.terminal_mut().increment_chart_input_counter(1f64);
>>>>>>> 57fc64cd
        match input.state {
            ElementState::Pressed => {
                *self.ctx.received_count() = 0;
                self.process_key_bindings(input);
            },
            ElementState::Released => *self.ctx.suppress_chars() = false,
        }
    }

    /// Modifier state change.
    pub fn modifiers_input(&mut self, modifiers: ModifiersState) {
        *self.ctx.modifiers() = modifiers;

        // Update mouse state and check for URL change
        let mouse_state = self.mouse_state();
        self.update_url_state(&mouse_state);
        self.ctx.window_mut().set_mouse_cursor(mouse_state.into());
    }

    /// Process a received character.
    pub fn received_char(&mut self, c: char) {
        if *self.ctx.suppress_chars() {
            return;
        }

        self.ctx.scroll(Scroll::Bottom);
        self.ctx.clear_selection();

        let utf8_len = c.len_utf8();
        let mut bytes = Vec::with_capacity(utf8_len);
        unsafe {
            bytes.set_len(utf8_len);
            c.encode_utf8(&mut bytes[..]);
        }

        if self.ctx.config().alt_send_esc()
            && *self.ctx.received_count() == 0
            && self.ctx.modifiers().alt()
            && utf8_len == 1
        {
            bytes.insert(0, b'\x1b');
        }

        self.ctx.write_to_pty(bytes);

        *self.ctx.received_count() += 1;
        self.ctx.terminal_mut().dirty = false;
    }

    /// Reset mouse cursor based on modifier and terminal state.
    #[inline]
    pub fn reset_mouse_cursor(&mut self) {
        let mouse_state = self.mouse_state();
        self.ctx.window_mut().set_mouse_cursor(mouse_state.into());
    }

    /// Attempt to find a binding and execute its action.
    ///
    /// The provided mode, mods, and key must match what is allowed by a binding
    /// for its action to be executed.
    fn process_key_bindings(&mut self, input: KeyboardInput) {
        let mods = *self.ctx.modifiers();
        let mut suppress_chars = None;

        for i in 0..self.ctx.config().ui_config.key_bindings.len() {
            let binding = &self.ctx.config().ui_config.key_bindings[i];

            let key = match (binding.trigger, input.virtual_keycode) {
                (Key::Scancode(_), _) => Key::Scancode(input.scancode),
                (_, Some(key)) => Key::Keycode(key),
                _ => continue,
            };

            if binding.is_triggered_by(*self.ctx.terminal().mode(), mods, &key) {
                // Binding was triggered; run the action
                let binding = binding.clone();
                binding.execute(&mut self.ctx);

                // Don't suppress when there has been a `ReceiveChar` action
                *suppress_chars.get_or_insert(true) &= binding.action != Action::ReceiveChar;
            }
        }

        // Don't suppress char if no bindings were triggered
        *self.ctx.suppress_chars() = suppress_chars.unwrap_or(false);
    }

    /// Attempt to find a binding and execute its action.
    ///
    /// The provided mode, mods, and key must match what is allowed by a binding
    /// for its action to be executed.
    fn process_mouse_bindings(&mut self, button: MouseButton) {
        let mods = *self.ctx.modifiers();
        let mode = *self.ctx.terminal().mode();
        let mouse_mode = mode.intersects(TermMode::MOUSE_MODE);

        for i in 0..self.ctx.config().ui_config.mouse_bindings.len() {
            let mut binding = self.ctx.config().ui_config.mouse_bindings[i].clone();

            // Require shift for all modifiers when mouse mode is active
            if mouse_mode {
                binding.mods |= ModifiersState::SHIFT;
            }

            if binding.is_triggered_by(mode, mods, &button) {
                binding.execute(&mut self.ctx);
            }
        }
    }

    /// Check if the cursor is hovering above the message bar.
    fn message_at_cursor(&mut self) -> bool {
        self.ctx.mouse().line >= self.ctx.terminal().grid().num_lines()
    }

    /// Whether the point is over the message bar's close button
    fn message_close_at_cursor(&self) -> bool {
        let mouse = self.ctx.mouse();
        mouse.inside_grid
            && mouse.column + message_bar::CLOSE_BUTTON_TEXT.len() >= self.ctx.size_info().cols()
            && mouse.line == self.ctx.terminal().grid().num_lines()
    }

    /// Copy text selection.
    fn copy_selection(&mut self) {
        if self.ctx.config().selection.save_to_clipboard {
            self.ctx.copy_selection(ClipboardType::Clipboard);
        }
        self.ctx.copy_selection(ClipboardType::Selection);
    }

    /// Trigger redraw when URL highlight changed.
    #[inline]
    fn update_url_state(&mut self, mouse_state: &MouseState) {
        if let MouseState::Url(url) = mouse_state {
            if Some(url) != self.highlighted_url.as_ref() {
                self.ctx.terminal_mut().dirty = true;
            }
        } else if self.highlighted_url.is_some() {
            self.ctx.terminal_mut().dirty = true;
        }
    }

    /// Location of the mouse cursor.
    fn mouse_state(&mut self) -> MouseState {
        // Check message bar before URL to ignore URLs in the message bar
        if self.message_close_at_cursor() {
            return MouseState::MessageBarButton;
        } else if self.message_at_cursor() {
            return MouseState::MessageBar;
        }

        // Check for URL at mouse cursor
        let mods = *self.ctx.modifiers();
        let selection =
            !self.ctx.terminal().selection().as_ref().map(Selection::is_empty).unwrap_or(true);
        let mouse_mode = self.ctx.terminal().mode().intersects(TermMode::MOUSE_MODE);
        let highlighted_url =
            self.urls.highlighted(self.ctx.config(), self.ctx.mouse(), mods, mouse_mode, selection);

        if let Some(url) = highlighted_url {
            return MouseState::Url(url);
        }

        // Check mouse mode if location is not special
        if self.ctx.terminal().mode().intersects(TermMode::MOUSE_MODE)
            && !self.ctx.modifiers().shift()
        {
            MouseState::Mouse
        } else {
            MouseState::Text
        }
    }
}

#[cfg(test)]
mod tests {
    use std::borrow::Cow;
    use std::time::Duration;

    use glutin::event::{
        ElementState, Event, ModifiersState, MouseButton, VirtualKeyCode, WindowEvent,
    };

    use alacritty_terminal::clipboard::{Clipboard, ClipboardType};
    use alacritty_terminal::event::{Event as TerminalEvent, EventListener};
    use alacritty_terminal::grid::Scroll;
    use alacritty_terminal::index::{Point, Side};
    use alacritty_terminal::message_bar::{Message, MessageBuffer};
    use alacritty_terminal::selection::Selection;
    use alacritty_terminal::term::{SizeInfo, Term, TermMode};

    use crate::config::{ClickHandler, Config};
    use crate::event::{ClickState, Mouse};
    use crate::url::Urls;
    use crate::window::Window;

    use super::{Action, Binding, Processor};

    const KEY: VirtualKeyCode = VirtualKeyCode::Key0;

    struct MockEventProxy;

    impl EventListener for MockEventProxy {
        fn send_event(&self, _event: TerminalEvent) {}
    }

    #[derive(PartialEq)]
    enum MultiClick {
        DoubleClick,
        TripleClick,
        None,
    }

    struct ActionContext<'a, T> {
        pub terminal: &'a mut Term<T>,
        pub selection: &'a mut Option<Selection>,
        pub size_info: &'a SizeInfo,
        pub mouse: &'a mut Mouse,
        pub message_buffer: &'a mut MessageBuffer,
        pub last_action: MultiClick,
        pub received_count: usize,
        pub suppress_chars: bool,
        pub modifiers: ModifiersState,
        config: &'a Config,
    }

    impl<'a, T: EventListener> super::ActionContext<T> for ActionContext<'a, T> {
        fn write_to_pty<B: Into<Cow<'static, [u8]>>>(&mut self, _val: B) {}

        fn update_selection(&mut self, _point: Point, _side: Side) {}

        fn simple_selection(&mut self, _point: Point, _side: Side) {}

        fn block_selection(&mut self, _point: Point, _side: Side) {}

        fn copy_selection(&mut self, _: ClipboardType) {}

        fn clear_selection(&mut self) {}

        fn spawn_new_instance(&mut self) {}

        fn change_font_size(&mut self, _delta: f32) {}

        fn reset_font_size(&mut self) {}

        fn terminal(&self) -> &Term<T> {
            &self.terminal
        }

        fn terminal_mut(&mut self) -> &mut Term<T> {
            &mut self.terminal
        }

        fn size_info(&self) -> SizeInfo {
            *self.size_info
        }

        fn semantic_selection(&mut self, _point: Point) {
            // set something that we can check for here
            self.last_action = MultiClick::DoubleClick;
        }

        fn line_selection(&mut self, _point: Point) {
            self.last_action = MultiClick::TripleClick;
        }

        fn selection_is_empty(&self) -> bool {
            true
        }

        fn scroll(&mut self, scroll: Scroll) {
            self.terminal.scroll_display(scroll);
        }

        fn mouse_coords(&self) -> Option<Point> {
            let x = self.mouse.x as usize;
            let y = self.mouse.y as usize;

            if self.size_info.contains_point(x, y) {
                Some(self.size_info.pixels_to_coords(x, y))
            } else {
                None
            }
        }

        #[inline]
        fn mouse_mut(&mut self) -> &mut Mouse {
            self.mouse
        }

        #[inline]
        fn mouse(&self) -> &Mouse {
            self.mouse
        }

        fn received_count(&mut self) -> &mut usize {
            &mut self.received_count
        }

        fn suppress_chars(&mut self) -> &mut bool {
            &mut self.suppress_chars
        }

        fn modifiers(&mut self) -> &mut ModifiersState {
            &mut self.modifiers
        }

        fn window(&self) -> &Window {
            unimplemented!();
        }

        fn window_mut(&mut self) -> &mut Window {
            unimplemented!();
        }

        fn pop_message(&mut self) {
            self.message_buffer.pop();
        }

        fn message(&self) -> Option<&Message> {
            self.message_buffer.message()
        }

        fn config(&self) -> &Config {
            self.config
        }
    }

    macro_rules! test_clickstate {
        {
            name: $name:ident,
            initial_state: $initial_state:expr,
            initial_button: $initial_button:expr,
            input: $input:expr,
            end_state: $end_state:pat,
            last_action: $last_action:expr
        } => {
            #[test]
            fn $name() {
                let mut cfg = Config::default();
                cfg.ui_config.mouse = crate::config::Mouse {
                    double_click: ClickHandler {
                        threshold: Duration::from_millis(1000),
                    },
                    triple_click: ClickHandler {
                        threshold: Duration::from_millis(1000),
                    },
                    hide_when_typing: false,
                    url: Default::default(),
                };

                let size = SizeInfo {
                    width: 21.0,
                    height: 51.0,
                    cell_width: 3.0,
                    cell_height: 3.0,
                    padding_x: 0.0,
                    padding_y: 0.0,
                    dpr: 1.0,
                };
                // Create the tokio handle, transmission channel and shutdown channel
                let (tokio_handle, charts_tx, _tokio_shutdown) = alacritty_charts::async_utils::tokio_default_setup();

                let mut terminal = Term::new(&cfg, &size, Clipboard::new_nop(), MockEventProxy, tokio_handle, charts_tx);

                let mut mouse = Mouse::default();
                mouse.click_state = $initial_state;
                mouse.last_button = $initial_button;

                let mut selection = None;

                let mut message_buffer = MessageBuffer::new();

                let context = ActionContext {
                    terminal: &mut terminal,
                    selection: &mut selection,
                    mouse: &mut mouse,
                    size_info: &size,
                    last_action: MultiClick::None,
                    received_count: 0,
                    suppress_chars: false,
                    modifiers: Default::default(),
                    message_buffer: &mut message_buffer,
                    config: &cfg,
                };

                let urls = Urls::new();
                let mut processor = Processor::new(context, &urls, &None);

                let event: Event::<'_, TerminalEvent> = $input;
                if let Event::WindowEvent {
                    event: WindowEvent::MouseInput {
                        state,
                        button,
                        ..
                    },
                    ..
                } = event
                {
                    processor.mouse_input(state, button);
                };

                assert!(match processor.ctx.mouse.click_state {
                    $end_state => processor.ctx.last_action == $last_action,
                    _ => false
                });
            }
        }
    }

    macro_rules! test_process_binding {
        {
            name: $name:ident,
            binding: $binding:expr,
            triggers: $triggers:expr,
            mode: $mode:expr,
            mods: $mods:expr,
        } => {
            #[test]
            fn $name() {
                if $triggers {
                    assert!($binding.is_triggered_by($mode, $mods, &KEY));
                } else {
                    assert!(!$binding.is_triggered_by($mode, $mods, &KEY));
                }
            }
        }
    }

    test_clickstate! {
        name: single_click,
        initial_state: ClickState::None,
        initial_button: MouseButton::Other(0),
        input: Event::WindowEvent {
            event: WindowEvent::MouseInput {
                state: ElementState::Pressed,
                button: MouseButton::Left,
                device_id: unsafe { ::std::mem::transmute_copy(&0) },
                modifiers: ModifiersState::default(),
            },
            window_id: unsafe { ::std::mem::transmute_copy(&0) },
        },
        end_state: ClickState::Click,
        last_action: MultiClick::None
    }

    test_clickstate! {
        name: double_click,
        initial_state: ClickState::Click,
        initial_button: MouseButton::Left,
        input: Event::WindowEvent {
            event: WindowEvent::MouseInput {
                state: ElementState::Pressed,
                button: MouseButton::Left,
                device_id: unsafe { ::std::mem::transmute_copy(&0) },
                modifiers: ModifiersState::default(),
            },
            window_id: unsafe { ::std::mem::transmute_copy(&0) },
        },
        end_state: ClickState::DoubleClick,
        last_action: MultiClick::DoubleClick
    }

    test_clickstate! {
        name: triple_click,
        initial_state: ClickState::DoubleClick,
        initial_button: MouseButton::Left,
        input: Event::WindowEvent {
            event: WindowEvent::MouseInput {
                state: ElementState::Pressed,
                button: MouseButton::Left,
                device_id: unsafe { ::std::mem::transmute_copy(&0) },
                modifiers: ModifiersState::default(),
            },
            window_id: unsafe { ::std::mem::transmute_copy(&0) },
        },
        end_state: ClickState::TripleClick,
        last_action: MultiClick::TripleClick
    }

    test_clickstate! {
        name: multi_click_separate_buttons,
        initial_state: ClickState::DoubleClick,
        initial_button: MouseButton::Left,
        input: Event::WindowEvent {
            event: WindowEvent::MouseInput {
                state: ElementState::Pressed,
                button: MouseButton::Right,
                device_id: unsafe { ::std::mem::transmute_copy(&0) },
                modifiers: ModifiersState::default(),
            },
            window_id: unsafe { ::std::mem::transmute_copy(&0) },
        },
        end_state: ClickState::Click,
        last_action: MultiClick::None
    }

    test_process_binding! {
        name: process_binding_nomode_shiftmod_require_shift,
        binding: Binding { trigger: KEY, mods: ModifiersState::SHIFT, action: Action::from("\x1b[1;2D"), mode: TermMode::NONE, notmode: TermMode::NONE },
        triggers: true,
        mode: TermMode::NONE,
        mods: ModifiersState::SHIFT,
    }

    test_process_binding! {
        name: process_binding_nomode_nomod_require_shift,
        binding: Binding { trigger: KEY, mods: ModifiersState::SHIFT, action: Action::from("\x1b[1;2D"), mode: TermMode::NONE, notmode: TermMode::NONE },
        triggers: false,
        mode: TermMode::NONE,
        mods: ModifiersState::empty(),
    }

    test_process_binding! {
        name: process_binding_nomode_controlmod,
        binding: Binding { trigger: KEY, mods: ModifiersState::CTRL, action: Action::from("\x1b[1;5D"), mode: TermMode::NONE, notmode: TermMode::NONE },
        triggers: true,
        mode: TermMode::NONE,
        mods: ModifiersState::CTRL,
    }

    test_process_binding! {
        name: process_binding_nomode_nomod_require_not_appcursor,
        binding: Binding { trigger: KEY, mods: ModifiersState::empty(), action: Action::from("\x1b[D"), mode: TermMode::NONE, notmode: TermMode::APP_CURSOR },
        triggers: true,
        mode: TermMode::NONE,
        mods: ModifiersState::empty(),
    }

    test_process_binding! {
        name: process_binding_appcursormode_nomod_require_appcursor,
        binding: Binding { trigger: KEY, mods: ModifiersState::empty(), action: Action::from("\x1bOD"), mode: TermMode::APP_CURSOR, notmode: TermMode::NONE },
        triggers: true,
        mode: TermMode::APP_CURSOR,
        mods: ModifiersState::empty(),
    }

    test_process_binding! {
        name: process_binding_nomode_nomod_require_appcursor,
        binding: Binding { trigger: KEY, mods: ModifiersState::empty(), action: Action::from("\x1bOD"), mode: TermMode::APP_CURSOR, notmode: TermMode::NONE },
        triggers: false,
        mode: TermMode::NONE,
        mods: ModifiersState::empty(),
    }

    test_process_binding! {
        name: process_binding_appcursormode_appkeypadmode_nomod_require_appcursor,
        binding: Binding { trigger: KEY, mods: ModifiersState::empty(), action: Action::from("\x1bOD"), mode: TermMode::APP_CURSOR, notmode: TermMode::NONE },
        triggers: true,
        mode: TermMode::APP_CURSOR | TermMode::APP_KEYPAD,
        mods: ModifiersState::empty(),
    }

    test_process_binding! {
        name: process_binding_fail_with_extra_mods,
        binding: Binding { trigger: KEY, mods: ModifiersState::LOGO, action: Action::from("arst"), mode: TermMode::NONE, notmode: TermMode::NONE },
        triggers: false,
        mode: TermMode::NONE,
        mods: ModifiersState::ALT | ModifiersState::LOGO,
    }
}<|MERGE_RESOLUTION|>--- conflicted
+++ resolved
@@ -584,14 +584,7 @@
 
     /// Process key input.
     pub fn key_input(&mut self, input: KeyboardInput) {
-<<<<<<< HEAD
-        // TODO: Implement `ModifiersChanged` event on all platforms: rust-windowing/winit#1151
-        self.modifiers_input(input.modifiers);
         self.ctx.terminal_mut().increment_chart_input_counter(1f64);
-
-=======
-        self.ctx.terminal_mut().increment_chart_input_counter(1f64);
->>>>>>> 57fc64cd
         match input.state {
             ElementState::Pressed => {
                 *self.ctx.received_count() = 0;
