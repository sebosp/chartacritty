--- conflicted
+++ resolved
@@ -27,13 +27,8 @@
       cargo +nightly fmt -- --check
   - oldstable: |
       cd alacritty
-<<<<<<< HEAD
-      rustup toolchain install --profile minimal 1.59.0
-      rustup default 1.59.0
-=======
       rustup toolchain install --profile minimal 1.65.0
       rustup default 1.65.0
->>>>>>> cb7ad5b7
       cargo test
   - clippy: |
       cd alacritty
