image: freebsd/latest

packages:
  - devel/cmake
  - devel/pkgconf
  - lang/python3
  - print/freetype2
  - x11-fonts/fontconfig
  - x11-fonts/dejavu
  - x11/libxcb
  - x11/libxkbcommon

sources:
  - https://github.com/alacritty/alacritty

environment:
  PATH: /home/build/.cargo/bin:/bin:/usr/bin:/usr/local/bin

tasks:
  - rustup: |
      curl https://sh.rustup.rs -sSf | sh -s -- -y --default-toolchain stable --profile minimal
  - test: |
      cd alacritty
      cargo test
  - oldstable: |
      cd alacritty
<<<<<<< HEAD
      rustup toolchain install --profile minimal 1.59.0
      rustup default 1.59.0
=======
      rustup toolchain install --profile minimal 1.65.0
      rustup default 1.65.0
>>>>>>> cb7ad5b7
      cargo test
  - clippy: |
      cd alacritty
      rustup component add clippy
      cargo clippy --all-targets
  - feature-wayland: |
      cd alacritty/alacritty
      RUSTFLAGS="-D warnings" cargo test --no-default-features --features=wayland
  - feature-x11: |
      cd alacritty/alacritty
      RUSTFLAGS="-D warnings" cargo test --no-default-features --features=x11<|MERGE_RESOLUTION|>--- conflicted
+++ resolved
@@ -24,13 +24,8 @@
       cargo test
   - oldstable: |
       cd alacritty
-<<<<<<< HEAD
-      rustup toolchain install --profile minimal 1.59.0
-      rustup default 1.59.0
-=======
       rustup toolchain install --profile minimal 1.65.0
       rustup default 1.65.0
->>>>>>> cb7ad5b7
       cargo test
   - clippy: |
       cd alacritty
