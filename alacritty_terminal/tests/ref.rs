--- conflicted
+++ resolved
@@ -97,14 +97,9 @@
     let mut config = MockConfig::default();
     config.scrolling.set_history(ref_config.history_size);
 
-<<<<<<< HEAD
     let (tokio_handle, charts_tx, _tokio_shutdown) =
         alacritty_charts::async_utils::tokio_default_setup();
-    let mut terminal =
-        Term::new(&config, &size, Clipboard::new_nop(), Mock, tokio_handle, charts_tx);
-=======
-    let mut terminal = Term::new(&config, &size, Mock);
->>>>>>> 43c0ad6e
+    let mut terminal = Term::new(&config, &size, Mock, tokio_handle, charts_tx);
     let mut parser = ansi::Processor::new();
 
     for byte in recording {
