[package]
name = "alacritty_terminal"
version = "0.5.0-dev"
authors = ["Christian Duerr <contact@christianduerr.com>", "Joe Wilm <joe@jwilm.com>"]
license = "Apache-2.0"
description = "Library for writing terminal emulators"
readme = "../README.md"
homepage = "https://github.com/alacritty/alacritty"
edition = "2018"

[dependencies]
libc = "0.2"
notify = "4"
bitflags = "1"
font = { path = "../font" }
parking_lot = "0.9"
serde = { version = "1", features = ["derive"] }
serde_yaml = "0.8"
vte = { version = "0.7.0", default-features = false }
mio = "0.6.20"
mio-extras = "2"
log = "0.4"
unicode-width = "0.1"
base64 = "0.11.0"
terminfo = "0.7.1"
url = "2"
<<<<<<< HEAD
tokio-core = "0.1.17"
tokio = "0.1"
futures = "0.1.26"
alacritty_charts = { path = "../alacritty_charts" }
copypasta = "0.6.1"
=======
copypasta = { version = "0.6.3", default-features = false }
>>>>>>> fde2424b

[target.'cfg(unix)'.dependencies]
nix = "0.16.1"
signal-hook = { version = "0.1", features = ["mio-support"] }

[target.'cfg(windows)'.dependencies]
winpty = "0.2.0"
mio-named-pipes = "0.1"
miow = "0.3"
winapi = { version = "0.3.7", features = [
    "impl-default", "basetsd", "libloaderapi", "minwindef", "ntdef", "processthreadsapi", "winbase",
    "wincon", "wincontypes", "winerror", "winnt", "winuser",
]}
mio-anonymous-pipes = "0.1"

[target.'cfg(target_os = "macos")'.dependencies]
objc = "0.2.2"

[features]
default = ["x11", "wayland"]
x11 = ["copypasta/x11"]
wayland = ["copypasta/wayland"]
nightly = []
bench = []

[dev-dependencies]
serde_json = "1.0.0"<|MERGE_RESOLUTION|>--- conflicted
+++ resolved
@@ -24,15 +24,11 @@
 base64 = "0.11.0"
 terminfo = "0.7.1"
 url = "2"
-<<<<<<< HEAD
 tokio-core = "0.1.17"
 tokio = "0.1"
 futures = "0.1.26"
 alacritty_charts = { path = "../alacritty_charts" }
-copypasta = "0.6.1"
-=======
 copypasta = { version = "0.6.3", default-features = false }
->>>>>>> fde2424b
 
 [target.'cfg(unix)'.dependencies]
 nix = "0.16.1"
