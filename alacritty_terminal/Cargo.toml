[package]
name = "alacritty_terminal"
version = "0.11.0-dev"
authors = ["Christian Duerr <contact@christianduerr.com>", "Joe Wilm <joe@jwilm.com>"]
license = "Apache-2.0"
description = "Library for writing terminal emulators"
readme = "../README.md"
homepage = "https://github.com/alacritty/alacritty"
edition = "2018"

[dependencies]
libc = "0.2"
bitflags = "1"
parking_lot = "0.10.2"
serde = { version = "1", features = ["derive"] }
serde_yaml = "0.8"
vte = { git = "https://github.com/alacritty/vte", rev = "4f44023dab081f7da74fee14bc53b10ee8f96a1e", default-features = false }
mio = "0.6.20"
mio-extras = "2"
log = "0.4"
unicode-width = "0.1"
base64 = "0.12.0"
terminfo = "0.7.1"
<<<<<<< HEAD
tokio = { version = "0.2", features = ["full"] }
futures = "0.3.5"
alacritty_charts = { path = "../alacritty_charts" }
alacritty_common = { path = "../alacritty_common" }
=======
regex-automata = "0.1.9"
>>>>>>> cdf5e51e

[target.'cfg(unix)'.dependencies]
nix = "0.17.0"
signal-hook = { version = "0.1", features = ["mio-support"] }

[target.'cfg(windows)'.dependencies]
winpty = { version = "0.2.0", optional = true }
mio-named-pipes = "0.1"
miow = "0.3"
winapi = { version = "0.3.7", features = [
    "impl-default", "basetsd", "libloaderapi", "minwindef", "ntdef", "processthreadsapi", "winbase",
    "wincon", "wincontypes", "winerror", "winnt", "winuser",
]}
mio-anonymous-pipes = "0.1"

[features]
default = ["winpty"]
bench = []

[dev-dependencies]
serde_json = "1.0.0"<|MERGE_RESOLUTION|>--- conflicted
+++ resolved
@@ -21,14 +21,11 @@
 unicode-width = "0.1"
 base64 = "0.12.0"
 terminfo = "0.7.1"
-<<<<<<< HEAD
 tokio = { version = "0.2", features = ["full"] }
 futures = "0.3.5"
 alacritty_charts = { path = "../alacritty_charts" }
 alacritty_common = { path = "../alacritty_common" }
-=======
 regex-automata = "0.1.9"
->>>>>>> cdf5e51e
 
 [target.'cfg(unix)'.dependencies]
 nix = "0.17.0"
