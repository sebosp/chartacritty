--- conflicted
+++ resolved
@@ -1,15 +1,11 @@
 [package]
 name = "alacritty_terminal"
-<<<<<<< HEAD
-version = "0.24.2-dev"
+version = "0.25.1-dev"
 authors = [
     "Christian Duerr <contact@christianduerr.com>",
     "Joe Wilm <joe@jwilm.com>",
+    "Seb Ospina <kraige@gmail.com>",
 ]
-=======
-version = "0.25.1-dev"
-authors = ["Christian Duerr <contact@christianduerr.com>", "Joe Wilm <joe@jwilm.com>"]
->>>>>>> a0c4dfe9
 license = "Apache-2.0"
 description = "Library for writing terminal emulators"
 readme = "../README.md"
@@ -23,18 +19,6 @@
 serde = ["dep:serde", "bitflags/serde", "vte/serde"]
 
 [dependencies]
-<<<<<<< HEAD
-base64 = "0.22.1"
-bitflags = "2.6.0"
-home = "0.5.11"
-libc = "0.2.169"
-log = "0.4.22"
-parking_lot = "0.12.3"
-polling = "3.7.4"
-regex-automata = "0.4.9"
-unicode-width = "0.2.0"
-vte = { version = "0.13.0", default-features = false, features = ["ansi"] }
-=======
 base64 = "0.22.0"
 bitflags = "2.4.1"
 home = "0.5.5"
@@ -45,7 +29,6 @@
 regex-automata = "0.4.3"
 unicode-width = "0.1"
 vte = { version = "0.15.0", default-features = false, features = ["std", "ansi"] }
->>>>>>> a0c4dfe9
 serde = { version = "1", features = ["derive", "rc"], optional = true }
 reqwest = { version = "0.12", features = ["json"] }
 tokio = { version = "1", features = ["full"] }
