[package]
name = "alacritty_terminal"
version = "0.5.0-dev"
authors = ["Christian Duerr <contact@christianduerr.com>", "Joe Wilm <joe@jwilm.com>"]
license = "Apache-2.0"
description = "Library for writing terminal emulators"
readme = "../README.md"
homepage = "https://github.com/alacritty/alacritty"
edition = "2018"

[dependencies]
libc = "0.2"
bitflags = "1"
font = { path = "../font" }
parking_lot = "0.10.2"
serde = { version = "1", features = ["derive"] }
serde_yaml = "0.8"
vte = { version = "0.8.0", default-features = false }
mio = "0.6.20"
mio-extras = "2"
log = "0.4"
unicode-width = "0.1"
base64 = "0.12.0"
terminfo = "0.7.1"
<<<<<<< HEAD
url = "2"
tokio-core = "0.1.17"
tokio = "0.1"
futures = "0.1.26"
alacritty_charts = { path = "../alacritty_charts" }
copypasta = { version = "0.6.3", default-features = false }
=======
>>>>>>> 43c0ad6e

[target.'cfg(unix)'.dependencies]
nix = "0.17.0"
signal-hook = { version = "0.1", features = ["mio-support"] }

[target.'cfg(windows)'.dependencies]
winpty = { version = "0.2.0", optional = true }
mio-named-pipes = "0.1"
miow = "0.3"
winapi = { version = "0.3.7", features = [
    "impl-default", "basetsd", "libloaderapi", "minwindef", "ntdef", "processthreadsapi", "winbase",
    "wincon", "wincontypes", "winerror", "winnt", "winuser",
]}
mio-anonymous-pipes = "0.1"

[target.'cfg(target_os = "macos")'.dependencies]
objc = "0.2.2"

[features]
default = ["winpty"]
nightly = []
bench = []

[dev-dependencies]
serde_json = "1.0.0"<|MERGE_RESOLUTION|>--- conflicted
+++ resolved
@@ -22,15 +22,10 @@
 unicode-width = "0.1"
 base64 = "0.12.0"
 terminfo = "0.7.1"
-<<<<<<< HEAD
-url = "2"
 tokio-core = "0.1.17"
 tokio = "0.1"
 futures = "0.1.26"
 alacritty_charts = { path = "../alacritty_charts" }
-copypasta = { version = "0.6.3", default-features = false }
-=======
->>>>>>> 43c0ad6e
 
 [target.'cfg(unix)'.dependencies]
 nix = "0.17.0"
