[package]
name = "alacritty_terminal"
version = "0.14.0"
authors = ["Christian Duerr <contact@christianduerr.com>", "Joe Wilm <joe@jwilm.com>"]
license = "Apache-2.0"
description = "Library for writing terminal emulators"
readme = "../README.md"
homepage = "https://github.com/alacritty/alacritty"
edition = "2018"

[dependencies.alacritty_config_derive]
path = "../alacritty_config_derive"
version = "0.1.0"

[dependencies]
libc = "0.2"
bitflags = "1"
parking_lot = "0.11.0"
serde = { version = "1", features = ["derive"] }
serde_yaml = "0.8"
vte = { version = "0.10.0", default-features = false }
mio = "0.6.20"
mio-extras = "2"
log = "0.4"
unicode-width = "0.1"
<<<<<<< HEAD
base64 = "0.12.0"
terminfo = "0.7.1"
tokio = { version = "0.2", features = ["full"] }
futures = "0.3.5"
regex-automata = "0.1.9"
hyper = "0.13.6"
hyper-tls = "0.4.1"
serde_derive = "1.0"
serde_json = "1"
env_logger = "0.7"
tracing = { version = "0.1", features = ["log", "log-always"] }
tracing-log = { version = "0.1", features = ["env_logger"]}
percent-encoding = "1.0.1"
failure = "0.1.6"
rand = "0.7.3"
=======
base64 = "0.13.0"
regex-automata = "0.1.9"
dirs = "3.0.1"
>>>>>>> a1b13e68

[target.'cfg(unix)'.dependencies]
nix = "0.20.0"
signal-hook = { version = "0.1", features = ["mio-support"] }

[target.'cfg(windows)'.dependencies]
miow = "0.3"
winapi = { version = "0.3.7", features = [
    "impl-default", "basetsd", "libloaderapi", "minwindef", "ntdef", "processthreadsapi", "winbase",
    "wincon", "wincontypes", "winerror", "winnt", "winuser",
]}
mio-anonymous-pipes = "0.1"

[dev-dependencies]
serde_json = "1.0.0"<|MERGE_RESOLUTION|>--- conflicted
+++ resolved
@@ -23,12 +23,8 @@
 mio-extras = "2"
 log = "0.4"
 unicode-width = "0.1"
-<<<<<<< HEAD
-base64 = "0.12.0"
-terminfo = "0.7.1"
 tokio = { version = "0.2", features = ["full"] }
 futures = "0.3.5"
-regex-automata = "0.1.9"
 hyper = "0.13.6"
 hyper-tls = "0.4.1"
 serde_derive = "1.0"
@@ -38,12 +34,10 @@
 tracing-log = { version = "0.1", features = ["env_logger"]}
 percent-encoding = "1.0.1"
 failure = "0.1.6"
-rand = "0.7.3"
-=======
+#rand = "0.7.3"
 base64 = "0.13.0"
 regex-automata = "0.1.9"
 dirs = "3.0.1"
->>>>>>> a1b13e68
 
 [target.'cfg(unix)'.dependencies]
 nix = "0.20.0"
