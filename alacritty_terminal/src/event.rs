use std::borrow::Cow;
use std::fmt::{self, Debug, Formatter};
use std::sync::Arc;

use crate::term::color::Rgb;
use crate::term::{ClipboardType, SizeInfo};

/// Terminal event.
///
/// These events instruct the UI over changes that can't be handled by the terminal emulation layer
/// itself.
#[derive(Clone)]
pub enum Event {
    /// Grid has changed possibly requiring a mouse cursor shape change.
    MouseCursorDirty,

    /// Window title change.
    Title(String),

    /// Reset to the default window title.
    ResetTitle,

    /// Request to store a text string in the clipboard.
    ClipboardStore(ClipboardType, String),

    /// Request to write the contents of the clipboard to the PTY.
    ///
    /// The attached function is a formatter which will corectly transform the clipboard content
    /// into the expected escape sequence format.
    ClipboardLoad(ClipboardType, Arc<dyn Fn(&str) -> String + Sync + Send + 'static>),

    /// Request to write the RGB value of a color to the PTY.
    ///
    /// The attached function is a formatter which will corectly transform the RGB color into the
    /// expected escape sequence format.
    ColorRequest(usize, Arc<dyn Fn(Rgb) -> String + Sync + Send + 'static>),

    /// Write some text to the PTY.
    PtyWrite(String),

    /// Cursor blinking state has changed.
    CursorBlinkingChange(bool),

    /// New terminal content available.
    Wakeup,

    /// Terminal bell ring.
    Bell,

    /// Shutdown request.
    Exit,
    DecorEvent, // a decoration may request an update to draw the terminal
    ChartEvent, // Chart data has been updated and charts should be redrawn
}

impl Debug for Event {
    fn fmt(&self, f: &mut Formatter<'_>) -> fmt::Result {
        match self {
            Event::MouseCursorDirty => write!(f, "MouseCursorDirty"),
            Event::Title(title) => write!(f, "Title({})", title),
            Event::ResetTitle => write!(f, "ResetTitle"),
            Event::ClipboardStore(ty, text) => write!(f, "ClipboardStore({:?}, {})", ty, text),
            Event::ClipboardLoad(ty, _) => write!(f, "ClipboardLoad({:?})", ty),
            Event::ColorRequest(index, _) => write!(f, "ColorRequest({})", index),
            Event::PtyWrite(text) => write!(f, "PtyWrite({})", text),
            Event::Wakeup => write!(f, "Wakeup"),
            Event::Bell => write!(f, "Bell"),
            Event::Exit => write!(f, "Exit"),
<<<<<<< HEAD
            Event::DecorEvent => write!(f, "DecorEvent"),
            Event::ChartEvent => write!(f, "ChartEvent"),
=======
            Event::CursorBlinkingChange(blinking) => write!(f, "CursorBlinking({})", blinking),
>>>>>>> a1b13e68
        }
    }
}

/// Byte sequences are sent to a `Notify` in response to some events.
pub trait Notify {
    /// Notify that an escape sequence should be written to the PTY.
    ///
    /// TODO this needs to be able to error somehow.
    fn notify<B: Into<Cow<'static, [u8]>>>(&self, _: B);
}

/// Types that are interested in when the display is resized.
pub trait OnResize {
    fn on_resize(&mut self, size: &SizeInfo);
}

/// Event Loop for notifying the renderer about terminal events.
pub trait EventListener {
    fn send_event(&self, _event: Event) {}
}

/// Placeholder implementation for tests.
#[cfg(test)]
impl EventListener for () {}<|MERGE_RESOLUTION|>--- conflicted
+++ resolved
@@ -66,12 +66,9 @@
             Event::Wakeup => write!(f, "Wakeup"),
             Event::Bell => write!(f, "Bell"),
             Event::Exit => write!(f, "Exit"),
-<<<<<<< HEAD
             Event::DecorEvent => write!(f, "DecorEvent"),
             Event::ChartEvent => write!(f, "ChartEvent"),
-=======
             Event::CursorBlinkingChange(blinking) => write!(f, "CursorBlinking({})", blinking),
->>>>>>> a1b13e68
         }
     }
 }
