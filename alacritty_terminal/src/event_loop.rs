--- conflicted
+++ resolved
@@ -17,11 +17,8 @@
 
 use crate::event::{self, Event, EventListener, WindowSize};
 use crate::sync::FairMutex;
-<<<<<<< HEAD
-use crate::term::{SizeInfo, Term, TermChartsHandle};
-=======
 use crate::term::Term;
->>>>>>> 578e0848
+use crate::term::TermChartsHandle;
 use crate::{ansi, thread, tty};
 
 use crate::async_utils::AsyncTask;
@@ -194,8 +191,7 @@
         while let Ok(msg) = self.rx.try_recv() {
             match msg {
                 Msg::Input(input) => state.write_list.push_back(input),
-<<<<<<< HEAD
-                Msg::Resize(size) => self.pty.on_resize(&size),
+                Msg::Resize(window_size) => self.pty.on_resize(window_size),
                 Msg::Shutdown => {
                     if let Some(tokio_setup) = &self.tokio_setup {
                         let tokio_handle = tokio_setup.tokio_handle.clone();
@@ -209,10 +205,6 @@
                     }
                     return false;
                 },
-=======
-                Msg::Resize(window_size) => self.pty.on_resize(window_size),
-                Msg::Shutdown => return false,
->>>>>>> 578e0848
             }
         }
 
