use std::fmt::{self, Display, Formatter};
use std::ops::{Index, IndexMut, Mul};
use std::str::FromStr;

use log::trace;
use serde::de::{Error as _, Visitor};
use serde::{Deserialize, Deserializer, Serialize};
use serde_yaml::Value;

use crate::ansi;
<<<<<<< HEAD
use crate::config::{Colors, LOG_TARGET_CONFIG};
pub use alacritty_common::Rgb;
=======
use crate::config::Colors;
>>>>>>> cdf5e51e

pub const COUNT: usize = 269;

/// Factor for automatic computation of dim colors used by terminal.
pub const DIM_FACTOR: f32 = 0.66;

<<<<<<< HEAD
pub const RED: Rgb = Rgb { r: 0xff, g: 0x0, b: 0x0 };
pub const YELLOW: Rgb = Rgb { r: 0xff, g: 0xff, b: 0x0 };
=======
#[derive(Debug, Eq, PartialEq, Copy, Clone, Default, Serialize)]
pub struct Rgb {
    pub r: u8,
    pub g: u8,
    pub b: u8,
}

impl Rgb {
    /// Implementation of W3C's luminance algorithm:
    /// https://www.w3.org/TR/WCAG20/#relativeluminancedef
    fn luminance(self) -> f64 {
        let channel_luminance = |channel| {
            let channel = channel as f64 / 255.;
            if channel <= 0.03928 {
                channel / 12.92
            } else {
                f64::powf((channel + 0.055) / 1.055, 2.4)
            }
        };

        let r_luminance = channel_luminance(self.r);
        let g_luminance = channel_luminance(self.g);
        let b_luminance = channel_luminance(self.b);

        0.2126 * r_luminance + 0.7152 * g_luminance + 0.0722 * b_luminance
    }

    /// Implementation of W3C's contrast algorithm:
    /// https://www.w3.org/TR/WCAG20/#contrast-ratiodef
    pub fn contrast(self, other: Rgb) -> f64 {
        let self_luminance = self.luminance();
        let other_luminance = other.luminance();

        let (darker, lighter) = if self_luminance > other_luminance {
            (other_luminance, self_luminance)
        } else {
            (self_luminance, other_luminance)
        };

        (lighter + 0.05) / (darker + 0.05)
    }
}

// A multiply function for Rgb, as the default dim is just *2/3.
impl Mul<f32> for Rgb {
    type Output = Rgb;

    fn mul(self, rhs: f32) -> Rgb {
        let result = Rgb {
            r: (f32::from(self.r) * rhs).max(0.0).min(255.0) as u8,
            g: (f32::from(self.g) * rhs).max(0.0).min(255.0) as u8,
            b: (f32::from(self.b) * rhs).max(0.0).min(255.0) as u8,
        };

        trace!("Scaling RGB by {} from {:?} to {:?}", rhs, self, result);

        result
    }
}

/// Deserialize an Rgb from a hex string.
///
/// This is *not* the deserialize impl for Rgb since we want a symmetric
/// serialize/deserialize impl for ref tests.
impl<'de> Deserialize<'de> for Rgb {
    fn deserialize<D>(deserializer: D) -> Result<Self, D::Error>
    where
        D: Deserializer<'de>,
    {
        struct RgbVisitor;

        // Used for deserializing reftests.
        #[derive(Deserialize)]
        struct RgbDerivedDeser {
            r: u8,
            g: u8,
            b: u8,
        }

        impl<'a> Visitor<'a> for RgbVisitor {
            type Value = Rgb;

            fn expecting(&self, f: &mut Formatter<'_>) -> fmt::Result {
                f.write_str("hex color like #ff00ff")
            }

            fn visit_str<E>(self, value: &str) -> Result<Rgb, E>
            where
                E: serde::de::Error,
            {
                Rgb::from_str(&value[..]).map_err(|_| {
                    E::custom(format!(
                        "failed to parse rgb color {}; expected hex color like #ff00ff",
                        value
                    ))
                })
            }
        }

        // Return an error if the syntax is incorrect.
        let value = Value::deserialize(deserializer)?;

        // Attempt to deserialize from struct form.
        if let Ok(RgbDerivedDeser { r, g, b }) = RgbDerivedDeser::deserialize(value.clone()) {
            return Ok(Rgb { r, g, b });
        }

        // Deserialize from hex notation (either 0xff00ff or #ff00ff).
        value.deserialize_str(RgbVisitor).map_err(D::Error::custom)
    }
}

impl Display for Rgb {
    fn fmt(&self, f: &mut Formatter<'_>) -> fmt::Result {
        write!(f, "#{:02x}{:02x}{:02x}", self.r, self.g, self.b)
    }
}

impl FromStr for Rgb {
    type Err = ();

    fn from_str(s: &str) -> Result<Rgb, ()> {
        let chars = if s.starts_with("0x") && s.len() == 8 {
            &s[2..]
        } else if s.starts_with('#') && s.len() == 7 {
            &s[1..]
        } else {
            return Err(());
        };

        match u32::from_str_radix(chars, 16) {
            Ok(mut color) => {
                let b = (color & 0xff) as u8;
                color >>= 8;
                let g = (color & 0xff) as u8;
                color >>= 8;
                let r = color as u8;
                Ok(Rgb { r, g, b })
            },
            Err(_) => Err(()),
        }
    }
}

/// RGB color optionally referencing the cell's foreground or background.
#[derive(Copy, Clone, Debug, PartialEq, Eq)]
pub enum CellRgb {
    CellForeground,
    CellBackground,
    Rgb(Rgb),
}

impl CellRgb {
    pub fn color(self, foreground: Rgb, background: Rgb) -> Rgb {
        match self {
            Self::CellForeground => foreground,
            Self::CellBackground => background,
            Self::Rgb(rgb) => rgb,
        }
    }
}

impl Default for CellRgb {
    fn default() -> Self {
        Self::Rgb(Rgb::default())
    }
}

impl<'de> Deserialize<'de> for CellRgb {
    fn deserialize<D>(deserializer: D) -> Result<Self, D::Error>
    where
        D: Deserializer<'de>,
    {
        const EXPECTING: &str = "CellForeground, CellBackground, or hex color like #ff00ff";

        struct CellRgbVisitor;
        impl<'a> Visitor<'a> for CellRgbVisitor {
            type Value = CellRgb;

            fn expecting(&self, f: &mut fmt::Formatter<'_>) -> fmt::Result {
                f.write_str(EXPECTING)
            }

            fn visit_str<E>(self, value: &str) -> Result<CellRgb, E>
            where
                E: serde::de::Error,
            {
                // Attempt to deserialize as enum constants.
                match value {
                    "CellForeground" => return Ok(CellRgb::CellForeground),
                    "CellBackground" => return Ok(CellRgb::CellBackground),
                    _ => (),
                }

                Rgb::from_str(&value[..]).map(CellRgb::Rgb).map_err(|_| {
                    E::custom(format!("failed to parse color {}; expected {}", value, EXPECTING))
                })
            }
        }

        deserializer.deserialize_str(CellRgbVisitor).map_err(D::Error::custom)
    }
}
>>>>>>> cdf5e51e

/// List of indexed colors.
///
/// The first 16 entries are the standard ansi named colors. Items 16..232 are
/// the color cube.  Items 233..256 are the grayscale ramp. Item 256 is
/// the configured foreground color, item 257 is the configured background
/// color, item 258 is the cursor color. Following that are 8 positions for dim colors.
/// Item 267 is the bright foreground color, 268 the dim foreground.
#[derive(Copy, Clone)]
pub struct List([Rgb; COUNT]);

impl<'a> From<&'a Colors> for List {
    fn from(colors: &Colors) -> List {
        // Type inference fails without this annotation.
        let mut list = List([Rgb::default(); COUNT]);

        list.fill_named(colors);
        list.fill_cube(colors);
        list.fill_gray_ramp(colors);

        list
    }
}

impl List {
    pub fn fill_named(&mut self, colors: &Colors) {
        // Normals.
        self[ansi::NamedColor::Black] = colors.normal().black;
        self[ansi::NamedColor::Red] = colors.normal().red;
        self[ansi::NamedColor::Green] = colors.normal().green;
        self[ansi::NamedColor::Yellow] = colors.normal().yellow;
        self[ansi::NamedColor::Blue] = colors.normal().blue;
        self[ansi::NamedColor::Magenta] = colors.normal().magenta;
        self[ansi::NamedColor::Cyan] = colors.normal().cyan;
        self[ansi::NamedColor::White] = colors.normal().white;

        // Brights.
        self[ansi::NamedColor::BrightBlack] = colors.bright().black;
        self[ansi::NamedColor::BrightRed] = colors.bright().red;
        self[ansi::NamedColor::BrightGreen] = colors.bright().green;
        self[ansi::NamedColor::BrightYellow] = colors.bright().yellow;
        self[ansi::NamedColor::BrightBlue] = colors.bright().blue;
        self[ansi::NamedColor::BrightMagenta] = colors.bright().magenta;
        self[ansi::NamedColor::BrightCyan] = colors.bright().cyan;
        self[ansi::NamedColor::BrightWhite] = colors.bright().white;
        self[ansi::NamedColor::BrightForeground] =
            colors.primary.bright_foreground.unwrap_or(colors.primary.foreground);

        // Foreground and background.
        self[ansi::NamedColor::Foreground] = colors.primary.foreground;
        self[ansi::NamedColor::Background] = colors.primary.background;

        // Dims.
        self[ansi::NamedColor::DimForeground] =
            colors.primary.dim_foreground.unwrap_or(colors.primary.foreground * DIM_FACTOR);
        match colors.dim {
            Some(ref dim) => {
                trace!("Using config-provided dim colors");
                self[ansi::NamedColor::DimBlack] = dim.black;
                self[ansi::NamedColor::DimRed] = dim.red;
                self[ansi::NamedColor::DimGreen] = dim.green;
                self[ansi::NamedColor::DimYellow] = dim.yellow;
                self[ansi::NamedColor::DimBlue] = dim.blue;
                self[ansi::NamedColor::DimMagenta] = dim.magenta;
                self[ansi::NamedColor::DimCyan] = dim.cyan;
                self[ansi::NamedColor::DimWhite] = dim.white;
            }
            None => {
                trace!("Deriving dim colors from normal colors");
                self[ansi::NamedColor::DimBlack] = colors.normal().black * DIM_FACTOR;
                self[ansi::NamedColor::DimRed] = colors.normal().red * DIM_FACTOR;
                self[ansi::NamedColor::DimGreen] = colors.normal().green * DIM_FACTOR;
                self[ansi::NamedColor::DimYellow] = colors.normal().yellow * DIM_FACTOR;
                self[ansi::NamedColor::DimBlue] = colors.normal().blue * DIM_FACTOR;
                self[ansi::NamedColor::DimMagenta] = colors.normal().magenta * DIM_FACTOR;
                self[ansi::NamedColor::DimCyan] = colors.normal().cyan * DIM_FACTOR;
                self[ansi::NamedColor::DimWhite] = colors.normal().white * DIM_FACTOR;
            }
        }
    }

    pub fn fill_cube(&mut self, colors: &Colors) {
        let mut index: usize = 16;
        // Build colors.
        for r in 0..6 {
            for g in 0..6 {
                for b in 0..6 {
                    // Override colors 16..232 with the config (if present).
                    if let Some(indexed_color) =
                        colors.indexed_colors.iter().find(|ic| ic.index == index as u8)
                    {
                        self[index] = indexed_color.color;
                    } else {
                        self[index] = Rgb {
                            r: if r == 0 { 0 } else { r * 40 + 55 },
                            b: if b == 0 { 0 } else { b * 40 + 55 },
                            g: if g == 0 { 0 } else { g * 40 + 55 },
                        };
                    }
                    index += 1;
                }
            }
        }

        debug_assert!(index == 232);
    }

    pub fn fill_gray_ramp(&mut self, colors: &Colors) {
        let mut index: usize = 232;

        for i in 0..24 {
            // Index of the color is number of named colors + number of cube colors + i.
            let color_index = 16 + 216 + i;

            // Override colors 232..256 with the config (if present).
            if let Some(indexed_color) =
                colors.indexed_colors.iter().find(|ic| ic.index == color_index)
            {
                self[index] = indexed_color.color;
                index += 1;
                continue;
            }

            let value = i * 10 + 8;
            self[index] = Rgb { r: value, g: value, b: value };
            index += 1;
        }

        debug_assert!(index == 256);
    }
}

impl fmt::Debug for List {
    fn fmt(&self, f: &mut fmt::Formatter<'_>) -> fmt::Result {
        f.write_str("List[..]")
    }
}

impl Index<ansi::NamedColor> for List {
    type Output = Rgb;

    #[inline]
    fn index(&self, idx: ansi::NamedColor) -> &Self::Output {
        &self.0[idx as usize]
    }
}

impl IndexMut<ansi::NamedColor> for List {
    #[inline]
    fn index_mut(&mut self, idx: ansi::NamedColor) -> &mut Self::Output {
        &mut self.0[idx as usize]
    }
}

impl Index<usize> for List {
    type Output = Rgb;

    #[inline]
    fn index(&self, idx: usize) -> &Self::Output {
        &self.0[idx]
    }
}

impl IndexMut<usize> for List {
    #[inline]
    fn index_mut(&mut self, idx: usize) -> &mut Self::Output {
        &mut self.0[idx]
    }
}

impl Index<u8> for List {
    type Output = Rgb;

    #[inline]
    fn index(&self, idx: u8) -> &Self::Output {
        &self.0[idx as usize]
    }
}

impl IndexMut<u8> for List {
    #[inline]
    fn index_mut(&mut self, idx: u8) -> &mut Self::Output {
        &mut self.0[idx as usize]
    }
}

#[cfg(test)]
mod tests {
    use super::*;

    use std::f64::EPSILON;

    #[test]
    fn contrast() {
        let rgb1 = Rgb { r: 0xff, g: 0xff, b: 0xff };
        let rgb2 = Rgb { r: 0x00, g: 0x00, b: 0x00 };
        assert!((rgb1.contrast(rgb2) - 21.).abs() < EPSILON);

        let rgb1 = Rgb { r: 0xff, g: 0xff, b: 0xff };
        assert!((rgb1.contrast(rgb1) - 1.).abs() < EPSILON);

        let rgb1 = Rgb { r: 0xff, g: 0x00, b: 0xff };
        let rgb2 = Rgb { r: 0x00, g: 0xff, b: 0x00 };
        assert!((rgb1.contrast(rgb2) - 2.285_543_608_124_253_3).abs() < EPSILON);

        let rgb1 = Rgb { r: 0x12, g: 0x34, b: 0x56 };
        let rgb2 = Rgb { r: 0xfe, g: 0xdc, b: 0xba };
        assert!((rgb1.contrast(rgb2) - 9.786_558_997_257_74).abs() < EPSILON);
    }
}<|MERGE_RESOLUTION|>--- conflicted
+++ resolved
@@ -8,165 +8,13 @@
 use serde_yaml::Value;
 
 use crate::ansi;
-<<<<<<< HEAD
-use crate::config::{Colors, LOG_TARGET_CONFIG};
+use crate::config::Colors;
 pub use alacritty_common::Rgb;
-=======
-use crate::config::Colors;
->>>>>>> cdf5e51e
 
 pub const COUNT: usize = 269;
 
 /// Factor for automatic computation of dim colors used by terminal.
 pub const DIM_FACTOR: f32 = 0.66;
-
-<<<<<<< HEAD
-pub const RED: Rgb = Rgb { r: 0xff, g: 0x0, b: 0x0 };
-pub const YELLOW: Rgb = Rgb { r: 0xff, g: 0xff, b: 0x0 };
-=======
-#[derive(Debug, Eq, PartialEq, Copy, Clone, Default, Serialize)]
-pub struct Rgb {
-    pub r: u8,
-    pub g: u8,
-    pub b: u8,
-}
-
-impl Rgb {
-    /// Implementation of W3C's luminance algorithm:
-    /// https://www.w3.org/TR/WCAG20/#relativeluminancedef
-    fn luminance(self) -> f64 {
-        let channel_luminance = |channel| {
-            let channel = channel as f64 / 255.;
-            if channel <= 0.03928 {
-                channel / 12.92
-            } else {
-                f64::powf((channel + 0.055) / 1.055, 2.4)
-            }
-        };
-
-        let r_luminance = channel_luminance(self.r);
-        let g_luminance = channel_luminance(self.g);
-        let b_luminance = channel_luminance(self.b);
-
-        0.2126 * r_luminance + 0.7152 * g_luminance + 0.0722 * b_luminance
-    }
-
-    /// Implementation of W3C's contrast algorithm:
-    /// https://www.w3.org/TR/WCAG20/#contrast-ratiodef
-    pub fn contrast(self, other: Rgb) -> f64 {
-        let self_luminance = self.luminance();
-        let other_luminance = other.luminance();
-
-        let (darker, lighter) = if self_luminance > other_luminance {
-            (other_luminance, self_luminance)
-        } else {
-            (self_luminance, other_luminance)
-        };
-
-        (lighter + 0.05) / (darker + 0.05)
-    }
-}
-
-// A multiply function for Rgb, as the default dim is just *2/3.
-impl Mul<f32> for Rgb {
-    type Output = Rgb;
-
-    fn mul(self, rhs: f32) -> Rgb {
-        let result = Rgb {
-            r: (f32::from(self.r) * rhs).max(0.0).min(255.0) as u8,
-            g: (f32::from(self.g) * rhs).max(0.0).min(255.0) as u8,
-            b: (f32::from(self.b) * rhs).max(0.0).min(255.0) as u8,
-        };
-
-        trace!("Scaling RGB by {} from {:?} to {:?}", rhs, self, result);
-
-        result
-    }
-}
-
-/// Deserialize an Rgb from a hex string.
-///
-/// This is *not* the deserialize impl for Rgb since we want a symmetric
-/// serialize/deserialize impl for ref tests.
-impl<'de> Deserialize<'de> for Rgb {
-    fn deserialize<D>(deserializer: D) -> Result<Self, D::Error>
-    where
-        D: Deserializer<'de>,
-    {
-        struct RgbVisitor;
-
-        // Used for deserializing reftests.
-        #[derive(Deserialize)]
-        struct RgbDerivedDeser {
-            r: u8,
-            g: u8,
-            b: u8,
-        }
-
-        impl<'a> Visitor<'a> for RgbVisitor {
-            type Value = Rgb;
-
-            fn expecting(&self, f: &mut Formatter<'_>) -> fmt::Result {
-                f.write_str("hex color like #ff00ff")
-            }
-
-            fn visit_str<E>(self, value: &str) -> Result<Rgb, E>
-            where
-                E: serde::de::Error,
-            {
-                Rgb::from_str(&value[..]).map_err(|_| {
-                    E::custom(format!(
-                        "failed to parse rgb color {}; expected hex color like #ff00ff",
-                        value
-                    ))
-                })
-            }
-        }
-
-        // Return an error if the syntax is incorrect.
-        let value = Value::deserialize(deserializer)?;
-
-        // Attempt to deserialize from struct form.
-        if let Ok(RgbDerivedDeser { r, g, b }) = RgbDerivedDeser::deserialize(value.clone()) {
-            return Ok(Rgb { r, g, b });
-        }
-
-        // Deserialize from hex notation (either 0xff00ff or #ff00ff).
-        value.deserialize_str(RgbVisitor).map_err(D::Error::custom)
-    }
-}
-
-impl Display for Rgb {
-    fn fmt(&self, f: &mut Formatter<'_>) -> fmt::Result {
-        write!(f, "#{:02x}{:02x}{:02x}", self.r, self.g, self.b)
-    }
-}
-
-impl FromStr for Rgb {
-    type Err = ();
-
-    fn from_str(s: &str) -> Result<Rgb, ()> {
-        let chars = if s.starts_with("0x") && s.len() == 8 {
-            &s[2..]
-        } else if s.starts_with('#') && s.len() == 7 {
-            &s[1..]
-        } else {
-            return Err(());
-        };
-
-        match u32::from_str_radix(chars, 16) {
-            Ok(mut color) => {
-                let b = (color & 0xff) as u8;
-                color >>= 8;
-                let g = (color & 0xff) as u8;
-                color >>= 8;
-                let r = color as u8;
-                Ok(Rgb { r, g, b })
-            },
-            Err(_) => Err(()),
-        }
-    }
-}
 
 /// RGB color optionally referencing the cell's foreground or background.
 #[derive(Copy, Clone, Debug, PartialEq, Eq)]
@@ -227,7 +75,6 @@
         deserializer.deserialize_str(CellRgbVisitor).map_err(D::Error::custom)
     }
 }
->>>>>>> cdf5e51e
 
 /// List of indexed colors.
 ///
