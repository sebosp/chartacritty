// Copyright 2016 Joe Wilm, The Alacritty Project Contributors
//
// Licensed under the Apache License, Version 2.0 (the "License");
// you may not use this file except in compliance with the License.
// You may obtain a copy of the License at
//
//     http://www.apache.org/licenses/LICENSE-2.0
//
// Unless required by applicable law or agreed to in writing, software
// distributed under the License is distributed on an "AS IS" BASIS,
// WITHOUT WARRANTIES OR CONDITIONS OF ANY KIND, either express or implied.
// See the License for the specific language governing permissions and
// limitations under the License.
//
//! Exports the `Term` type which is a high-level API for the Grid
use std::cmp::{max, min};
use std::ops::{Index, IndexMut, Range};
use std::time::{Duration, Instant};
use std::{io, mem, ptr, str};

use log::{debug, trace};
use serde::{Deserialize, Serialize};
use unicode_width::UnicodeWidthChar;

use crate::ansi::{
    self, Attr, CharsetIndex, Color, CursorStyle, Handler, NamedColor, StandardCharset, TermInfo,
};
use crate::clipboard::{Clipboard, ClipboardType};
use crate::config::{Config, VisualBellAnimation, DEFAULT_NAME};
use crate::cursor::CursorKey;
use crate::event::{Event, EventListener};
use crate::grid::{
    BidirectionalIterator, DisplayIter, Grid, GridCell, IndexRegion, Indexed, Scroll,
};
use crate::index::{self, Column, IndexRange, Line, Point};
use crate::selection::{self, Selection, SelectionRange, Span};
use crate::term::cell::{Cell, Flags, LineLength};
use crate::term::color::Rgb;
#[cfg(windows)]
use crate::tty;
// use crate::activity_levels::{ActivityLevels, LoadAvg};

pub mod cell;
pub mod color;

/// Used to match equal brackets, when performing a bracket-pair selection.
const BRACKET_PAIRS: [(char, char); 4] = [('(', ')'), ('[', ']'), ('{', '}'), ('<', '>')];

/// Max size of the window title stack
const TITLE_STACK_MAX_DEPTH: usize = 4096;

/// A type that can expand a given point to a region
///
/// Usually this is implemented for some 2-D array type since
/// points are two dimensional indices.
pub trait Search {
    /// Find the nearest semantic boundary _to the left_ of provided point.
    fn semantic_search_left(&self, _: Point<usize>) -> Point<usize>;
    /// Find the nearest semantic boundary _to the point_ of provided point.
    fn semantic_search_right(&self, _: Point<usize>) -> Point<usize>;
    /// Find the nearest matching bracket.
    fn bracket_search(&self, _: Point<usize>) -> Option<Point<usize>>;
}

impl<T> Search for Term<T> {
    fn semantic_search_left(&self, mut point: Point<usize>) -> Point<usize> {
        // Limit the starting point to the last line in the history
        point.line = min(point.line, self.grid.len() - 1);

        let mut iter = self.grid.iter_from(point);
        let last_col = self.grid.num_cols() - Column(1);

        while let Some(cell) = iter.prev() {
            if self.semantic_escape_chars.contains(cell.c) {
                break;
            }

            if iter.point().col == last_col && !cell.flags.contains(Flags::WRAPLINE) {
                break; // cut off if on new line or hit escape char
            }

            point = iter.point();
        }

        point
    }

    fn semantic_search_right(&self, mut point: Point<usize>) -> Point<usize> {
        // Limit the starting point to the last line in the history
        point.line = min(point.line, self.grid.len() - 1);

        let mut iter = self.grid.iter_from(point);
        let last_col = self.grid.num_cols() - 1;

        while let Some(cell) = iter.next() {
            if self.semantic_escape_chars.contains(cell.c) {
                break;
            }

            point = iter.point();

            if point.col == last_col && !cell.flags.contains(Flags::WRAPLINE) {
                break; // cut off if on new line or hit escape char
            }
        }

        point
    }

    fn bracket_search(&self, point: Point<usize>) -> Option<Point<usize>> {
        let start_char = self.grid[point.line][point.col].c;

        // Find the matching bracket we're looking for
        let (forwards, end_char) = BRACKET_PAIRS.iter().find_map(|(open, close)| {
            if open == &start_char {
                Some((true, *close))
            } else if close == &start_char {
                Some((false, *open))
            } else {
                None
            }
        })?;

        let mut iter = self.grid.iter_from(point);

        // For every character match that equals the starting bracket, we
        // ignore one bracket of the opposite type.
        let mut skip_pairs = 0;

        loop {
            // Check the next cell
            let cell = if forwards { iter.next() } else { iter.prev() };

            // Break if there are no more cells
            let c = match cell {
                Some(cell) => cell.c,
                None => break,
            };

            // Check if the bracket matches
            if c == end_char && skip_pairs == 0 {
                return Some(iter.point());
            } else if c == start_char {
                skip_pairs += 1;
            } else if c == end_char {
                skip_pairs -= 1;
            }
        }

        None
    }
}

impl<T> selection::Dimensions for Term<T> {
    fn dimensions(&self) -> Point {
        let line = if self.mode.contains(TermMode::ALT_SCREEN) {
            self.grid.num_lines()
        } else {
            Line(self.grid.len())
        };
        Point { col: self.grid.num_cols(), line }
    }
}

/// Iterator that yields cells needing render
///
/// Yields cells that require work to be displayed (that is, not a an empty
/// background cell). Additionally, this manages some state of the grid only
/// relevant for rendering like temporarily changing the cell with the cursor.
///
/// This manages the cursor during a render. The cursor location is inverted to
/// draw it, and reverted after drawing to maintain state.
pub struct RenderableCellsIter<'a, C> {
    inner: DisplayIter<'a, Cell>,
    grid: &'a Grid<Cell>,
    cursor: &'a Point,
    cursor_offset: usize,
    cursor_key: Option<CursorKey>,
    cursor_style: CursorStyle,
    config: &'a Config<C>,
    colors: &'a color::List,
    selection: Option<SelectionRange>,
}

impl<'a, C> RenderableCellsIter<'a, C> {
    /// Create the renderable cells iterator
    ///
    /// The cursor and terminal mode are required for properly displaying the
    /// cursor.
    fn new<'b, T>(
        term: &'b Term<T>,
        config: &'b Config<C>,
        selection: Option<Span>,
        mut cursor_style: CursorStyle,
    ) -> RenderableCellsIter<'b, C> {
        let grid = &term.grid;

        let cursor_offset = grid.line_to_offset(term.cursor.point.line);
        let inner = grid.display_iter();

        let selection_range = selection.map(|span| {
            let (limit_start, limit_end) = if span.is_block {
                (span.start.col, span.end.col)
            } else {
                (Column(0), term.cols() - 1)
            };

            // Get on-screen lines of the selection's locations
            let mut start = term.buffer_to_visible(span.start);
            let mut end = term.buffer_to_visible(span.end);

            // Trim start/end with partially visible block selection
            start.col = max(limit_start, start.col);
            end.col = min(limit_end, end.col);

            SelectionRange::new(start.into(), end.into(), span.is_block)
        });

        // Load cursor glyph
        let cursor = &term.cursor.point;
        let cursor_visible = term.mode.contains(TermMode::SHOW_CURSOR) && grid.contains(cursor);
        let cursor_key = if cursor_visible {
            let is_wide =
                grid[cursor].flags.contains(Flags::WIDE_CHAR) && (cursor.col + 1) < grid.num_cols();
            Some(CursorKey { style: cursor_style, is_wide })
        } else {
            // Use hidden cursor so text will not get inverted
            cursor_style = CursorStyle::Hidden;
            None
        };

        RenderableCellsIter {
            cursor,
            cursor_offset,
            grid,
            inner,
            selection: selection_range,
            config,
            colors: &term.colors,
            cursor_key,
            cursor_style,
        }
    }
}

#[derive(Copy, Clone, Debug)]
pub enum RenderableCellContent {
    Chars([char; cell::MAX_ZEROWIDTH_CHARS + 1]),
    Cursor(CursorKey),
}

#[derive(Copy, Clone, Debug)]
pub struct RenderableCell {
    /// A _Display_ line (not necessarily an _Active_ line)
    pub line: Line,
    pub column: Column,
    pub inner: RenderableCellContent,
    pub fg: Rgb,
    pub bg: Rgb,
    pub bg_alpha: f32,
    pub flags: Flags,
}

impl RenderableCell {
    fn new<C>(
        config: &Config<C>,
        colors: &color::List,
        cell: Indexed<Cell>,
        selected: bool,
    ) -> Self {
        // Lookup RGB values
        let mut fg_rgb = Self::compute_fg_rgb(config, colors, cell.fg, cell.flags);
        let mut bg_rgb = Self::compute_bg_rgb(colors, cell.bg);
        let mut bg_alpha = Self::compute_bg_alpha(cell.bg);

        let selection_background = config.colors.selection.background;
        if let (true, Some(col)) = (selected, selection_background) {
            // Override selection background with config colors
            bg_rgb = col;
            bg_alpha = 1.0;
        } else if selected ^ cell.inverse() {
            if fg_rgb == bg_rgb && !cell.flags.contains(Flags::HIDDEN) {
                // Reveal inversed text when fg/bg is the same
                fg_rgb = colors[NamedColor::Background];
                bg_rgb = colors[NamedColor::Foreground];
            } else {
                // Invert cell fg and bg colors
                mem::swap(&mut fg_rgb, &mut bg_rgb);
            }

            bg_alpha = 1.0;
        }

        // Override selection text with config colors
        if let (true, Some(col)) = (selected, config.colors.selection.text) {
            fg_rgb = col;
        }

        RenderableCell {
            line: cell.line,
            column: cell.column,
            inner: RenderableCellContent::Chars(cell.chars()),
            fg: fg_rgb,
            bg: bg_rgb,
            bg_alpha,
            flags: cell.flags,
        }
    }

    fn compute_fg_rgb<C>(config: &Config<C>, colors: &color::List, fg: Color, flags: Flags) -> Rgb {
        match fg {
            Color::Spec(rgb) => rgb,
            Color::Named(ansi) => {
                match (config.draw_bold_text_with_bright_colors(), flags & Flags::DIM_BOLD) {
                    // If no bright foreground is set, treat it like the BOLD flag doesn't exist
                    (_, Flags::DIM_BOLD)
                        if ansi == NamedColor::Foreground
                            && config.colors.primary.bright_foreground.is_none() =>
                    {
                        colors[NamedColor::DimForeground]
                    },
                    // Draw bold text in bright colors *and* contains bold flag.
                    (true, Flags::BOLD) => colors[ansi.to_bright()],
                    // Cell is marked as dim and not bold
                    (_, Flags::DIM) | (false, Flags::DIM_BOLD) => colors[ansi.to_dim()],
                    // None of the above, keep original color.
                    _ => colors[ansi],
                }
            },
            Color::Indexed(idx) => {
                let idx = match (
                    config.draw_bold_text_with_bright_colors(),
                    flags & Flags::DIM_BOLD,
                    idx,
                ) {
                    (true, Flags::BOLD, 0..=7) => idx as usize + 8,
                    (false, Flags::DIM, 8..=15) => idx as usize - 8,
                    (false, Flags::DIM, 0..=7) => idx as usize + 260,
                    _ => idx as usize,
                };

                colors[idx]
            },
        }
    }

    #[inline]
    fn compute_bg_alpha(bg: Color) -> f32 {
        if bg == Color::Named(NamedColor::Background) {
            0.
        } else {
            1.
        }
    }

    #[inline]
    fn compute_bg_rgb(colors: &color::List, bg: Color) -> Rgb {
        match bg {
            Color::Spec(rgb) => rgb,
            Color::Named(ansi) => colors[ansi],
            Color::Indexed(idx) => colors[idx],
        }
    }
}

impl<'a, C> Iterator for RenderableCellsIter<'a, C> {
    type Item = RenderableCell;

    /// Gets the next renderable cell
    ///
    /// Skips empty (background) cells and applies any flags to the cell state
    /// (eg. invert fg and bg colors).
    #[inline]
    fn next(&mut self) -> Option<Self::Item> {
        loop {
            if self.cursor_offset == self.inner.offset() && self.inner.column() == self.cursor.col {
                let selected = self
                    .selection
                    .as_ref()
                    .map(|range| range.contains(self.cursor.col, self.cursor.line))
                    .unwrap_or(false);

                // Handle cursor
                if let Some(cursor_key) = self.cursor_key.take() {
                    let cell = Indexed {
                        inner: self.grid[self.cursor],
                        column: self.cursor.col,
                        // Using `self.cursor.line` leads to inconsitent cursor position when
                        // scrolling. See https://github.com/jwilm/alacritty/issues/2570 for more
                        // info.
                        line: self.inner.line(),
                    };

                    let mut renderable_cell =
                        RenderableCell::new(self.config, self.colors, cell, selected);

                    renderable_cell.inner = RenderableCellContent::Cursor(cursor_key);

                    if let Some(color) = self.config.cursor_cursor_color() {
                        renderable_cell.fg = RenderableCell::compute_bg_rgb(self.colors, color);
                    }

                    return Some(renderable_cell);
                } else {
                    let mut cell =
                        RenderableCell::new(self.config, self.colors, self.inner.next()?, selected);

                    if self.cursor_style == CursorStyle::Block {
                        std::mem::swap(&mut cell.bg, &mut cell.fg);

                        if let Some(color) = self.config.cursor_text_color() {
                            cell.fg = color;
                        }
                    }

                    return Some(cell);
                }
            } else {
                let cell = self.inner.next()?;

                let selected = self
                    .selection
                    .as_ref()
                    .map(|range| range.contains(cell.column, cell.line))
                    .unwrap_or(false);

                if !cell.is_empty() || selected {
                    return Some(RenderableCell::new(self.config, self.colors, cell, selected));
                }
            }
        }
    }
}

pub mod mode {
    use bitflags::bitflags;

    bitflags! {
        pub struct TermMode: u16 {
            const SHOW_CURSOR         = 0b0000_0000_0000_0001;
            const APP_CURSOR          = 0b0000_0000_0000_0010;
            const APP_KEYPAD          = 0b0000_0000_0000_0100;
            const MOUSE_REPORT_CLICK  = 0b0000_0000_0000_1000;
            const BRACKETED_PASTE     = 0b0000_0000_0001_0000;
            const SGR_MOUSE           = 0b0000_0000_0010_0000;
            const MOUSE_MOTION        = 0b0000_0000_0100_0000;
            const LINE_WRAP           = 0b0000_0000_1000_0000;
            const LINE_FEED_NEW_LINE  = 0b0000_0001_0000_0000;
            const ORIGIN              = 0b0000_0010_0000_0000;
            const INSERT              = 0b0000_0100_0000_0000;
            const FOCUS_IN_OUT        = 0b0000_1000_0000_0000;
            const ALT_SCREEN          = 0b0001_0000_0000_0000;
            const MOUSE_DRAG          = 0b0010_0000_0000_0000;
            const MOUSE_MODE          = 0b0010_0000_0100_1000;
            const UTF8_MOUSE          = 0b0100_0000_0000_0000;
            const ALTERNATE_SCROLL    = 0b1000_0000_0000_0000;
            const ANY                 = 0b1111_1111_1111_1111;
            const NONE                = 0;
        }
    }

    impl Default for TermMode {
        fn default() -> TermMode {
            TermMode::SHOW_CURSOR | TermMode::LINE_WRAP | TermMode::ALTERNATE_SCROLL
        }
    }
}

pub use crate::term::mode::TermMode;

trait CharsetMapping {
    fn map(&self, c: char) -> char {
        c
    }
}

impl CharsetMapping for StandardCharset {
    /// Switch/Map character to the active charset. Ascii is the common case and
    /// for that we want to do as little as possible.
    #[inline]
    fn map(&self, c: char) -> char {
        match *self {
            StandardCharset::Ascii => c,
            StandardCharset::SpecialCharacterAndLineDrawing => match c {
                '`' => '◆',
                'a' => '▒',
                'b' => '\t',
                'c' => '\u{000c}',
                'd' => '\r',
                'e' => '\n',
                'f' => '°',
                'g' => '±',
                'h' => '\u{2424}',
                'i' => '\u{000b}',
                'j' => '┘',
                'k' => '┐',
                'l' => '┌',
                'm' => '└',
                'n' => '┼',
                'o' => '⎺',
                'p' => '⎻',
                'q' => '─',
                'r' => '⎼',
                's' => '⎽',
                't' => '├',
                'u' => '┤',
                'v' => '┴',
                'w' => '┬',
                'x' => '│',
                'y' => '≤',
                'z' => '≥',
                '{' => 'π',
                '|' => '≠',
                '}' => '£',
                '~' => '·',
                _ => c,
            },
        }
    }
}

#[derive(Default, Copy, Clone)]
struct Charsets([StandardCharset; 4]);

impl Index<CharsetIndex> for Charsets {
    type Output = StandardCharset;

    fn index(&self, index: CharsetIndex) -> &StandardCharset {
        &self.0[index as usize]
    }
}

impl IndexMut<CharsetIndex> for Charsets {
    fn index_mut(&mut self, index: CharsetIndex) -> &mut StandardCharset {
        &mut self.0[index as usize]
    }
}

#[derive(Default, Copy, Clone)]
pub struct Cursor {
    /// The location of this cursor
    pub point: Point,

    /// Template cell when using this cursor
    template: Cell,

    /// Currently configured graphic character sets
    charsets: Charsets,
}

pub struct VisualBell {
    /// Visual bell animation
    animation: VisualBellAnimation,

    /// Visual bell duration
    duration: Duration,

    /// The last time the visual bell rang, if at all
    start_time: Option<Instant>,
}

fn cubic_bezier(p0: f64, p1: f64, p2: f64, p3: f64, x: f64) -> f64 {
    (1.0 - x).powi(3) * p0
        + 3.0 * (1.0 - x).powi(2) * x * p1
        + 3.0 * (1.0 - x) * x.powi(2) * p2
        + x.powi(3) * p3
}

impl VisualBell {
    pub fn new<C>(config: &Config<C>) -> VisualBell {
        let visual_bell_config = &config.visual_bell;
        VisualBell {
            animation: visual_bell_config.animation,
            duration: visual_bell_config.duration(),
            start_time: None,
        }
    }

    /// Ring the visual bell, and return its intensity.
    pub fn ring(&mut self) -> f64 {
        let now = Instant::now();
        self.start_time = Some(now);
        self.intensity_at_instant(now)
    }

    /// Get the currently intensity of the visual bell. The bell's intensity
    /// ramps down from 1.0 to 0.0 at a rate determined by the bell's duration.
    pub fn intensity(&self) -> f64 {
        self.intensity_at_instant(Instant::now())
    }

    /// Check whether or not the visual bell has completed "ringing".
    pub fn completed(&mut self) -> bool {
        match self.start_time {
            Some(earlier) => {
                if Instant::now().duration_since(earlier) >= self.duration {
                    self.start_time = None;
                }
                false
            },
            None => true,
        }
    }

    /// Get the intensity of the visual bell at a particular instant. The bell's
    /// intensity ramps down from 1.0 to 0.0 at a rate determined by the bell's
    /// duration.
    pub fn intensity_at_instant(&self, instant: Instant) -> f64 {
        // If `duration` is zero, then the VisualBell is disabled; therefore,
        // its `intensity` is zero.
        if self.duration == Duration::from_secs(0) {
            return 0.0;
        }

        match self.start_time {
            // Similarly, if `start_time` is `None`, then the VisualBell has not
            // been "rung"; therefore, its `intensity` is zero.
            None => 0.0,

            Some(earlier) => {
                // Finally, if the `instant` at which we wish to compute the
                // VisualBell's `intensity` occurred before the VisualBell was
                // "rung", then its `intensity` is also zero.
                if instant < earlier {
                    return 0.0;
                }

                let elapsed = instant.duration_since(earlier);
                let elapsed_f =
                    elapsed.as_secs() as f64 + f64::from(elapsed.subsec_nanos()) / 1e9f64;
                let duration_f = self.duration.as_secs() as f64
                    + f64::from(self.duration.subsec_nanos()) / 1e9f64;

                // Otherwise, we compute a value `time` from 0.0 to 1.0
                // inclusive that represents the ratio of `elapsed` time to the
                // `duration` of the VisualBell.
                let time = (elapsed_f / duration_f).min(1.0);

                // We use this to compute the inverse `intensity` of the
                // VisualBell. When `time` is 0.0, `inverse_intensity` is 0.0,
                // and when `time` is 1.0, `inverse_intensity` is 1.0.
                let inverse_intensity = match self.animation {
                    VisualBellAnimation::Ease | VisualBellAnimation::EaseOut => {
                        cubic_bezier(0.25, 0.1, 0.25, 1.0, time)
                    },
                    VisualBellAnimation::EaseOutSine => cubic_bezier(0.39, 0.575, 0.565, 1.0, time),
                    VisualBellAnimation::EaseOutQuad => cubic_bezier(0.25, 0.46, 0.45, 0.94, time),
                    VisualBellAnimation::EaseOutCubic => {
                        cubic_bezier(0.215, 0.61, 0.355, 1.0, time)
                    },
                    VisualBellAnimation::EaseOutQuart => cubic_bezier(0.165, 0.84, 0.44, 1.0, time),
                    VisualBellAnimation::EaseOutQuint => cubic_bezier(0.23, 1.0, 0.32, 1.0, time),
                    VisualBellAnimation::EaseOutExpo => cubic_bezier(0.19, 1.0, 0.22, 1.0, time),
                    VisualBellAnimation::EaseOutCirc => cubic_bezier(0.075, 0.82, 0.165, 1.0, time),
                    VisualBellAnimation::Linear => time,
                };

                // Since we want the `intensity` of the VisualBell to decay over
                // `time`, we subtract the `inverse_intensity` from 1.0.
                1.0 - inverse_intensity
            },
        }
    }

    pub fn update_config<C>(&mut self, config: &Config<C>) {
        let visual_bell_config = &config.visual_bell;
        self.animation = visual_bell_config.animation;
        self.duration = visual_bell_config.duration();
    }
}

pub struct Term<T> {
    /// Terminal focus
    pub is_focused: bool,

    /// The grid
    grid: Grid<Cell>,

    /// Tracks if the next call to input will need to first handle wrapping.
    /// This is true after the last column is set with the input function. Any function that
    /// implicitly sets the line or column needs to set this to false to avoid wrapping twice.
    /// input_needs_wrap ensures that cursor.col is always valid for use into indexing into
    /// arrays. Without it we would have to sanitize cursor.col every time we used it.
    input_needs_wrap: bool,

    /// Alternate grid
    alt_grid: Grid<Cell>,

    /// Alt is active
    alt: bool,

    /// The cursor
    cursor: Cursor,

    /// The graphic character set, out of `charsets`, which ASCII is currently
    /// being mapped to
    active_charset: CharsetIndex,

    /// Tabstops
    tabs: TabStops,

    /// Mode flags
    mode: TermMode,

    /// Scroll region
    scroll_region: Range<Line>,

    pub dirty: bool,

    pub visual_bell: VisualBell,

    /// Saved cursor from main grid
    cursor_save: Cursor,

    /// Saved cursor from alt grid
    cursor_save_alt: Cursor,

    semantic_escape_chars: String,

    /// Colors used for rendering
    colors: color::List,

    /// Is color in `colors` modified or not
    color_modified: [bool; color::COUNT],

    /// Original colors from config
    original_colors: color::List,

    /// Current style of the cursor
    cursor_style: Option<CursorStyle>,

    /// Default style for resetting the cursor
    default_cursor_style: CursorStyle,

    /// Whether to permit updating the terminal title
    dynamic_title: bool,

    /// Number of spaces in one tab
    tabspaces: usize,

    /// Automatically scroll to bottom when new lines are added
    auto_scroll: bool,

<<<<<<< HEAD
    /// Buffer to store messages for the message bar
    message_buffer: MessageBuffer,

    /// Hint that Alacritty should be closed
    should_exit: bool,
    // XXX: SEB: Add the charts/src/config.rs Vec<>
=======
>>>>>>> d741d381
    /// Clipboard access coupled to the active window
    clipboard: Clipboard,

    /// Proxy for sending events to the event loop
    event_proxy: T,

    /// Current title of the window
    title: String,

    /// Stack of saved window titles. When a title is popped from this stack, the `title` for the
    /// term is set, and the Glutin window's title attribute is changed through the event listener.
    title_stack: Vec<String>,
}

/// Terminal size info
#[derive(Serialize, Deserialize, Debug, Copy, Clone, PartialEq)]
pub struct SizeInfo {
    /// Terminal window width
    pub width: f32,

    /// Terminal window height
    pub height: f32,

    /// Width of individual cell
    pub cell_width: f32,

    /// Height of individual cell
    pub cell_height: f32,

    /// Horizontal window padding
    pub padding_x: f32,

    /// Horizontal window padding
    pub padding_y: f32,

    /// DPI factor of the current window
    #[serde(default)]
    pub dpr: f64,
}

impl SizeInfo {
    #[inline]
    pub fn lines(&self) -> Line {
        Line(((self.height - 2. * self.padding_y) / self.cell_height) as usize)
    }

    #[inline]
    pub fn cols(&self) -> Column {
        Column(((self.width - 2. * self.padding_x) / self.cell_width) as usize)
    }

    /// Check if coordinates are inside the terminal grid.
    ///
    /// The padding is not counted as part of the grid.
    pub fn contains_point(&self, x: usize, y: usize) -> bool {
        x < (self.width - self.padding_x) as usize
            && x >= self.padding_x as usize
            && y < (self.height - self.padding_y) as usize
            && y >= self.padding_y as usize
    }

    pub fn pixels_to_coords(&self, x: usize, y: usize) -> Point {
        let col = Column(x.saturating_sub(self.padding_x as usize) / (self.cell_width as usize));
        let line = Line(y.saturating_sub(self.padding_y as usize) / (self.cell_height as usize));

        Point {
            line: min(line, Line(self.lines().saturating_sub(1))),
            col: min(col, Column(self.cols().saturating_sub(1))),
        }
    }
}

impl<T> Term<T> {
    pub fn selection(&self) -> &Option<Selection> {
        &self.grid.selection
    }

    pub fn selection_mut(&mut self) -> &mut Option<Selection> {
        &mut self.grid.selection
    }

    #[inline]
    pub fn scroll_display(&mut self, scroll: Scroll)
    where
        T: EventListener,
    {
        self.event_proxy.send_event(Event::MouseCursorDirty);
        self.grid.scroll_display(scroll);
        self.dirty = true;
    }

    pub fn new<C>(
        config: &Config<C>,
        size: &SizeInfo,
        clipboard: Clipboard,
        event_proxy: T,
    ) -> Term<T> {
        let num_cols = size.cols();
        let num_lines = size.lines();

        let history_size = config.scrolling.history() as usize;
        let grid = Grid::new(num_lines, num_cols, history_size, Cell::default());
        let alt = Grid::new(num_lines, num_cols, 0 /* scroll history */, Cell::default());

        let tabspaces = config.tabspaces();
        let tabs = TabStops::new(grid.num_cols(), tabspaces);

        let scroll_region = Line(0)..grid.num_lines();

        let colors = color::List::from(&config.colors);

        Term {
            dirty: false,
            visual_bell: VisualBell::new(config),
            input_needs_wrap: false,
            grid,
            alt_grid: alt,
            alt: false,
            active_charset: Default::default(),
            cursor: Default::default(),
            cursor_save: Default::default(),
            cursor_save_alt: Default::default(),
            tabs,
            mode: Default::default(),
            scroll_region,
            colors,
            color_modified: [false; color::COUNT],
            original_colors: colors,
            semantic_escape_chars: config.selection.semantic_escape_chars().to_owned(),
            cursor_style: None,
            default_cursor_style: config.cursor.style,
            dynamic_title: config.dynamic_title(),
            tabspaces,
            auto_scroll: config.scrolling.auto_scroll,
<<<<<<< HEAD
            message_buffer,
            should_exit: false,
            // XXX: SEB: add default for TimeSeriesChart
=======
>>>>>>> d741d381
            clipboard,
            event_proxy,
            is_focused: true,
            title: config.window.title.clone(),
            title_stack: Vec::new(),
        }
    }

    pub fn update_config<C>(&mut self, config: &Config<C>) {
        self.semantic_escape_chars = config.selection.semantic_escape_chars().to_owned();
        self.original_colors.fill_named(&config.colors);
        self.original_colors.fill_cube(&config.colors);
        self.original_colors.fill_gray_ramp(&config.colors);
        for i in 0..color::COUNT {
            if !self.color_modified[i] {
                self.colors[i] = self.original_colors[i];
            }
        }
        self.visual_bell.update_config(config);
        if let Some(0) = config.scrolling.faux_multiplier() {
            self.mode.remove(TermMode::ALTERNATE_SCROLL);
        }
        self.default_cursor_style = config.cursor.style;
        self.dynamic_title = config.dynamic_title();
        self.auto_scroll = config.scrolling.auto_scroll;
        self.grid.update_history(config.scrolling.history() as usize, &self.cursor.template);
    }

    /// Convert the active selection to a String.
    pub fn selection_to_string(&self) -> Option<String> {
        let selection = self.grid.selection.clone()?;
        let Span { start, end, is_block } = selection.to_span(self)?;

        let mut res = String::new();

        if is_block {
            for line in (end.line + 1..=start.line).rev() {
                res += &(self.line_to_string(line, start.col..end.col) + "\n");
            }
            res += &self.line_to_string(end.line, start.col..end.col);
        } else {
            res = self.bounds_to_string(start, end);
        }

        Some(res)
    }

    /// Convert range between two points to a String.
    pub fn bounds_to_string(&self, start: Point<usize>, end: Point<usize>) -> String {
        let mut res = String::new();

        for line in (end.line..=start.line).rev() {
            let start_col = if line == start.line { start.col } else { Column(0) };
            let end_col = if line == end.line { end.col } else { self.cols() - 1 };

            res += &self.line_to_string(line, start_col..end_col);
        }

        res
    }

    /// Convert a single line in the grid to a String.
    fn line_to_string(&self, line: usize, cols: Range<Column>) -> String {
        let mut text = String::new();

        let grid_line = &self.grid[line];
        let line_length = grid_line.line_length();
        let line_end = min(line_length, cols.end + 1);

        let mut tab_mode = false;

        for col in IndexRange::from(cols.start..line_end) {
            let cell = grid_line[col];

            // Skip over cells until next tab-stop once a tab was found
            if tab_mode {
                if self.tabs[col] {
                    tab_mode = false;
                } else {
                    continue;
                }
            }

            if cell.c == '\t' {
                tab_mode = true;
            }

            if !cell.flags.contains(cell::Flags::WIDE_CHAR_SPACER) {
                // Push cells primary character
                text.push(cell.c);

                // Push zero-width characters
                for c in (&cell.chars()[1..]).iter().take_while(|c| **c != ' ') {
                    text.push(*c);
                }
            }
        }

        if cols.end >= self.cols() - 1
            && (line_end == Column(0)
                || !self.grid[line][line_end - 1].flags.contains(cell::Flags::WRAPLINE))
        {
            text.push('\n');
        }

        text
    }

    pub fn visible_to_buffer(&self, point: Point) -> Point<usize> {
        self.grid.visible_to_buffer(point)
    }

    pub fn buffer_to_visible(&self, point: impl Into<Point<usize>>) -> Point<usize> {
        self.grid.buffer_to_visible(point)
    }

    /// Access to the raw grid data structure
    ///
    /// This is a bit of a hack; when the window is closed, the event processor
    /// serializes the grid state to a file.
    pub fn grid(&self) -> &Grid<Cell> {
        &self.grid
    }

    /// Mutable access for swapping out the grid during tests
    #[cfg(test)]
    pub fn grid_mut(&mut self) -> &mut Grid<Cell> {
        &mut self.grid
    }

    /// Iterate over the *renderable* cells in the terminal
    ///
    /// A renderable cell is any cell which has content other than the default
    /// background color.  Cells with an alternate background color are
    /// considered renderable as are cells with any text content.
    pub fn renderable_cells<'b, C>(&'b self, config: &'b Config<C>) -> RenderableCellsIter<'_, C> {
        let selection = self.grid.selection.as_ref().and_then(|s| s.to_span(self));

        let cursor = if self.is_focused || !config.cursor.unfocused_hollow() {
            self.cursor_style.unwrap_or(self.default_cursor_style)
        } else {
            CursorStyle::HollowBlock
        };

        RenderableCellsIter::new(&self, config, selection, cursor)
    }

    /// Resize terminal to new dimensions
    pub fn resize(&mut self, size: &SizeInfo) {
        let old_cols = self.grid.num_cols();
        let old_lines = self.grid.num_lines();
        let mut num_cols = size.cols();
        let mut num_lines = size.lines();

        if old_cols == num_cols && old_lines == num_lines {
            debug!("Term::resize dimensions unchanged");
            return;
        }

        self.grid.selection = None;
        self.alt_grid.selection = None;

        // Should not allow less than 1 col, causes all sorts of checks to be required.
        if num_cols <= Column(1) {
            num_cols = Column(2);
        }

        // Should not allow less than 1 line, causes all sorts of checks to be required.
        if num_lines <= Line(1) {
            num_lines = Line(2);
        }

        // Scroll up to keep cursor in terminal
        if self.cursor.point.line >= num_lines {
            let lines = self.cursor.point.line - num_lines + 1;
            self.grid.scroll_up(&(Line(0)..old_lines), lines, &self.cursor.template);
        }

        // Scroll up alt grid as well
        if self.cursor_save_alt.point.line >= num_lines {
            let lines = self.cursor_save_alt.point.line - num_lines + 1;
            self.alt_grid.scroll_up(&(Line(0)..old_lines), lines, &self.cursor_save_alt.template);
        }

        // Move prompt down when growing if scrollback lines are available
        if num_lines > old_lines {
            if self.mode.contains(TermMode::ALT_SCREEN) {
                let growage = min(num_lines - old_lines, Line(self.alt_grid.scroll_limit()));
                self.cursor_save.point.line += growage;
            } else {
                let growage = min(num_lines - old_lines, Line(self.grid.scroll_limit()));
                self.cursor.point.line += growage;
            }
        }

        debug!("New num_cols is {} and num_lines is {}", num_cols, num_lines);

        // Resize grids to new size
        let is_alt = self.mode.contains(TermMode::ALT_SCREEN);
        let alt_cursor_point =
            if is_alt { &mut self.cursor_save.point } else { &mut self.cursor_save_alt.point };
        self.grid.resize(!is_alt, num_lines, num_cols, &mut self.cursor.point, &Cell::default());
        self.alt_grid.resize(is_alt, num_lines, num_cols, alt_cursor_point, &Cell::default());

        // Reset scrolling region to new size
        self.scroll_region = Line(0)..self.grid.num_lines();

        // Ensure cursors are in-bounds.
        self.cursor.point.col = min(self.cursor.point.col, num_cols - 1);
        self.cursor.point.line = min(self.cursor.point.line, num_lines - 1);
        self.cursor_save.point.col = min(self.cursor_save.point.col, num_cols - 1);
        self.cursor_save.point.line = min(self.cursor_save.point.line, num_lines - 1);
        self.cursor_save_alt.point.col = min(self.cursor_save_alt.point.col, num_cols - 1);
        self.cursor_save_alt.point.line = min(self.cursor_save_alt.point.line, num_lines - 1);

        // Recreate tabs list
        self.tabs = TabStops::new(self.grid.num_cols(), self.tabspaces);
    }

    #[inline]
<<<<<<< HEAD
    pub fn size_info(&self) -> &SizeInfo {
        &self.size_info
    }

    //    #[inline]
    // pub fn get_input_activity_levels(&self) -> &ActivityLevels<u64> {
    // &self.input_activity_levels
    // }
    //
    // #[inline]
    // pub fn get_output_activity_levels(&self) -> &ActivityLevels<u64> {
    // &self.output_activity_levels
    // }
    //
    // pub fn get_system_load(&self, granularity: &'static str) -> &ActivityLevels<f32> {
    // match granularity {
    // "1_min" => &self.load_avg_1_min,
    // "5_min" => &self.load_avg_5_min,
    // "10_min" => &self.load_avg_10_min,
    // _ => &self.load_avg_1_min, // Unused default
    // }
    // }
    // pub fn get_system_task_status(&self, status_type: &'static str) -> &ActivityLevels<u32> {
    // match status_type {
    // "total" => &self.tasks_total,
    // "runnable" => &self.tasks_runnable,
    // _ => &self.tasks_total, // Unused default
    // }
    // }

    pub fn increment_output_activity_level(&mut self, increment: u64) {
        // self.output_activity_levels.update_activity_level(self.size_info, increment);
    }

    pub fn increment_input_activity_level(&mut self, increment: u64) {
        // self.input_activity_levels.update_activity_level(self.size_info, increment);
    }

    pub fn update_system_load(&mut self) {
        //        match procinfo::loadavg() {
        // Ok(res) => {
        // trace!("Current loadavg: {:?}", res);
        // self.load_avg_1_min.update_activity_level(self.size_info, res.load_avg_1_min);
        // self.load_avg_5_min.update_activity_level(self.size_info, res.load_avg_5_min);
        // self.load_avg_10_min.update_activity_level(self.size_info, res.load_avg_10_min);
        // self.tasks_runnable.update_activity_level(self.size_info, res.tasks_runnable);
        // self.tasks_total.update_activity_level(self.size_info, res.tasks_total);
        // },
        // Err(err) => { error!("Unable to get load average from system: {}", err);}
        // };
    }

    #[inline]
=======
>>>>>>> d741d381
    pub fn mode(&self) -> &TermMode {
        &self.mode
    }

    #[inline]
    pub fn cursor(&self) -> &Cursor {
        &self.cursor
    }

    pub fn swap_alt(&mut self) {
        if self.alt {
            let template = &self.cursor.template;
            self.grid.region_mut(..).each(|c| c.reset(template));
        }

        self.alt = !self.alt;
        ::std::mem::swap(&mut self.grid, &mut self.alt_grid);
    }

    /// Scroll screen down
    ///
    /// Text moves down; clear at bottom
    /// Expects origin to be in scroll range.
    #[inline]
    fn scroll_down_relative(&mut self, origin: Line, mut lines: Line) {
        trace!("Scrolling down relative: origin={}, lines={}", origin, lines);
        lines = min(lines, self.scroll_region.end - self.scroll_region.start);
        lines = min(lines, self.scroll_region.end - origin);

        // Scroll between origin and bottom
        let mut template = self.cursor.template;
        template.flags = Flags::empty();
        self.grid.scroll_down(&(origin..self.scroll_region.end), lines, &template);
    }

    /// Scroll screen up
    ///
    /// Text moves up; clear at top
    /// Expects origin to be in scroll range.
    #[inline]
    fn scroll_up_relative(&mut self, origin: Line, lines: Line) {
        trace!("Scrolling up relative: origin={}, lines={}", origin, lines);
        let lines = min(lines, self.scroll_region.end - self.scroll_region.start);

        // Scroll from origin to bottom less number of lines
        let mut template = self.cursor.template;
        template.flags = Flags::empty();
        self.grid.scroll_up(&(origin..self.scroll_region.end), lines, &template);
    }

    fn deccolm(&mut self)
    where
        T: EventListener,
    {
        // Setting 132 column font makes no sense, but run the other side effects
        // Clear scrolling region
        self.set_scrolling_region(1, self.grid.num_lines().0);

        // Clear grid
        let template = self.cursor.template;
        self.grid.region_mut(..).each(|c| c.reset(&template));
    }

    #[inline]
    pub fn background_color(&self) -> Rgb {
        self.colors[NamedColor::Background]
    }

    #[inline]
    pub fn exit(&mut self)
    where
        T: EventListener,
    {
        self.event_proxy.send_event(Event::Exit);
    }

    pub fn clipboard(&mut self) -> &mut Clipboard {
        &mut self.clipboard
    }
}

impl<T> TermInfo for Term<T> {
    #[inline]
    fn lines(&self) -> Line {
        self.grid.num_lines()
    }

    #[inline]
    fn cols(&self) -> Column {
        self.grid.num_cols()
    }
}

impl<T: EventListener> ansi::Handler for Term<T> {
    #[inline]
    #[cfg(not(windows))]
    fn set_title(&mut self, title: &str) {
        if self.dynamic_title {
            trace!("Setting window title to '{}'", title);

            self.title = title.into();
            self.event_proxy.send_event(Event::Title(title.to_owned()));
        }
    }

    #[inline]
    #[cfg(windows)]
    fn set_title(&mut self, title: &str) {
        if self.dynamic_title {
            // cmd.exe in winpty: winpty incorrectly sets the title to ' ' instead of
            // 'Alacritty' - thus we have to substitute this back to get equivalent
            // behaviour as conpty.
            //
            // The starts_with check is necessary because other shells e.g. bash set a
            // different title and don't need Alacritty prepended.
            trace!("Setting window title to '{}'", title);

            let title = if !tty::is_conpty() && title.starts_with(' ') {
                format!("Alacritty {}", title.trim())
            } else {
                title.to_owned()
            };

            self.title = title.clone();
            self.event_proxy.send_event(Event::Title(title.to_owned()));
        }
    }

    /// A character to be displayed
    #[inline]
    fn input(&mut self, c: char) {
        self.increment_output_activity_level(1u64);
        // Update the input activity levels XXX: This should be a Timer
        self.increment_input_activity_level(0u64);
        // Update the system load average XXX: This should be a Timer
        self.update_system_load();
        // If enabled, scroll to bottom when character is received
        if self.auto_scroll {
            self.scroll_display(Scroll::Bottom);
        }

        if self.input_needs_wrap {
            if !self.mode.contains(TermMode::LINE_WRAP) {
                return;
            }

            trace!("Wrapping input");

            {
                let location = Point { line: self.cursor.point.line, col: self.cursor.point.col };

                let cell = &mut self.grid[&location];
                cell.flags.insert(Flags::WRAPLINE);
            }

            if (self.cursor.point.line + 1) >= self.scroll_region.end {
                self.linefeed();
            } else {
                self.cursor.point.line += 1;
            }

            self.cursor.point.col = Column(0);
            self.input_needs_wrap = false;
        }

        // Number of cells the char will occupy
        if let Some(width) = c.width() {
            let num_cols = self.grid.num_cols();

            // If in insert mode, first shift cells to the right.
            if self.mode.contains(TermMode::INSERT) && self.cursor.point.col + width < num_cols {
                let line = self.cursor.point.line;
                let col = self.cursor.point.col;
                let line = &mut self.grid[line];

                let src = line[col..].as_ptr();
                let dst = line[(col + width)..].as_mut_ptr();
                unsafe {
                    // memmove
                    ptr::copy(src, dst, (num_cols - col - width).0);
                }
            }

            // Handle zero-width characters
            if width == 0 {
                let mut col = self.cursor.point.col.0.saturating_sub(1);
                let line = self.cursor.point.line;
                if self.grid[line][Column(col)].flags.contains(Flags::WIDE_CHAR_SPACER) {
                    col = col.saturating_sub(1);
                }
                self.grid[line][Column(col)].push_extra(c);
                return;
            }

            let cell = &mut self.grid[&self.cursor.point];
            *cell = self.cursor.template;
            cell.c = self.cursor.charsets[self.active_charset].map(c);

            // Handle wide chars
            if width == 2 {
                cell.flags.insert(Flags::WIDE_CHAR);

                if self.cursor.point.col + 1 < num_cols {
                    self.cursor.point.col += 1;
                    let spacer = &mut self.grid[&self.cursor.point];
                    *spacer = self.cursor.template;
                    spacer.flags.insert(Flags::WIDE_CHAR_SPACER);
                }
            }
        }

        if (self.cursor.point.col + 1) < self.grid.num_cols() {
            self.cursor.point.col += 1;
        } else {
            self.input_needs_wrap = true;
        }
    }

    #[inline]
    fn dectest(&mut self) {
        trace!("Dectesting");
        let mut template = self.cursor.template;
        template.c = 'E';

        self.grid.region_mut(..).each(|c| c.reset(&template));
    }

    #[inline]
    fn goto(&mut self, line: Line, col: Column) {
        trace!("Going to: line={}, col={}", line, col);
        let (y_offset, max_y) = if self.mode.contains(TermMode::ORIGIN) {
            (self.scroll_region.start, self.scroll_region.end - 1)
        } else {
            (Line(0), self.grid.num_lines() - 1)
        };

        self.cursor.point.line = min(line + y_offset, max_y);
        self.cursor.point.col = min(col, self.grid.num_cols() - 1);
        self.input_needs_wrap = false;
    }

    #[inline]
    fn goto_line(&mut self, line: Line) {
        trace!("Going to line: {}", line);
        self.goto(line, self.cursor.point.col)
    }

    #[inline]
    fn goto_col(&mut self, col: Column) {
        trace!("Going to column: {}", col);
        self.goto(self.cursor.point.line, col)
    }

    #[inline]
    fn insert_blank(&mut self, count: Column) {
        // Ensure inserting within terminal bounds

        let count = min(count, self.grid.num_cols() - self.cursor.point.col);

        let source = self.cursor.point.col;
        let destination = self.cursor.point.col + count;
        let num_cells = (self.grid.num_cols() - destination).0;

        let line = &mut self.grid[self.cursor.point.line];

        unsafe {
            let src = line[source..].as_ptr();
            let dst = line[destination..].as_mut_ptr();

            ptr::copy(src, dst, num_cells);
        }

        // Cells were just moved out towards the end of the line; fill in
        // between source and dest with blanks.
        let template = self.cursor.template;
        for c in &mut line[source..destination] {
            c.reset(&template);
        }
    }

    #[inline]
    fn move_up(&mut self, lines: Line) {
        trace!("Moving up: {}", lines);
        let move_to = Line(self.cursor.point.line.0.saturating_sub(lines.0));
        self.goto(move_to, self.cursor.point.col)
    }

    #[inline]
    fn move_down(&mut self, lines: Line) {
        trace!("Moving down: {}", lines);
        let move_to = self.cursor.point.line + lines;
        self.goto(move_to, self.cursor.point.col)
    }

    #[inline]
    fn move_forward(&mut self, cols: Column) {
        trace!("Moving forward: {}", cols);
        self.cursor.point.col = min(self.cursor.point.col + cols, self.grid.num_cols() - 1);
        self.input_needs_wrap = false;
    }

    #[inline]
    fn move_backward(&mut self, cols: Column) {
        trace!("Moving backward: {}", cols);
        self.cursor.point.col -= min(self.cursor.point.col, cols);
        self.input_needs_wrap = false;
    }

    #[inline]
    fn identify_terminal<W: io::Write>(&mut self, writer: &mut W) {
        let _ = writer.write_all(b"\x1b[?6c");
    }

    #[inline]
    fn device_status<W: io::Write>(&mut self, writer: &mut W, arg: usize) {
        trace!("Reporting device status: {}", arg);
        match arg {
            5 => {
                let _ = writer.write_all(b"\x1b[0n");
            },
            6 => {
                let pos = self.cursor.point;
                let response = format!("\x1b[{};{}R", pos.line + 1, pos.col + 1);
                let _ = writer.write_all(response.as_bytes());
            },
            _ => debug!("unknown device status query: {}", arg),
        };
    }

    #[inline]
    fn move_down_and_cr(&mut self, lines: Line) {
        trace!("Moving down and cr: {}", lines);
        let move_to = self.cursor.point.line + lines;
        self.goto(move_to, Column(0))
    }

    #[inline]
    fn move_up_and_cr(&mut self, lines: Line) {
        trace!("Moving up and cr: {}", lines);
        let move_to = Line(self.cursor.point.line.0.saturating_sub(lines.0));
        self.goto(move_to, Column(0))
    }

    #[inline]
    fn put_tab(&mut self, mut count: i64) {
        trace!("Putting tab: {}", count);

        while self.cursor.point.col < self.grid.num_cols() && count != 0 {
            count -= 1;

            let cell = &mut self.grid[&self.cursor.point];
            if cell.c == ' ' {
                cell.c = self.cursor.charsets[self.active_charset].map('\t');
            }

            loop {
                if (self.cursor.point.col + 1) == self.grid.num_cols() {
                    break;
                }

                self.cursor.point.col += 1;

                if self.tabs[self.cursor.point.col] {
                    break;
                }
            }
        }

        self.input_needs_wrap = false;
    }

    /// Backspace `count` characters
    #[inline]
    fn backspace(&mut self) {
        trace!("Backspace");
        if self.cursor.point.col > Column(0) {
            self.cursor.point.col -= 1;
            self.input_needs_wrap = false;
        }
    }

    /// Carriage return
    #[inline]
    fn carriage_return(&mut self) {
        trace!("Carriage return");
        self.cursor.point.col = Column(0);
        self.input_needs_wrap = false;
    }

    /// Linefeed
    #[inline]
    fn linefeed(&mut self) {
        trace!("Linefeed");
        let next = self.cursor.point.line + 1;
        if next == self.scroll_region.end {
            self.scroll_up(Line(1));
        } else if next < self.grid.num_lines() {
            self.cursor.point.line += 1;
        }
    }

    /// Set current position as a tabstop
    #[inline]
    fn bell(&mut self) {
        trace!("Bell");
        self.visual_bell.ring();
        self.event_proxy.send_event(Event::Urgent);
    }

    #[inline]
    fn substitute(&mut self) {
        trace!("[unimplemented] Substitute");
    }

    /// Run LF/NL
    ///
    /// LF/NL mode has some interesting history. According to ECMA-48 4th
    /// edition, in LINE FEED mode,
    ///
    /// > The execution of the formatter functions LINE FEED (LF), FORM FEED
    /// (FF), LINE TABULATION (VT) cause only movement of the active position in
    /// the direction of the line progression.
    ///
    /// In NEW LINE mode,
    ///
    /// > The execution of the formatter functions LINE FEED (LF), FORM FEED
    /// (FF), LINE TABULATION (VT) cause movement to the line home position on
    /// the following line, the following form, etc. In the case of LF this is
    /// referred to as the New Line (NL) option.
    ///
    /// Additionally, ECMA-48 4th edition says that this option is deprecated.
    /// ECMA-48 5th edition only mentions this option (without explanation)
    /// saying that it's been removed.
    ///
    /// As an emulator, we need to support it since applications may still rely
    /// on it.
    #[inline]
    fn newline(&mut self) {
        self.linefeed();

        if self.mode.contains(TermMode::LINE_FEED_NEW_LINE) {
            self.carriage_return();
        }
    }

    #[inline]
    fn set_horizontal_tabstop(&mut self) {
        trace!("Setting horizontal tabstop");
        let column = self.cursor.point.col;
        self.tabs[column] = true;
    }

    #[inline]
    fn scroll_up(&mut self, lines: Line) {
        let origin = self.scroll_region.start;
        self.scroll_up_relative(origin, lines);
    }

    #[inline]
    fn scroll_down(&mut self, lines: Line) {
        let origin = self.scroll_region.start;
        self.scroll_down_relative(origin, lines);
    }

    #[inline]
    fn insert_blank_lines(&mut self, lines: Line) {
        trace!("Inserting blank {} lines", lines);
        if self.scroll_region.contains(&self.cursor.point.line) {
            let origin = self.cursor.point.line;
            self.scroll_down_relative(origin, lines);
        }
    }

    #[inline]
    fn delete_lines(&mut self, lines: Line) {
        let origin = self.cursor.point.line;
        let lines = min(self.lines() - origin, lines);

        trace!("Deleting {} lines", lines);

        if lines.0 > 0 && self.scroll_region.contains(&self.cursor.point.line) {
            self.scroll_up_relative(origin, lines);
        }
    }

    #[inline]
    fn erase_chars(&mut self, count: Column) {
        trace!("Erasing chars: count={}, col={}", count, self.cursor.point.col);
        let start = self.cursor.point.col;
        let end = min(start + count, self.grid.num_cols());

        let row = &mut self.grid[self.cursor.point.line];
        let template = self.cursor.template; // Cleared cells have current background color set
        for c in &mut row[start..end] {
            c.reset(&template);
        }
    }

    #[inline]
    fn delete_chars(&mut self, count: Column) {
        let cols = self.grid.num_cols();

        // Ensure deleting within terminal bounds
        let count = min(count, cols);

        let start = self.cursor.point.col;
        let end = min(start + count, cols - 1);
        let n = (cols - end).0;

        let line = &mut self.grid[self.cursor.point.line];

        unsafe {
            let src = line[end..].as_ptr();
            let dst = line[start..].as_mut_ptr();

            ptr::copy(src, dst, n);
        }

        // Clear last `count` cells in line. If deleting 1 char, need to delete
        // 1 cell.
        let template = self.cursor.template;
        let end = cols - count;
        for c in &mut line[end..] {
            c.reset(&template);
        }
    }

    #[inline]
    fn move_backward_tabs(&mut self, count: i64) {
        trace!("Moving backward {} tabs", count);

        for _ in 0..count {
            let mut col = self.cursor.point.col;
            for i in (0..(col.0)).rev() {
                if self.tabs[index::Column(i)] {
                    col = index::Column(i);
                    break;
                }
            }
            self.cursor.point.col = col;
        }
    }

    #[inline]
    fn move_forward_tabs(&mut self, count: i64) {
        trace!("[unimplemented] Moving forward {} tabs", count);
    }

    #[inline]
    fn save_cursor_position(&mut self) {
        trace!("Saving cursor position");
        let cursor = if self.alt { &mut self.cursor_save_alt } else { &mut self.cursor_save };

        *cursor = self.cursor;
    }

    #[inline]
    fn restore_cursor_position(&mut self) {
        trace!("Restoring cursor position");
        let source = if self.alt { &self.cursor_save_alt } else { &self.cursor_save };

        self.cursor = *source;
        self.cursor.point.line = min(self.cursor.point.line, self.grid.num_lines() - 1);
        self.cursor.point.col = min(self.cursor.point.col, self.grid.num_cols() - 1);
    }

    #[inline]
    fn clear_line(&mut self, mode: ansi::LineClearMode) {
        trace!("Clearing line: {:?}", mode);
        let template = Cell { bg: self.cursor.template.bg, ..Cell::default() };

        let col = self.cursor.point.col;

        match mode {
            ansi::LineClearMode::Right => {
                let row = &mut self.grid[self.cursor.point.line];
                for cell in &mut row[col..] {
                    cell.reset(&template);
                }
            },
            ansi::LineClearMode::Left => {
                let row = &mut self.grid[self.cursor.point.line];
                for cell in &mut row[..=col] {
                    cell.reset(&template);
                }
            },
            ansi::LineClearMode::All => {
                let row = &mut self.grid[self.cursor.point.line];
                for cell in &mut row[..] {
                    cell.reset(&template);
                }
            },
        }
    }

    /// Set the indexed color value
    #[inline]
    fn set_color(&mut self, index: usize, color: Rgb) {
        trace!("Setting color[{}] = {:?}", index, color);
        self.colors[index] = color;
        self.color_modified[index] = true;
    }

    /// Write a foreground/background color escape sequence with the current color
    #[inline]
    fn dynamic_color_sequence<W: io::Write>(&mut self, writer: &mut W, code: u8, index: usize) {
        trace!("Writing escape sequence for dynamic color code {}: color[{}]", code, index);
        let color = self.colors[index];
        let response = format!(
            "\x1b]{};rgb:{1:02x}{1:02x}/{2:02x}{2:02x}/{3:02x}{3:02x}\x07",
            code, color.r, color.g, color.b
        );
        let _ = writer.write_all(response.as_bytes());
    }

    /// Reset the indexed color to original value
    #[inline]
    fn reset_color(&mut self, index: usize) {
        trace!("Resetting color[{}]", index);
        self.colors[index] = self.original_colors[index];
        self.color_modified[index] = false;
    }

    /// Set the clipboard
    #[inline]
    fn set_clipboard(&mut self, clipboard: u8, base64: &[u8]) {
        let clipboard_type = match clipboard {
            b'c' => ClipboardType::Clipboard,
            b'p' | b's' => ClipboardType::Selection,
            _ => return,
        };

        if let Ok(bytes) = base64::decode(base64) {
            if let Ok(text) = str::from_utf8(&bytes) {
                self.clipboard.store(clipboard_type, text);
            }
        }
    }

    /// Write clipboard data to child.
    #[inline]
    fn write_clipboard<W: io::Write>(&mut self, clipboard: u8, writer: &mut W) {
        let clipboard_type = match clipboard {
            b'c' => ClipboardType::Clipboard,
            b'p' | b's' => ClipboardType::Selection,
            _ => return,
        };

        let text = self.clipboard.load(clipboard_type);
        let base64 = base64::encode(&text);
        let escape = format!("\x1b]52;{};{}\x07", clipboard as char, base64);
        let _ = writer.write_all(escape.as_bytes());
    }

    #[inline]
    fn clear_screen(&mut self, mode: ansi::ClearMode) {
        trace!("Clearing screen: {:?}", mode);
        let template = Cell { bg: self.cursor.template.bg, ..Cell::default() };

        // Remove active selections
        self.grid.selection = None;

        match mode {
            ansi::ClearMode::Below => {
                for cell in &mut self.grid[self.cursor.point.line][self.cursor.point.col..] {
                    cell.reset(&template);
                }
                if self.cursor.point.line < self.grid.num_lines() - 1 {
                    self.grid
                        .region_mut((self.cursor.point.line + 1)..)
                        .each(|cell| cell.reset(&template));
                }
            },
            ansi::ClearMode::All => self.grid.region_mut(..).each(|c| c.reset(&template)),
            ansi::ClearMode::Above => {
                // If clearing more than one line
                if self.cursor.point.line > Line(1) {
                    // Fully clear all lines before the current line
                    self.grid
                        .region_mut(..self.cursor.point.line)
                        .each(|cell| cell.reset(&template));
                }
                // Clear up to the current column in the current line
                let end = min(self.cursor.point.col + 1, self.grid.num_cols());
                for cell in &mut self.grid[self.cursor.point.line][..end] {
                    cell.reset(&template);
                }
            },
            ansi::ClearMode::Saved => self.grid.clear_history(),
        }
    }

    #[inline]
    fn clear_tabs(&mut self, mode: ansi::TabulationClearMode) {
        trace!("Clearing tabs: {:?}", mode);
        match mode {
            ansi::TabulationClearMode::Current => {
                let column = self.cursor.point.col;
                self.tabs[column] = false;
            },
            ansi::TabulationClearMode::All => {
                self.tabs.clear_all();
            },
        }
    }

    // Reset all important fields in the term struct
    #[inline]
    fn reset_state(&mut self) {
        if self.alt {
            self.swap_alt();
        }
        self.input_needs_wrap = false;
        self.cursor = Default::default();
        self.active_charset = Default::default();
        self.mode = Default::default();
        self.cursor_save = Default::default();
        self.cursor_save_alt = Default::default();
        self.colors = self.original_colors;
        self.color_modified = [false; color::COUNT];
        self.cursor_style = None;
        self.grid.reset(&Cell::default());
        self.alt_grid.reset(&Cell::default());
        self.scroll_region = Line(0)..self.grid.num_lines();
        self.title = DEFAULT_NAME.to_string();
        self.title_stack.clear();
    }

    #[inline]
    fn reverse_index(&mut self) {
        trace!("Reversing index");
        // if cursor is at the top
        if self.cursor.point.line == self.scroll_region.start {
            self.scroll_down(Line(1));
        } else {
            self.cursor.point.line -= min(self.cursor.point.line, Line(1));
        }
    }

    /// set a terminal attribute
    #[inline]
    fn terminal_attribute(&mut self, attr: Attr) {
        trace!("Setting attribute: {:?}", attr);
        match attr {
            Attr::Foreground(color) => self.cursor.template.fg = color,
            Attr::Background(color) => self.cursor.template.bg = color,
            Attr::Reset => {
                self.cursor.template.fg = Color::Named(NamedColor::Foreground);
                self.cursor.template.bg = Color::Named(NamedColor::Background);
                self.cursor.template.flags = Flags::empty();
            },
            Attr::Reverse => self.cursor.template.flags.insert(Flags::INVERSE),
            Attr::CancelReverse => self.cursor.template.flags.remove(Flags::INVERSE),
            Attr::Bold => self.cursor.template.flags.insert(Flags::BOLD),
            Attr::CancelBold => self.cursor.template.flags.remove(Flags::BOLD),
            Attr::Dim => self.cursor.template.flags.insert(Flags::DIM),
            Attr::CancelBoldDim => self.cursor.template.flags.remove(Flags::BOLD | Flags::DIM),
            Attr::Italic => self.cursor.template.flags.insert(Flags::ITALIC),
            Attr::CancelItalic => self.cursor.template.flags.remove(Flags::ITALIC),
            Attr::Underline => self.cursor.template.flags.insert(Flags::UNDERLINE),
            Attr::CancelUnderline => self.cursor.template.flags.remove(Flags::UNDERLINE),
            Attr::Hidden => self.cursor.template.flags.insert(Flags::HIDDEN),
            Attr::CancelHidden => self.cursor.template.flags.remove(Flags::HIDDEN),
            Attr::Strike => self.cursor.template.flags.insert(Flags::STRIKEOUT),
            Attr::CancelStrike => self.cursor.template.flags.remove(Flags::STRIKEOUT),
            _ => {
                debug!("Term got unhandled attr: {:?}", attr);
            },
        }
    }

    #[inline]
    fn set_mode(&mut self, mode: ansi::Mode) {
        trace!("Setting mode: {:?}", mode);
        match mode {
            ansi::Mode::SwapScreenAndSetRestoreCursor => {
                if !self.alt {
                    self.mode.insert(TermMode::ALT_SCREEN);
                    self.save_cursor_position();
                    self.swap_alt();
                    self.save_cursor_position();
                }
            },
            ansi::Mode::ShowCursor => self.mode.insert(TermMode::SHOW_CURSOR),
            ansi::Mode::CursorKeys => self.mode.insert(TermMode::APP_CURSOR),
            // Mouse protocols are mutually exlusive
            ansi::Mode::ReportMouseClicks => {
                self.mode.remove(TermMode::MOUSE_MODE);
                self.mode.insert(TermMode::MOUSE_REPORT_CLICK);
                self.event_proxy.send_event(Event::MouseCursorDirty);
            },
            ansi::Mode::ReportCellMouseMotion => {
                self.mode.remove(TermMode::MOUSE_MODE);
                self.mode.insert(TermMode::MOUSE_DRAG);
                self.event_proxy.send_event(Event::MouseCursorDirty);
            },
            ansi::Mode::ReportAllMouseMotion => {
                self.mode.remove(TermMode::MOUSE_MODE);
                self.mode.insert(TermMode::MOUSE_MOTION);
                self.event_proxy.send_event(Event::MouseCursorDirty);
            },
            ansi::Mode::ReportFocusInOut => self.mode.insert(TermMode::FOCUS_IN_OUT),
            ansi::Mode::BracketedPaste => self.mode.insert(TermMode::BRACKETED_PASTE),
            // Mouse encodings are mutually exlusive
            ansi::Mode::SgrMouse => {
                self.mode.remove(TermMode::UTF8_MOUSE);
                self.mode.insert(TermMode::SGR_MOUSE);
            },
            ansi::Mode::Utf8Mouse => {
                self.mode.remove(TermMode::SGR_MOUSE);
                self.mode.insert(TermMode::UTF8_MOUSE);
            },
            ansi::Mode::AlternateScroll => self.mode.insert(TermMode::ALTERNATE_SCROLL),
            ansi::Mode::LineWrap => self.mode.insert(TermMode::LINE_WRAP),
            ansi::Mode::LineFeedNewLine => self.mode.insert(TermMode::LINE_FEED_NEW_LINE),
            ansi::Mode::Origin => self.mode.insert(TermMode::ORIGIN),
            ansi::Mode::DECCOLM => self.deccolm(),
            ansi::Mode::Insert => self.mode.insert(TermMode::INSERT), // heh
            ansi::Mode::BlinkingCursor => {
                trace!("... unimplemented mode");
            },
        }
    }

    #[inline]
    fn unset_mode(&mut self, mode: ansi::Mode) {
        trace!("Unsetting mode: {:?}", mode);
        match mode {
            ansi::Mode::SwapScreenAndSetRestoreCursor => {
                if self.alt {
                    self.mode.remove(TermMode::ALT_SCREEN);
                    self.restore_cursor_position();
                    self.swap_alt();
                    self.restore_cursor_position();
                }
            },
            ansi::Mode::ShowCursor => self.mode.remove(TermMode::SHOW_CURSOR),
            ansi::Mode::CursorKeys => self.mode.remove(TermMode::APP_CURSOR),
            ansi::Mode::ReportMouseClicks => {
                self.mode.remove(TermMode::MOUSE_REPORT_CLICK);
                self.event_proxy.send_event(Event::MouseCursorDirty);
            },
            ansi::Mode::ReportCellMouseMotion => {
                self.mode.remove(TermMode::MOUSE_DRAG);
                self.event_proxy.send_event(Event::MouseCursorDirty);
            },
            ansi::Mode::ReportAllMouseMotion => {
                self.mode.remove(TermMode::MOUSE_MOTION);
                self.event_proxy.send_event(Event::MouseCursorDirty);
            },
            ansi::Mode::ReportFocusInOut => self.mode.remove(TermMode::FOCUS_IN_OUT),
            ansi::Mode::BracketedPaste => self.mode.remove(TermMode::BRACKETED_PASTE),
            ansi::Mode::SgrMouse => self.mode.remove(TermMode::SGR_MOUSE),
            ansi::Mode::Utf8Mouse => self.mode.remove(TermMode::UTF8_MOUSE),
            ansi::Mode::AlternateScroll => self.mode.remove(TermMode::ALTERNATE_SCROLL),
            ansi::Mode::LineWrap => self.mode.remove(TermMode::LINE_WRAP),
            ansi::Mode::LineFeedNewLine => self.mode.remove(TermMode::LINE_FEED_NEW_LINE),
            ansi::Mode::Origin => self.mode.remove(TermMode::ORIGIN),
            ansi::Mode::DECCOLM => self.deccolm(),
            ansi::Mode::Insert => self.mode.remove(TermMode::INSERT),
            ansi::Mode::BlinkingCursor => {
                trace!("... unimplemented mode");
            },
        }
    }

    #[inline]
    fn set_scrolling_region(&mut self, top: usize, bottom: usize) {
        if top >= bottom {
            debug!("Invalid scrolling region: ({};{})", top, bottom);
            return;
        }

        // Bottom should be included in the range, but range end is not
        // usually included. One option would be to use an inclusive
        // range, but instead we just let the open range end be 1
        // higher.
        let start = Line(top - 1);
        let end = Line(bottom);

        trace!("Setting scrolling region: ({};{})", start, end);

        self.scroll_region.start = min(start, self.grid.num_lines());
        self.scroll_region.end = min(end, self.grid.num_lines());
        self.goto(Line(0), Column(0));
    }

    #[inline]
    fn set_keypad_application_mode(&mut self) {
        trace!("Setting keypad application mode");
        self.mode.insert(TermMode::APP_KEYPAD);
    }

    #[inline]
    fn unset_keypad_application_mode(&mut self) {
        trace!("Unsetting keypad application mode");
        self.mode.remove(TermMode::APP_KEYPAD);
    }

    #[inline]
    fn configure_charset(&mut self, index: CharsetIndex, charset: StandardCharset) {
        trace!("Configuring charset {:?} as {:?}", index, charset);
        self.cursor.charsets[index] = charset;
    }

    #[inline]
    fn set_active_charset(&mut self, index: CharsetIndex) {
        trace!("Setting active charset {:?}", index);
        self.active_charset = index;
    }

    #[inline]
    fn set_cursor_style(&mut self, style: Option<CursorStyle>) {
        trace!("Setting cursor style {:?}", style);
        self.cursor_style = style;
    }

    #[inline]
    fn push_title(&mut self) {
        trace!("Pushing '{}' onto title stack", self.title);

        if self.title_stack.len() >= TITLE_STACK_MAX_DEPTH {
            let removed = self.title_stack.remove(0);
            trace!(
                "Removing '{}' from bottom of title stack that exceeds its maximum depth",
                removed
            );
        }

        self.title_stack.push(self.title.clone());
    }

    #[inline]
    fn pop_title(&mut self) {
        trace!("Attempting to pop title from stack...");

        if let Some(popped) = self.title_stack.pop() {
            trace!("Title '{}' popped from stack", popped);
            self.set_title(&popped);
        }
    }
}

struct TabStops {
    tabs: Vec<bool>,
}

impl TabStops {
    fn new(num_cols: Column, tabspaces: usize) -> TabStops {
        TabStops {
            tabs: IndexRange::from(Column(0)..num_cols)
                .map(|i| (*i as usize) % tabspaces == 0)
                .collect::<Vec<bool>>(),
        }
    }

    fn clear_all(&mut self) {
        unsafe {
            ptr::write_bytes(self.tabs.as_mut_ptr(), 0, self.tabs.len());
        }
    }
}

impl Index<Column> for TabStops {
    type Output = bool;

    fn index(&self, index: Column) -> &bool {
        &self.tabs[index.0]
    }
}

impl IndexMut<Column> for TabStops {
    fn index_mut(&mut self, index: Column) -> &mut bool {
        self.tabs.index_mut(index.0)
    }
}

#[cfg(test)]
mod tests {
    use std::mem;

    use serde_json;

    use crate::ansi::{self, CharsetIndex, Handler, StandardCharset};
    use crate::clipboard::Clipboard;
    use crate::config::MockConfig;
    use crate::event::{Event, EventListener};
    use crate::grid::{Grid, Scroll};
    use crate::index::{Column, Line, Point, Side};
    use crate::selection::Selection;
    use crate::term::cell::{Cell, Flags};
    use crate::term::{SizeInfo, Term};

    struct Mock;
    impl EventListener for Mock {
        fn send_event(&self, _event: Event) {}
    }

    #[test]
    fn semantic_selection_works() {
        let size = SizeInfo {
            width: 21.0,
            height: 51.0,
            cell_width: 3.0,
            cell_height: 3.0,
            padding_x: 0.0,
            padding_y: 0.0,
            dpr: 1.0,
        };
        let mut term = Term::new(&MockConfig::default(), &size, Clipboard::new_nop(), Mock);
        let mut grid: Grid<Cell> = Grid::new(Line(3), Column(5), 0, Cell::default());
        for i in 0..5 {
            for j in 0..2 {
                grid[Line(j)][Column(i)].c = 'a';
            }
        }
        grid[Line(0)][Column(0)].c = '"';
        grid[Line(0)][Column(3)].c = '"';
        grid[Line(1)][Column(2)].c = '"';
        grid[Line(0)][Column(4)].flags.insert(Flags::WRAPLINE);

        let mut escape_chars = String::from("\"");

        mem::swap(&mut term.grid, &mut grid);
        mem::swap(&mut term.semantic_escape_chars, &mut escape_chars);

        {
            *term.selection_mut() = Some(Selection::semantic(Point { line: 2, col: Column(1) }));
            assert_eq!(term.selection_to_string(), Some(String::from("aa")));
        }

        {
            *term.selection_mut() = Some(Selection::semantic(Point { line: 2, col: Column(4) }));
            assert_eq!(term.selection_to_string(), Some(String::from("aaa")));
        }

        {
            *term.selection_mut() = Some(Selection::semantic(Point { line: 1, col: Column(1) }));
            assert_eq!(term.selection_to_string(), Some(String::from("aaa")));
        }
    }

    #[test]
    fn line_selection_works() {
        let size = SizeInfo {
            width: 21.0,
            height: 51.0,
            cell_width: 3.0,
            cell_height: 3.0,
            padding_x: 0.0,
            padding_y: 0.0,
            dpr: 1.0,
        };
        let mut term = Term::new(&MockConfig::default(), &size, Clipboard::new_nop(), Mock);
        let mut grid: Grid<Cell> = Grid::new(Line(1), Column(5), 0, Cell::default());
        for i in 0..5 {
            grid[Line(0)][Column(i)].c = 'a';
        }
        grid[Line(0)][Column(0)].c = '"';
        grid[Line(0)][Column(3)].c = '"';

        mem::swap(&mut term.grid, &mut grid);

        *term.selection_mut() = Some(Selection::lines(Point { line: 0, col: Column(3) }));
        assert_eq!(term.selection_to_string(), Some(String::from("\"aa\"a\n")));
    }

    #[test]
    fn selecting_empty_line() {
        let size = SizeInfo {
            width: 21.0,
            height: 51.0,
            cell_width: 3.0,
            cell_height: 3.0,
            padding_x: 0.0,
            padding_y: 0.0,
            dpr: 1.0,
        };
        let mut term = Term::new(&MockConfig::default(), &size, Clipboard::new_nop(), Mock);
        let mut grid: Grid<Cell> = Grid::new(Line(3), Column(3), 0, Cell::default());
        for l in 0..3 {
            if l != 1 {
                for c in 0..3 {
                    grid[Line(l)][Column(c)].c = 'a';
                }
            }
        }

        mem::swap(&mut term.grid, &mut grid);

        let mut selection = Selection::simple(Point { line: 2, col: Column(0) }, Side::Left);
        selection.update(Point { line: 0, col: Column(2) }, Side::Right);
        *term.selection_mut() = Some(selection);
        assert_eq!(term.selection_to_string(), Some("aaa\n\naaa\n".into()));
    }

    /// Check that the grid can be serialized back and forth losslessly
    ///
    /// This test is in the term module as opposed to the grid since we want to
    /// test this property with a T=Cell.
    #[test]
    fn grid_serde() {
        let template = Cell::default();

        let grid: Grid<Cell> = Grid::new(Line(24), Column(80), 0, template);
        let serialized = serde_json::to_string(&grid).expect("ser");
        let deserialized = serde_json::from_str::<Grid<Cell>>(&serialized).expect("de");

        assert_eq!(deserialized, grid);
    }

    #[test]
    fn input_line_drawing_character() {
        let size = SizeInfo {
            width: 21.0,
            height: 51.0,
            cell_width: 3.0,
            cell_height: 3.0,
            padding_x: 0.0,
            padding_y: 0.0,
            dpr: 1.0,
        };
        let mut term = Term::new(&MockConfig::default(), &size, Clipboard::new_nop(), Mock);
        let cursor = Point::new(Line(0), Column(0));
        term.configure_charset(CharsetIndex::G0, StandardCharset::SpecialCharacterAndLineDrawing);
        term.input('a');

        assert_eq!(term.grid()[&cursor].c, '▒');
    }

    #[test]
    fn clear_saved_lines() {
        let size = SizeInfo {
            width: 21.0,
            height: 51.0,
            cell_width: 3.0,
            cell_height: 3.0,
            padding_x: 0.0,
            padding_y: 0.0,
            dpr: 1.0,
        };
        let mut term = Term::new(&MockConfig::default(), &size, Clipboard::new_nop(), Mock);

        // Add one line of scrollback
        term.grid.scroll_up(&(Line(0)..Line(1)), Line(1), &Cell::default());

        // Clear the history
        term.clear_screen(ansi::ClearMode::Saved);

        // Make sure that scrolling does not change the grid
        let mut scrolled_grid = term.grid.clone();
        scrolled_grid.scroll_display(Scroll::Top);
        assert_eq!(term.grid, scrolled_grid);
    }

    #[test]
    fn window_title() {
        let size = SizeInfo {
            width: 21.0,
            height: 51.0,
            cell_width: 3.0,
            cell_height: 3.0,
            padding_x: 0.0,
            padding_y: 0.0,
            dpr: 1.0,
        };
        let mut term = Term::new(&MockConfig::default(), &size, Clipboard::new_nop(), Mock);

        // Title can be set
        {
            term.title = "Test".to_string();
            assert_eq!(term.title, "Test");
        }

        // Title can be pushed onto stack
        {
            term.push_title();
            term.title = "Next".to_string();
            assert_eq!(term.title, "Next");
            assert_eq!(term.title_stack.get(0).unwrap(), "Test");
        }

        // Title can be popped from stack and set as the window title
        {
            term.pop_title();
            assert_eq!(term.title, "Test");
            assert!(term.title_stack.is_empty());
        }

        // Title stack doesn't grow infinitely
        {
            for _ in 0..4097 {
                term.push_title();
            }
            assert_eq!(term.title_stack.len(), 4096);
        }

        // Title and title stack reset when terminal state is reset
        {
            term.push_title();
            term.reset_state();
            assert_eq!(term.title, "Alacritty");
            assert!(term.title_stack.is_empty());
        }
    }
}

#[cfg(all(test, feature = "bench"))]
mod benches {
    extern crate serde_json as json;
    extern crate test;

    use std::fs::File;
    use std::io::Read;
    use std::mem;
    use std::path::Path;

    use crate::clipboard::Clipboard;
    use crate::config::MockConfig;
    use crate::event::{Event, EventListener};
    use crate::grid::Grid;

    use super::cell::Cell;
    use super::{SizeInfo, Term};

    struct Mock;
    impl EventListener for Mock {
        fn send_event(&self, _event: Event) {}
    }

    fn read_string<P>(path: P) -> String
    where
        P: AsRef<Path>,
    {
        let mut res = String::new();
        File::open(path.as_ref()).unwrap().read_to_string(&mut res).unwrap();

        res
    }

    /// Benchmark for the renderable cells iterator
    ///
    /// The renderable cells iterator yields cells that require work to be
    /// displayed (that is, not a an empty background cell). This benchmark
    /// measures how long it takes to process the whole iterator.
    ///
    /// When this benchmark was first added, it averaged ~78usec on my macbook
    /// pro. The total render time for this grid is anywhere between ~1500 and
    /// ~2000usec (measured imprecisely with the visual meter).
    #[bench]
    fn render_iter(b: &mut test::Bencher) {
        // Need some realistic grid state; using one of the ref files.
        let serialized_grid = read_string(concat!(
            env!("CARGO_MANIFEST_DIR"),
            "/tests/ref/vim_large_window_scroll/grid.json"
        ));
        let serialized_size = read_string(concat!(
            env!("CARGO_MANIFEST_DIR"),
            "/tests/ref/vim_large_window_scroll/size.json"
        ));

        let mut grid: Grid<Cell> = json::from_str(&serialized_grid).unwrap();
        let size: SizeInfo = json::from_str(&serialized_size).unwrap();

        let config = MockConfig::default();

        let mut terminal = Term::new(&config, &size, Clipboard::new_nop(), Mock);
        mem::swap(&mut terminal.grid, &mut grid);

        b.iter(|| {
            let iter = terminal.renderable_cells(&config);
            for cell in iter {
                test::black_box(cell);
            }
        })
    }
}<|MERGE_RESOLUTION|>--- conflicted
+++ resolved
@@ -741,15 +741,6 @@
     /// Automatically scroll to bottom when new lines are added
     auto_scroll: bool,
 
-<<<<<<< HEAD
-    /// Buffer to store messages for the message bar
-    message_buffer: MessageBuffer,
-
-    /// Hint that Alacritty should be closed
-    should_exit: bool,
-    // XXX: SEB: Add the charts/src/config.rs Vec<>
-=======
->>>>>>> d741d381
     /// Clipboard access coupled to the active window
     clipboard: Clipboard,
 
@@ -884,12 +875,6 @@
             dynamic_title: config.dynamic_title(),
             tabspaces,
             auto_scroll: config.scrolling.auto_scroll,
-<<<<<<< HEAD
-            message_buffer,
-            should_exit: false,
-            // XXX: SEB: add default for TimeSeriesChart
-=======
->>>>>>> d741d381
             clipboard,
             event_proxy,
             is_focused: true,
@@ -1110,10 +1095,6 @@
     }
 
     #[inline]
-<<<<<<< HEAD
-    pub fn size_info(&self) -> &SizeInfo {
-        &self.size_info
-    }
 
     //    #[inline]
     // pub fn get_input_activity_levels(&self) -> &ActivityLevels<u64> {
@@ -1149,23 +1130,7 @@
         // self.input_activity_levels.update_activity_level(self.size_info, increment);
     }
 
-    pub fn update_system_load(&mut self) {
-        //        match procinfo::loadavg() {
-        // Ok(res) => {
-        // trace!("Current loadavg: {:?}", res);
-        // self.load_avg_1_min.update_activity_level(self.size_info, res.load_avg_1_min);
-        // self.load_avg_5_min.update_activity_level(self.size_info, res.load_avg_5_min);
-        // self.load_avg_10_min.update_activity_level(self.size_info, res.load_avg_10_min);
-        // self.tasks_runnable.update_activity_level(self.size_info, res.tasks_runnable);
-        // self.tasks_total.update_activity_level(self.size_info, res.tasks_total);
-        // },
-        // Err(err) => { error!("Unable to get load average from system: {}", err);}
-        // };
-    }
-
-    #[inline]
-=======
->>>>>>> d741d381
+    #[inline]
     pub fn mode(&self) -> &TermMode {
         &self.mode
     }
