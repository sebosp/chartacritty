--- conflicted
+++ resolved
@@ -540,20 +540,12 @@
             cursor_style: Default::default(),
             colors: color::Colors::default(),
             title_stack: Default::default(),
-<<<<<<< HEAD
-            keyboard_mode_stack: Default::default(),
-            inactive_keyboard_mode_stack: Default::default(),
-            selection: None,
-            decorations_enabled: true,
-            damage,
-            config: options,
-            tokio_setup: None,
-=======
             is_focused: Default::default(),
             selection: Default::default(),
             title: Default::default(),
             mode: Default::default(),
->>>>>>> d45eca82
+            decorations_enabled: true,
+            tokio_setup: None,
         }
     }
 
