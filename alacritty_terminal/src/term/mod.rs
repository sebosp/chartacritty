--- conflicted
+++ resolved
@@ -3,17 +3,12 @@
 use std::cmp::{max, min};
 use std::ops::{Index, IndexMut, Range};
 use std::sync::Arc;
-<<<<<<< HEAD
 use std::time::{Duration, Instant, UNIX_EPOCH};
-use std::{io, iter, mem, ptr, str};
-
+
+use std::{mem, ptr, str};
+
+use bitflags::bitflags;
 use log::{debug, error, trace};
-=======
-use std::{mem, ptr, str};
-
-use bitflags::bitflags;
-use log::{debug, trace};
->>>>>>> a1b13e68
 use serde::{Deserialize, Serialize};
 use unicode_width::UnicodeWidthChar;
 
@@ -83,8 +78,35 @@
     }
 }
 
+/// `TermChartsHandle` allows connecting to the tokio background thread
+/// that is constantly fetching information and calculating OpenGL vecs.
+pub struct TermChartsHandle {
+    /// A handle to the tokio current thread runtime
+    pub tokio_handle: tokio::runtime::Handle,
+
+    /// Channel to communicate with the chart background thread.
+    pub charts_tx: tokio_mpsc::Sender<crate::async_utils::AsyncTask>,
+
+    /// Wether or not the charts are enabled
+    enabled: bool,
+}
+
 /// Terminal size info.
-#[derive(Serialize, Deserialize, Debug, Copy, Clone, PartialEq)]
+#[derive(
+    Serialize,
+    Deserialize,
+    Debug,
+    Copy,
+    Clone,
+    PartialEq,
+    Serialize,
+    Deserialize,
+    Default,
+    Debug,
+    Copy,
+    Clone,
+    PartialEq,
+)]
 pub struct SizeInfo {
     /// Terminal window width.
     width: f32,
@@ -130,50 +152,8 @@
         let lines = (height - 2. * padding_y) / cell_height;
         let screen_lines = max(lines as usize, MIN_SCREEN_LINES);
 
-<<<<<<< HEAD
-    fn compute_fg_rgb<C>(config: &Config<C>, colors: &color::List, fg: Color, flags: Flags) -> Rgb {
-        match fg {
-            Color::Spec(rgb) => match flags & Flags::DIM {
-                Flags::DIM => rgb * DIM_FACTOR,
-                _ => rgb,
-            },
-            Color::Named(ansi) => {
-                match (config.draw_bold_text_with_bright_colors(), flags & Flags::DIM_BOLD) {
-                    // If no bright foreground is set, treat it like the BOLD flag doesn't exist.
-                    (_, Flags::DIM_BOLD)
-                        if ansi == NamedColor::Foreground
-                            && config.colors.primary.bright_foreground.is_none() =>
-                    {
-                        colors[NamedColor::DimForeground]
-                    }
-                    // Draw bold text in bright colors *and* contains bold flag.
-                    (true, Flags::BOLD) => colors[ansi.to_bright()],
-                    // Cell is marked as dim and not bold.
-                    (_, Flags::DIM) | (false, Flags::DIM_BOLD) => colors[ansi.to_dim()],
-                    // None of the above, keep original color..
-                    _ => colors[ansi],
-                }
-            }
-            Color::Indexed(idx) => {
-                let idx = match (
-                    config.draw_bold_text_with_bright_colors(),
-                    flags & Flags::DIM_BOLD,
-                    idx,
-                ) {
-                    (true, Flags::BOLD, 0..=7) => idx as usize + 8,
-                    (false, Flags::DIM, 8..=15) => idx as usize - 8,
-                    (false, Flags::DIM, 0..=7) => idx as usize + 260,
-                    _ => idx as usize,
-                };
-
-                colors[idx]
-            }
-        }
-    }
-=======
         let columns = (width - 2. * padding_x) / cell_width;
         let columns = max(columns as usize, MIN_COLUMNS);
->>>>>>> a1b13e68
 
         SizeInfo {
             width,
@@ -194,208 +174,6 @@
 
     /// Check if coordinates are inside the terminal grid.
     ///
-<<<<<<< HEAD
-    /// Skips empty (background) cells and applies any flags to the cell state
-    /// (eg. invert fg and bg colors).
-    #[inline]
-    fn next(&mut self) -> Option<Self::Item> {
-        loop {
-            if self.cursor.point.line == self.inner.line()
-                && self.cursor.point.col == self.inner.column()
-            {
-                if self.cursor.rendered {
-                    // Handle cell below cursor.
-                    let cell = self.inner.next()?;
-                    let mut cell = RenderableCell::new(self, cell);
-
-                    if self.cursor.key.style == CursorStyle::Block {
-                        cell.fg = match self.cursor.cursor_color {
-                            // Apply cursor color, or invert the cursor if it has a fixed background
-                            // close to the cell's background.
-                            CellRgb::Rgb(col) if col.contrast(cell.bg) < MIN_CURSOR_CONTRAST => {
-                                cell.bg
-                            }
-                            _ => self.cursor.text_color.color(cell.fg, cell.bg),
-                        };
-                    }
-
-                    return Some(cell);
-                } else {
-                    // Handle cursor.
-                    self.cursor.rendered = true;
-
-                    let buffer_point = self.grid.visible_to_buffer(self.cursor.point);
-                    let cell = Indexed {
-                        inner: self.grid[buffer_point.line][buffer_point.col],
-                        column: self.cursor.point.col,
-                        line: self.cursor.point.line,
-                    };
-
-                    let mut cell = RenderableCell::new(self, cell);
-                    cell.inner = RenderableCellContent::Cursor(self.cursor.key);
-
-                    // Apply cursor color, or invert the cursor if it has a fixed background close
-                    // to the cell's background.
-                    if !matches!(
-                        self.cursor.cursor_color,
-                        CellRgb::Rgb(color) if color.contrast(cell.bg) < MIN_CURSOR_CONTRAST
-                    ) {
-                        cell.fg = self.cursor.cursor_color.color(cell.fg, cell.bg);
-                    }
-
-                    return Some(cell);
-                }
-            } else {
-                let cell = self.inner.next()?;
-                let cell = RenderableCell::new(self, cell);
-
-                if !cell.is_empty() {
-                    return Some(cell);
-                }
-            }
-        }
-    }
-}
-
-pub mod mode {
-    use bitflags::bitflags;
-
-    bitflags! {
-        pub struct TermMode: u32 {
-            const NONE                = 0;
-            const SHOW_CURSOR         = 0b0000_0000_0000_0000_0001;
-            const APP_CURSOR          = 0b0000_0000_0000_0000_0010;
-            const APP_KEYPAD          = 0b0000_0000_0000_0000_0100;
-            const MOUSE_REPORT_CLICK  = 0b0000_0000_0000_0000_1000;
-            const BRACKETED_PASTE     = 0b0000_0000_0000_0001_0000;
-            const SGR_MOUSE           = 0b0000_0000_0000_0010_0000;
-            const MOUSE_MOTION        = 0b0000_0000_0000_0100_0000;
-            const LINE_WRAP           = 0b0000_0000_0000_1000_0000;
-            const LINE_FEED_NEW_LINE  = 0b0000_0000_0001_0000_0000;
-            const ORIGIN              = 0b0000_0000_0010_0000_0000;
-            const INSERT              = 0b0000_0000_0100_0000_0000;
-            const FOCUS_IN_OUT        = 0b0000_0000_1000_0000_0000;
-            const ALT_SCREEN          = 0b0000_0001_0000_0000_0000;
-            const MOUSE_DRAG          = 0b0000_0010_0000_0000_0000;
-            const MOUSE_MODE          = 0b0000_0010_0000_0100_1000;
-            const UTF8_MOUSE          = 0b0000_0100_0000_0000_0000;
-            const ALTERNATE_SCROLL    = 0b0000_1000_0000_0000_0000;
-            const VI                  = 0b0001_0000_0000_0000_0000;
-            const ANY                 = std::u32::MAX;
-        }
-    }
-
-    impl Default for TermMode {
-        fn default() -> TermMode {
-            TermMode::SHOW_CURSOR | TermMode::LINE_WRAP | TermMode::ALTERNATE_SCROLL
-        }
-    }
-}
-
-pub use crate::term::mode::TermMode;
-
-pub struct VisualBell {
-    /// Visual bell animation.
-    animation: BellAnimation,
-
-    /// Visual bell duration.
-    duration: Duration,
-
-    /// The last time the visual bell rang, if at all.
-    start_time: Option<Instant>,
-}
-
-fn cubic_bezier(p0: f64, p1: f64, p2: f64, p3: f64, x: f64) -> f64 {
-    (1.0 - x).powi(3) * p0
-        + 3.0 * (1.0 - x).powi(2) * x * p1
-        + 3.0 * (1.0 - x) * x.powi(2) * p2
-        + x.powi(3) * p3
-}
-
-impl VisualBell {
-    /// Ring the visual bell, and return its intensity.
-    pub fn ring(&mut self) -> f64 {
-        let now = Instant::now();
-        self.start_time = Some(now);
-        self.intensity_at_instant(now)
-    }
-
-    /// Get the currently intensity of the visual bell. The bell's intensity
-    /// ramps down from 1.0 to 0.0 at a rate determined by the bell's duration.
-    pub fn intensity(&self) -> f64 {
-        self.intensity_at_instant(Instant::now())
-    }
-
-    /// Check whether or not the visual bell has completed "ringing".
-    pub fn completed(&mut self) -> bool {
-        match self.start_time {
-            Some(earlier) => {
-                if Instant::now().duration_since(earlier) >= self.duration {
-                    self.start_time = None;
-                }
-                false
-            }
-            None => true,
-        }
-    }
-
-    /// Get the intensity of the visual bell at a particular instant. The bell's
-    /// intensity ramps down from 1.0 to 0.0 at a rate determined by the bell's
-    /// duration.
-    pub fn intensity_at_instant(&self, instant: Instant) -> f64 {
-        // If `duration` is zero, then the VisualBell is disabled; therefore,
-        // its `intensity` is zero.
-        if self.duration == Duration::from_secs(0) {
-            return 0.0;
-        }
-
-        match self.start_time {
-            // Similarly, if `start_time` is `None`, then the VisualBell has not
-            // been "rung"; therefore, its `intensity` is zero.
-            None => 0.0,
-
-            Some(earlier) => {
-                // Finally, if the `instant` at which we wish to compute the
-                // VisualBell's `intensity` occurred before the VisualBell was
-                // "rung", then its `intensity` is also zero.
-                if instant < earlier {
-                    return 0.0;
-                }
-
-                let elapsed = instant.duration_since(earlier);
-                let elapsed_f =
-                    elapsed.as_secs() as f64 + f64::from(elapsed.subsec_nanos()) / 1e9f64;
-                let duration_f = self.duration.as_secs() as f64
-                    + f64::from(self.duration.subsec_nanos()) / 1e9f64;
-
-                // Otherwise, we compute a value `time` from 0.0 to 1.0
-                // inclusive that represents the ratio of `elapsed` time to the
-                // `duration` of the VisualBell.
-                let time = (elapsed_f / duration_f).min(1.0);
-
-                // We use this to compute the inverse `intensity` of the
-                // VisualBell. When `time` is 0.0, `inverse_intensity` is 0.0,
-                // and when `time` is 1.0, `inverse_intensity` is 1.0.
-                let inverse_intensity = match self.animation {
-                    BellAnimation::Ease | BellAnimation::EaseOut => {
-                        cubic_bezier(0.25, 0.1, 0.25, 1.0, time)
-                    }
-                    BellAnimation::EaseOutSine => cubic_bezier(0.39, 0.575, 0.565, 1.0, time),
-                    BellAnimation::EaseOutQuad => cubic_bezier(0.25, 0.46, 0.45, 0.94, time),
-                    BellAnimation::EaseOutCubic => cubic_bezier(0.215, 0.61, 0.355, 1.0, time),
-                    BellAnimation::EaseOutQuart => cubic_bezier(0.165, 0.84, 0.44, 1.0, time),
-                    BellAnimation::EaseOutQuint => cubic_bezier(0.23, 1.0, 0.32, 1.0, time),
-                    BellAnimation::EaseOutExpo => cubic_bezier(0.19, 1.0, 0.22, 1.0, time),
-                    BellAnimation::EaseOutCirc => cubic_bezier(0.075, 0.82, 0.165, 1.0, time),
-                    BellAnimation::Linear => time,
-                };
-
-                // Since we want the `intensity` of the VisualBell to decay over
-                // `time`, we subtract the `inverse_intensity` from 1.0.
-                1.0 - inverse_intensity
-            }
-        }
-=======
     /// The padding, message bar or search are not counted as part of the grid.
     #[inline]
     pub fn contains_point(&self, x: usize, y: usize) -> bool {
@@ -413,7 +191,6 @@
     #[inline]
     pub fn height(&self) -> f32 {
         self.height
->>>>>>> a1b13e68
     }
 
     #[inline]
@@ -425,29 +202,6 @@
     pub fn cell_height(&self) -> f32 {
         self.cell_height
     }
-<<<<<<< HEAD
-}
-
-/// `TermChartsHandle` allows connecting to the tokio background thread
-/// that is constantly fetching information and calculating OpenGL vecs.
-pub struct TermChartsHandle {
-    /// A handle to the tokio current thread runtime
-    pub tokio_handle: tokio::runtime::Handle,
-
-    /// Channel to communicate with the chart background thread.
-    pub charts_tx: tokio_mpsc::Sender<crate::async_utils::AsyncTask>,
-
-    /// Wether or not the charts are enabled
-    enabled: bool,
-}
-
-/// Terminal size info.
-#[derive(Serialize, Deserialize, Default, Debug, Copy, Clone, PartialEq)]
-pub struct SizeInfo {
-    /// Terminal window width.
-    pub width: f32,
-=======
->>>>>>> a1b13e68
 
     #[inline]
     pub fn padding_x(&self) -> f32 {
@@ -563,19 +317,12 @@
     /// term is set.
     title_stack: Vec<Option<String>>,
 
-<<<<<<< HEAD
-    /// Terminal decorations enabled
-    pub decorations_enabled: bool,
-    /// Current forward and backward buffer search regexes.
-    regex_search: Option<RegexSearch>,
-
-    /// Information about window dimensions.
-    size: SizeInfo,
-=======
     /// Information about cell dimensions.
     cell_width: usize,
     cell_height: usize,
->>>>>>> a1b13e68
+
+    /// Terminal decorations enabled
+    pub decorations_enabled: bool,
 }
 
 impl<T> Term<T> {
@@ -595,7 +342,6 @@
         self.vi_mode_recompute_selection();
     }
 
-<<<<<<< HEAD
     pub fn new<C>(
         config: &Config<C>,
         size: SizeInfo,
@@ -603,14 +349,8 @@
         tokio_handle: tokio::runtime::Handle,
         charts_tx: tokio_mpsc::Sender<crate::async_utils::AsyncTask>,
     ) -> Term<T> {
-        // TODO: On Update, we should refresh this.
-        let num_cols = size.cols();
-        let num_lines = size.lines();
-=======
-    pub fn new<C>(config: &Config<C>, size: SizeInfo, event_proxy: T) -> Term<T> {
         let num_cols = size.columns;
         let num_lines = size.screen_lines;
->>>>>>> a1b13e68
 
         let history_size = config.scrolling.history() as usize;
         let grid = Grid::new(num_lines, num_cols, history_size);
@@ -618,16 +358,12 @@
 
         let tabs = TabStops::new(grid.columns());
 
-<<<<<<< HEAD
-        let colors = color::List::from(&config.colors);
         let mut charts_enabled = false;
         if let Some(chart_config) = &config.charts {
             charts_enabled = !chart_config.charts.is_empty();
         }
-=======
         let scroll_region = Line(0)..Line(grid.screen_lines() as i32);
 
->>>>>>> a1b13e68
         Term {
             grid,
             inactive_grid: alt,
@@ -647,14 +383,9 @@
             title_stack: Vec::new(),
             charts_handle: TermChartsHandle { tokio_handle, charts_tx, enabled: charts_enabled },
             selection: None,
-<<<<<<< HEAD
             decorations_enabled: true,
-            regex_search: None,
-            size,
-=======
             cell_width: size.cell_width as usize,
             cell_height: size.cell_height as usize,
->>>>>>> a1b13e68
         }
     }
 
@@ -1071,17 +802,10 @@
 
         match direction {
             Direction::Right if flags.contains(Flags::LEADING_WIDE_CHAR_SPACER) => {
-<<<<<<< HEAD
-                point.col = Column(1);
-                point.line -= 1;
-            }
-            Direction::Right if flags.contains(Flags::WIDE_CHAR) => point.col += 1,
-=======
                 point.column = Column(1);
                 point.line += 1;
             },
             Direction::Right if flags.contains(Flags::WIDE_CHAR) => point.column += 1,
->>>>>>> a1b13e68
             Direction::Left if flags.intersects(Flags::WIDE_CHAR | Flags::WIDE_CHAR_SPACER) => {
                 if flags.contains(Flags::WIDE_CHAR_SPACER) {
                     point.column -= 1;
@@ -1091,7 +815,7 @@
                 if self.grid[prev].flags.contains(Flags::LEADING_WIDE_CHAR_SPACER) {
                     point = prev;
                 }
-            }
+            },
             _ => (),
         }
 
@@ -1376,15 +1100,6 @@
         match intermediate {
             None => {
                 trace!("Reporting primary device attributes");
-<<<<<<< HEAD
-                let _ = writer.write_all(b"\x1b[?6c");
-            }
-            Some('>') => {
-                trace!("Reporting secondary device attributes");
-                let version = version_number(env!("CARGO_PKG_VERSION"));
-                let _ = writer.write_all(format!("\x1b[>0;{};1c", version).as_bytes());
-            }
-=======
                 let text = String::from("\x1b[?6c");
                 self.event_proxy.send_event(Event::PtyWrite(text));
             },
@@ -1394,7 +1109,6 @@
                 let text = format!("\x1b[>0;{};1c", version);
                 self.event_proxy.send_event(Event::PtyWrite(text));
             },
->>>>>>> a1b13e68
             _ => debug!("Unsupported device attributes intermediate"),
         }
     }
@@ -1404,15 +1118,6 @@
         trace!("Reporting device status: {}", arg);
         match arg {
             5 => {
-<<<<<<< HEAD
-                let _ = writer.write_all(b"\x1b[0n");
-            }
-            6 => {
-                let pos = self.grid.cursor.point;
-                let response = format!("\x1b[{};{}R", pos.line + 1, pos.col + 1);
-                let _ = writer.write_all(response.as_bytes());
-            }
-=======
                 let text = String::from("\x1b[0n");
                 self.event_proxy.send_event(Event::PtyWrite(text));
             },
@@ -1421,7 +1126,6 @@
                 let text = format!("\x1b[{};{}R", pos.line + 1, pos.column + 1);
                 self.event_proxy.send_event(Event::PtyWrite(text));
             },
->>>>>>> a1b13e68
             _ => debug!("unknown device status query: {}", arg),
         };
     }
@@ -1682,17 +1386,17 @@
                 for cell in &mut row[point.column..] {
                     *cell = bg.into();
                 }
-            }
+            },
             ansi::LineClearMode::Left => {
                 for cell in &mut row[..=point.column] {
                     *cell = bg.into();
                 }
-            }
+            },
             ansi::LineClearMode::All => {
                 for cell in &mut row[..] {
                     *cell = bg.into();
                 }
-            }
+            },
         }
 
         let range = self.grid.cursor.point.line..=self.grid.cursor.point.line;
@@ -1789,17 +1493,9 @@
                     *cell = bg.into();
                 }
 
-<<<<<<< HEAD
-                self.selection = self
-                    .selection
-                    .take()
-                    .filter(|s| !s.intersects_range(cursor_buffer_line..num_lines));
-            }
-=======
                 let range = Line(0)..=cursor.line;
                 self.selection = self.selection.take().filter(|s| !s.intersects_range(range));
             },
->>>>>>> a1b13e68
             ansi::ClearMode::Below => {
                 let cursor = self.grid.cursor.point;
                 for cell in &mut self.grid[cursor.line][cursor.column..] {
@@ -1810,15 +1506,9 @@
                     self.grid.reset_region((cursor.line + 1)..);
                 }
 
-<<<<<<< HEAD
-                self.selection =
-                    self.selection.take().filter(|s| !s.intersects_range(..=cursor_buffer_line));
-            }
-=======
                 let range = cursor.line..Line(screen_lines as i32);
                 self.selection = self.selection.take().filter(|s| !s.intersects_range(range));
             },
->>>>>>> a1b13e68
             ansi::ClearMode::All => {
                 if self.mode.contains(TermMode::ALT_SCREEN) {
                     self.grid.reset_region(..);
@@ -1826,23 +1516,13 @@
                     self.grid.clear_viewport();
                 }
 
-<<<<<<< HEAD
-                self.selection = self.selection.take().filter(|s| !s.intersects_range(..num_lines));
-            }
+                self.selection = None;
+            },
             ansi::ClearMode::Saved if self.history_size() > 0 => {
                 self.grid.clear_history();
 
-                self.selection = self.selection.take().filter(|s| !s.intersects_range(num_lines..));
-            }
-=======
-                self.selection = None;
-            },
-            ansi::ClearMode::Saved if self.history_size() > 0 => {
-                self.grid.clear_history();
-
                 self.selection = self.selection.take().filter(|s| !s.intersects_range(..Line(0)));
             },
->>>>>>> a1b13e68
             // We have no history to clear.
             ansi::ClearMode::Saved => (),
         }
@@ -1853,16 +1533,11 @@
         trace!("Clearing tabs: {:?}", mode);
         match mode {
             ansi::TabulationClearMode::Current => {
-<<<<<<< HEAD
-                self.tabs[self.grid.cursor.point.col] = false;
-            }
-=======
                 self.tabs[self.grid.cursor.point.column] = false;
             },
->>>>>>> a1b13e68
             ansi::TabulationClearMode::All => {
                 self.tabs.clear_all();
-            }
+            },
         }
     }
 
@@ -1913,7 +1588,7 @@
                 cursor.template.fg = Color::Named(NamedColor::Foreground);
                 cursor.template.bg = Color::Named(NamedColor::Background);
                 cursor.template.flags = Flags::empty();
-            }
+            },
             Attr::Reverse => cursor.template.flags.insert(Flags::INVERSE),
             Attr::CancelReverse => cursor.template.flags.remove(Flags::INVERSE),
             Attr::Bold => cursor.template.flags.insert(Flags::BOLD),
@@ -1925,21 +1600,21 @@
             Attr::Underline => {
                 cursor.template.flags.remove(Flags::DOUBLE_UNDERLINE);
                 cursor.template.flags.insert(Flags::UNDERLINE);
-            }
+            },
             Attr::DoubleUnderline => {
                 cursor.template.flags.remove(Flags::UNDERLINE);
                 cursor.template.flags.insert(Flags::DOUBLE_UNDERLINE);
-            }
+            },
             Attr::CancelUnderline => {
                 cursor.template.flags.remove(Flags::UNDERLINE | Flags::DOUBLE_UNDERLINE);
-            }
+            },
             Attr::Hidden => cursor.template.flags.insert(Flags::HIDDEN),
             Attr::CancelHidden => cursor.template.flags.remove(Flags::HIDDEN),
             Attr::Strike => cursor.template.flags.insert(Flags::STRIKEOUT),
             Attr::CancelStrike => cursor.template.flags.remove(Flags::STRIKEOUT),
             _ => {
                 debug!("Term got unhandled attr: {:?}", attr);
-            }
+            },
         }
     }
 
@@ -1952,7 +1627,7 @@
                 if !self.mode.contains(TermMode::ALT_SCREEN) {
                     self.swap_alt();
                 }
-            }
+            },
             ansi::Mode::ShowCursor => self.mode.insert(TermMode::SHOW_CURSOR),
             ansi::Mode::CursorKeys => self.mode.insert(TermMode::APP_CURSOR),
             // Mouse protocols are mutually exclusive.
@@ -1960,28 +1635,28 @@
                 self.mode.remove(TermMode::MOUSE_MODE);
                 self.mode.insert(TermMode::MOUSE_REPORT_CLICK);
                 self.event_proxy.send_event(Event::MouseCursorDirty);
-            }
+            },
             ansi::Mode::ReportCellMouseMotion => {
                 self.mode.remove(TermMode::MOUSE_MODE);
                 self.mode.insert(TermMode::MOUSE_DRAG);
                 self.event_proxy.send_event(Event::MouseCursorDirty);
-            }
+            },
             ansi::Mode::ReportAllMouseMotion => {
                 self.mode.remove(TermMode::MOUSE_MODE);
                 self.mode.insert(TermMode::MOUSE_MOTION);
                 self.event_proxy.send_event(Event::MouseCursorDirty);
-            }
+            },
             ansi::Mode::ReportFocusInOut => self.mode.insert(TermMode::FOCUS_IN_OUT),
             ansi::Mode::BracketedPaste => self.mode.insert(TermMode::BRACKETED_PASTE),
             // Mouse encodings are mutually exclusive.
             ansi::Mode::SgrMouse => {
                 self.mode.remove(TermMode::UTF8_MOUSE);
                 self.mode.insert(TermMode::SGR_MOUSE);
-            }
+            },
             ansi::Mode::Utf8Mouse => {
                 self.mode.remove(TermMode::SGR_MOUSE);
                 self.mode.insert(TermMode::UTF8_MOUSE);
-            }
+            },
             ansi::Mode::AlternateScroll => self.mode.insert(TermMode::ALTERNATE_SCROLL),
             ansi::Mode::LineWrap => self.mode.insert(TermMode::LINE_WRAP),
             ansi::Mode::LineFeedNewLine => self.mode.insert(TermMode::LINE_FEED_NEW_LINE),
@@ -1989,15 +1664,10 @@
             ansi::Mode::ColumnMode => self.deccolm(),
             ansi::Mode::Insert => self.mode.insert(TermMode::INSERT),
             ansi::Mode::BlinkingCursor => {
-<<<<<<< HEAD
-                trace!("... unimplemented mode");
-            }
-=======
                 let style = self.cursor_style.get_or_insert(self.default_cursor_style);
                 style.blinking = true;
                 self.event_proxy.send_event(Event::CursorBlinkingChange(true));
             },
->>>>>>> a1b13e68
         }
     }
 
@@ -2010,21 +1680,21 @@
                 if self.mode.contains(TermMode::ALT_SCREEN) {
                     self.swap_alt();
                 }
-            }
+            },
             ansi::Mode::ShowCursor => self.mode.remove(TermMode::SHOW_CURSOR),
             ansi::Mode::CursorKeys => self.mode.remove(TermMode::APP_CURSOR),
             ansi::Mode::ReportMouseClicks => {
                 self.mode.remove(TermMode::MOUSE_REPORT_CLICK);
                 self.event_proxy.send_event(Event::MouseCursorDirty);
-            }
+            },
             ansi::Mode::ReportCellMouseMotion => {
                 self.mode.remove(TermMode::MOUSE_DRAG);
                 self.event_proxy.send_event(Event::MouseCursorDirty);
-            }
+            },
             ansi::Mode::ReportAllMouseMotion => {
                 self.mode.remove(TermMode::MOUSE_MOTION);
                 self.event_proxy.send_event(Event::MouseCursorDirty);
-            }
+            },
             ansi::Mode::ReportFocusInOut => self.mode.remove(TermMode::FOCUS_IN_OUT),
             ansi::Mode::BracketedPaste => self.mode.remove(TermMode::BRACKETED_PASTE),
             ansi::Mode::SgrMouse => self.mode.remove(TermMode::SGR_MOUSE),
@@ -2036,15 +1706,10 @@
             ansi::Mode::ColumnMode => self.deccolm(),
             ansi::Mode::Insert => self.mode.remove(TermMode::INSERT),
             ansi::Mode::BlinkingCursor => {
-<<<<<<< HEAD
-                trace!("... unimplemented mode");
-            }
-=======
                 let style = self.cursor_style.get_or_insert(self.default_cursor_style);
                 style.blinking = false;
                 self.event_proxy.send_event(Event::CursorBlinkingChange(false));
             },
->>>>>>> a1b13e68
         }
     }
 
@@ -2334,23 +1999,10 @@
             .unwrap_or(0);
 
         // Create terminal with the appropriate dimensions.
-<<<<<<< HEAD
-        let size = SizeInfo {
-            width: num_cols as f32,
-            height: lines.len() as f32,
-            cell_width: 1.,
-            cell_height: 1.,
-            padding_x: 0.,
-            padding_y: 0.,
-            dpr: 1.,
-        };
         let (tokio_handle, charts_tx, _tokio_shutdown) =
             crate::async_utils::tokio_default_setup(Mock);
+        let size = SizeInfo::new(num_cols as f32, lines.len() as f32, 1., 1., 0., 0., false);
         let mut term = Term::new(&Config::<()>::default(), size, (), tokio_handle, charts_tx);
-=======
-        let size = SizeInfo::new(num_cols as f32, lines.len() as f32, 1., 1., 0., 0., false);
-        let mut term = Term::new(&Config::<()>::default(), size, ());
->>>>>>> a1b13e68
 
         // Fill terminal with content.
         for (line, text) in lines.iter().enumerate() {
@@ -2395,25 +2047,11 @@
 
     #[test]
     fn semantic_selection_works() {
-<<<<<<< HEAD
-        let size = SizeInfo {
-            width: 21.0,
-            height: 51.0,
-            cell_width: 3.0,
-            cell_height: 3.0,
-            padding_x: 0.0,
-            padding_y: 0.0,
-            dpr: 1.0,
-        };
         let (tokio_handle, charts_tx, _tokio_shutdown) =
-            crate::async_utils::tokio_default_setup(Mock);
-        let mut term = Term::new(&MockConfig::default(), size, Mock, tokio_handle, charts_tx);
-        let mut grid: Grid<Cell> = Grid::new(Line(3), Column(5), 0, Cell::default());
-=======
+            crate::async_utils::tokio_default_setup(());
         let size = SizeInfo::new(5., 3., 1.0, 1.0, 0.0, 0.0, false);
-        let mut term = Term::new(&MockConfig::default(), size, ());
+        let mut term = Term::new(&MockConfig::default(), size, (), tokio_handle, charts_tx);
         let mut grid: Grid<Cell> = Grid::new(3, 5, 0);
->>>>>>> a1b13e68
         for i in 0..5 {
             for j in 0..2 {
                 grid[Line(j)][Column(i)].c = 'a';
@@ -2459,25 +2097,11 @@
 
     #[test]
     fn line_selection_works() {
-<<<<<<< HEAD
-        let size = SizeInfo {
-            width: 21.0,
-            height: 51.0,
-            cell_width: 3.0,
-            cell_height: 3.0,
-            padding_x: 0.0,
-            padding_y: 0.0,
-            dpr: 1.0,
-        };
         let (tokio_handle, charts_tx, _tokio_shutdown) =
-            crate::async_utils::tokio_default_setup(Mock);
-        let mut term = Term::new(&MockConfig::default(), size, Mock, tokio_handle, charts_tx);
-        let mut grid: Grid<Cell> = Grid::new(Line(1), Column(5), 0, Cell::default());
-=======
+            crate::async_utils::tokio_default_setup(());
         let size = SizeInfo::new(5., 1., 1.0, 1.0, 0.0, 0.0, false);
-        let mut term = Term::new(&MockConfig::default(), size, ());
+        let mut term = Term::new(&MockConfig::default(), size, (), tokio_handle, charts_tx);
         let mut grid: Grid<Cell> = Grid::new(1, 5, 0);
->>>>>>> a1b13e68
         for i in 0..5 {
             grid[Line(0)][Column(i)].c = 'a';
         }
@@ -2496,25 +2120,11 @@
 
     #[test]
     fn selecting_empty_line() {
-<<<<<<< HEAD
-        let size = SizeInfo {
-            width: 21.0,
-            height: 51.0,
-            cell_width: 3.0,
-            cell_height: 3.0,
-            padding_x: 0.0,
-            padding_y: 0.0,
-            dpr: 1.0,
-        };
         let (tokio_handle, charts_tx, _tokio_shutdown) =
-            crate::async_utils::tokio_default_setup(Mock);
-        let mut term = Term::new(&MockConfig::default(), size, Mock, tokio_handle, charts_tx);
-        let mut grid: Grid<Cell> = Grid::new(Line(3), Column(3), 0, Cell::default());
-=======
+            crate::async_utils::tokio_default_setup(());
         let size = SizeInfo::new(3.0, 3.0, 1.0, 1.0, 0.0, 0.0, false);
-        let mut term = Term::new(&MockConfig::default(), size, ());
+        let mut term = Term::new(&MockConfig::default(), size, (), tokio_handle, charts_tx);
         let mut grid: Grid<Cell> = Grid::new(3, 3, 0);
->>>>>>> a1b13e68
         for l in 0..3 {
             if l != 1 {
                 for c in 0..3 {
@@ -2550,23 +2160,10 @@
 
     #[test]
     fn input_line_drawing_character() {
-<<<<<<< HEAD
-        let size = SizeInfo {
-            width: 21.0,
-            height: 51.0,
-            cell_width: 3.0,
-            cell_height: 3.0,
-            padding_x: 0.0,
-            padding_y: 0.0,
-            dpr: 1.0,
-        };
         let (tokio_handle, charts_tx, _tokio_shutdown) =
-            crate::async_utils::tokio_default_setup(Mock);
-        let mut term = Term::new(&MockConfig::default(), size, Mock, tokio_handle, charts_tx);
-=======
+            crate::async_utils::tokio_default_setup(());
         let size = SizeInfo::new(21.0, 51.0, 3.0, 3.0, 0.0, 0.0, false);
-        let mut term = Term::new(&MockConfig::default(), size, ());
->>>>>>> a1b13e68
+        let mut term = Term::new(&MockConfig::default(), size, (), tokio_handle, charts_tx);
         let cursor = Point::new(Line(0), Column(0));
         term.configure_charset(CharsetIndex::G0, StandardCharset::SpecialCharacterAndLineDrawing);
         term.input('a');
@@ -2576,23 +2173,10 @@
 
     #[test]
     fn clear_saved_lines() {
-<<<<<<< HEAD
-        let size = SizeInfo {
-            width: 21.0,
-            height: 51.0,
-            cell_width: 3.0,
-            cell_height: 3.0,
-            padding_x: 0.0,
-            padding_y: 0.0,
-            dpr: 1.0,
-        };
         let (tokio_handle, charts_tx, _tokio_shutdown) =
-            crate::async_utils::tokio_default_setup(Mock);
-        let mut term = Term::new(&MockConfig::default(), size, Mock, tokio_handle, charts_tx);
-=======
+            crate::async_utils::tokio_default_setup(());
         let size = SizeInfo::new(21.0, 51.0, 3.0, 3.0, 0.0, 0.0, false);
-        let mut term = Term::new(&MockConfig::default(), size, ());
->>>>>>> a1b13e68
+        let mut term = Term::new(&MockConfig::default(), size, (), tokio_handle, charts_tx);
 
         // Add one line of scrollback.
         term.grid.scroll_up(&(Line(0)..Line(1)), 1);
@@ -2613,23 +2197,10 @@
 
     #[test]
     fn grow_lines_updates_active_cursor_pos() {
-<<<<<<< HEAD
-        let mut size = SizeInfo {
-            width: 100.0,
-            height: 10.0,
-            cell_width: 1.0,
-            cell_height: 1.0,
-            padding_x: 0.0,
-            padding_y: 0.0,
-            dpr: 1.0,
-        };
         let (tokio_handle, charts_tx, _tokio_shutdown) =
-            crate::async_utils::tokio_default_setup(Mock);
-        let mut term = Term::new(&MockConfig::default(), size, Mock, tokio_handle, charts_tx);
-=======
+            crate::async_utils::tokio_default_setup(());
         let mut size = SizeInfo::new(100.0, 10.0, 1.0, 1.0, 0.0, 0.0, false);
-        let mut term = Term::new(&MockConfig::default(), size, ());
->>>>>>> a1b13e68
+        let mut term = Term::new(&MockConfig::default(), size, (), tokio_handle, charts_tx);
 
         // Create 10 lines of scrollback.
         for _ in 0..19 {
@@ -2648,23 +2219,10 @@
 
     #[test]
     fn grow_lines_updates_inactive_cursor_pos() {
-<<<<<<< HEAD
-        let mut size = SizeInfo {
-            width: 100.0,
-            height: 10.0,
-            cell_width: 1.0,
-            cell_height: 1.0,
-            padding_x: 0.0,
-            padding_y: 0.0,
-            dpr: 1.0,
-        };
         let (tokio_handle, charts_tx, _tokio_shutdown) =
-            crate::async_utils::tokio_default_setup(Mock);
-        let mut term = Term::new(&MockConfig::default(), size, Mock, tokio_handle, charts_tx);
-=======
+            crate::async_utils::tokio_default_setup(());
         let mut size = SizeInfo::new(100.0, 10.0, 1.0, 1.0, 0.0, 0.0, false);
-        let mut term = Term::new(&MockConfig::default(), size, ());
->>>>>>> a1b13e68
+        let mut term = Term::new(&MockConfig::default(), size, (), tokio_handle, charts_tx);
 
         // Create 10 lines of scrollback.
         for _ in 0..19 {
@@ -2689,23 +2247,10 @@
 
     #[test]
     fn shrink_lines_updates_active_cursor_pos() {
-<<<<<<< HEAD
-        let mut size = SizeInfo {
-            width: 100.0,
-            height: 10.0,
-            cell_width: 1.0,
-            cell_height: 1.0,
-            padding_x: 0.0,
-            padding_y: 0.0,
-            dpr: 1.0,
-        };
         let (tokio_handle, charts_tx, _tokio_shutdown) =
-            crate::async_utils::tokio_default_setup(Mock);
-        let mut term = Term::new(&MockConfig::default(), size, Mock, tokio_handle, charts_tx);
-=======
+            crate::async_utils::tokio_default_setup(());
         let mut size = SizeInfo::new(100.0, 10.0, 1.0, 1.0, 0.0, 0.0, false);
-        let mut term = Term::new(&MockConfig::default(), size, ());
->>>>>>> a1b13e68
+        let mut term = Term::new(&MockConfig::default(), size, (), tokio_handle, charts_tx);
 
         // Create 10 lines of scrollback.
         for _ in 0..19 {
@@ -2724,23 +2269,10 @@
 
     #[test]
     fn shrink_lines_updates_inactive_cursor_pos() {
-<<<<<<< HEAD
-        let mut size = SizeInfo {
-            width: 100.0,
-            height: 10.0,
-            cell_width: 1.0,
-            cell_height: 1.0,
-            padding_x: 0.0,
-            padding_y: 0.0,
-            dpr: 1.0,
-        };
         let (tokio_handle, charts_tx, _tokio_shutdown) =
-            crate::async_utils::tokio_default_setup(Mock);
-        let mut term = Term::new(&MockConfig::default(), size, Mock, tokio_handle, charts_tx);
-=======
+            crate::async_utils::tokio_default_setup(());
         let mut size = SizeInfo::new(100.0, 10.0, 1.0, 1.0, 0.0, 0.0, false);
-        let mut term = Term::new(&MockConfig::default(), size, ());
->>>>>>> a1b13e68
+        let mut term = Term::new(&MockConfig::default(), size, (), tokio_handle, charts_tx);
 
         // Create 10 lines of scrollback.
         for _ in 0..19 {
@@ -2765,23 +2297,10 @@
 
     #[test]
     fn window_title() {
-<<<<<<< HEAD
-        let size = SizeInfo {
-            width: 21.0,
-            height: 51.0,
-            cell_width: 3.0,
-            cell_height: 3.0,
-            padding_x: 0.0,
-            padding_y: 0.0,
-            dpr: 1.0,
-        };
         let (tokio_handle, charts_tx, _tokio_shutdown) =
-            crate::async_utils::tokio_default_setup(Mock);
-        let mut term = Term::new(&MockConfig::default(), size, Mock, tokio_handle, charts_tx);
-=======
+            crate::async_utils::tokio_default_setup(());
         let size = SizeInfo::new(21.0, 51.0, 3.0, 3.0, 0.0, 0.0, false);
-        let mut term = Term::new(&MockConfig::default(), size, ());
->>>>>>> a1b13e68
+        let mut term = Term::new(&MockConfig::default(), size, (), tokio_handle, charts_tx);
 
         // Title None by default.
         assert_eq!(term.title, None);
@@ -2834,69 +2353,4 @@
         assert_eq!(version_number("1.2.3-dev"), 1_02_03);
         assert_eq!(version_number("999.99.99"), 9_99_99_99);
     }
-<<<<<<< HEAD
-}
-
-#[cfg(all(test, feature = "bench"))]
-mod benches {
-    extern crate serde_json as json;
-    extern crate test;
-
-    use std::fs;
-    use std::mem;
-
-    use crate::config::MockConfig;
-    use crate::event::{Event, EventListener};
-    use crate::grid::Grid;
-
-    use super::cell::Cell;
-    use super::{SizeInfo, Term};
-
-    struct Mock;
-    impl EventListener for Mock {
-        fn send_event(&self, _event: Event) {}
-    }
-
-    /// Benchmark for the renderable cells iterator.
-    ///
-    /// The renderable cells iterator yields cells that require work to be
-    /// displayed (that is, not an empty background cell). This benchmark
-    /// measures how long it takes to process the whole iterator.
-    ///
-    /// When this benchmark was first added, it averaged ~78usec on my macbook
-    /// pro. The total render time for this grid is anywhere between ~1500 and
-    /// ~2000usec (measured imprecisely with the visual meter).
-    #[bench]
-    fn render_iter(b: &mut test::Bencher) {
-        // Need some realistic grid state; using one of the ref files.
-        let serialized_grid = fs::read_to_string(concat!(
-            env!("CARGO_MANIFEST_DIR"),
-            "/tests/ref/vim_large_window_scroll/grid.json"
-        ))
-        .unwrap();
-        let serialized_size = fs::read_to_string(concat!(
-            env!("CARGO_MANIFEST_DIR"),
-            "/tests/ref/vim_large_window_scroll/size.json"
-        ))
-        .unwrap();
-
-        let mut grid: Grid<Cell> = json::from_str(&serialized_grid).unwrap();
-        let size: SizeInfo = json::from_str(&serialized_size).unwrap();
-
-        let config = MockConfig::default();
-
-        let (tokio_handle, charts_tx, _tokio_shutdown) =
-            crate::async_utils::tokio_default_setup(Mock);
-        let mut terminal = Term::new(&config, &size, Mock, tokio_handle, charts_tx);
-        mem::swap(&mut terminal.grid, &mut grid);
-
-        b.iter(|| {
-            let iter = terminal.renderable_cells(&config);
-            for cell in iter {
-                test::black_box(cell);
-            }
-        })
-    }
-=======
->>>>>>> a1b13e68
 }