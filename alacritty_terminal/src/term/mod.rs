// Copyright 2016 Joe Wilm, The Alacritty Project Contributors
//
// Licensed under the Apache License, Version 2.0 (the "License");
// you may not use this file except in compliance with the License.
// You may obtain a copy of the License at
//
//     http://www.apache.org/licenses/LICENSE-2.0
//
// Unless required by applicable law or agreed to in writing, software
// distributed under the License is distributed on an "AS IS" BASIS,
// WITHOUT WARRANTIES OR CONDITIONS OF ANY KIND, either express or implied.
// See the License for the specific language governing permissions and
// limitations under the License.
//
//! Exports the `Term` type which is a high-level API for the Grid
use std::cmp::{max, min};
use std::ops::{Index, IndexMut, Range};
use std::time::{Duration, Instant, UNIX_EPOCH};
use std::{io, mem, ptr, str};

use log::{debug, error, trace};
use serde::{Deserialize, Serialize};
use unicode_width::UnicodeWidthChar;

use crate::ansi::{
    self, Attr, CharsetIndex, Color, CursorStyle, Handler, NamedColor, StandardCharset, TermInfo,
};
use crate::clipboard::{Clipboard, ClipboardType};
use crate::config::{Config, VisualBellAnimation};
use crate::event::{Event, EventListener};
use crate::grid::{
    BidirectionalIterator, DisplayIter, Grid, GridCell, IndexRegion, Indexed, Scroll,
};
use crate::index::{self, Column, IndexRange, Line, Point, Side};
use crate::selection::{Selection, SelectionRange};
use crate::term::cell::{Cell, Flags, LineLength};
use crate::term::color::Rgb;
<<<<<<< HEAD
#[cfg(windows)]
use crate::tty;
use futures::future::lazy;
use futures::sync::mpsc as futures_mpsc;
use tokio::prelude::*;
use tokio::runtime::current_thread;
=======
use crate::vi_mode::{ViModeCursor, ViMotion};
>>>>>>> fde2424b

pub mod cell;
pub mod color;

/// Used to match equal brackets, when performing a bracket-pair selection.
const BRACKET_PAIRS: [(char, char); 4] = [('(', ')'), ('[', ']'), ('{', '}'), ('<', '>')];

/// Max size of the window title stack.
const TITLE_STACK_MAX_DEPTH: usize = 4096;

/// Default tab interval, corresponding to terminfo `it` value.
const INITIAL_TABSTOPS: usize = 8;

/// A type that can expand a given point to a region
///
/// Usually this is implemented for some 2-D array type since
/// points are two dimensional indices.
pub trait Search {
    /// Find the nearest semantic boundary _to the left_ of provided point.
    fn semantic_search_left(&self, _: Point<usize>) -> Point<usize>;
    /// Find the nearest semantic boundary _to the point_ of provided point.
    fn semantic_search_right(&self, _: Point<usize>) -> Point<usize>;
    /// Find the beginning of a line, following line wraps.
    fn line_search_left(&self, _: Point<usize>) -> Point<usize>;
    /// Find the end of a line, following line wraps.
    fn line_search_right(&self, _: Point<usize>) -> Point<usize>;
    /// Find the nearest matching bracket.
    fn bracket_search(&self, _: Point<usize>) -> Option<Point<usize>>;
}

impl<T> Search for Term<T> {
    fn semantic_search_left(&self, mut point: Point<usize>) -> Point<usize> {
        // Limit the starting point to the last line in the history
        point.line = min(point.line, self.grid.len() - 1);

        let mut iter = self.grid.iter_from(point);
        let last_col = self.grid.num_cols() - Column(1);

        while let Some(cell) = iter.prev() {
            if !cell.flags.intersects(Flags::WIDE_CHAR | Flags::WIDE_CHAR_SPACER)
                && self.semantic_escape_chars.contains(cell.c)
            {
                break;
            }

            if iter.point().col == last_col && !cell.flags.contains(Flags::WRAPLINE) {
                break; // cut off if on new line or hit escape char
            }

            point = iter.point();
        }

        point
    }

    fn semantic_search_right(&self, mut point: Point<usize>) -> Point<usize> {
        // Limit the starting point to the last line in the history
        point.line = min(point.line, self.grid.len() - 1);

        let mut iter = self.grid.iter_from(point);
        let last_col = self.grid.num_cols() - 1;

        while let Some(cell) = iter.next() {
            if !cell.flags.intersects(Flags::WIDE_CHAR | Flags::WIDE_CHAR_SPACER)
                && self.semantic_escape_chars.contains(cell.c)
            {
                break;
            }

            point = iter.point();

            if point.col == last_col && !cell.flags.contains(Flags::WRAPLINE) {
                break; // cut off if on new line or hit escape char
            }
        }

        point
    }

    fn line_search_left(&self, mut point: Point<usize>) -> Point<usize> {
        while point.line + 1 < self.grid.len()
            && self.grid[point.line + 1][self.grid.num_cols() - 1].flags.contains(Flags::WRAPLINE)
        {
            point.line += 1;
        }

        point.col = Column(0);

        point
    }

    fn line_search_right(&self, mut point: Point<usize>) -> Point<usize> {
        while self.grid[point.line][self.grid.num_cols() - 1].flags.contains(Flags::WRAPLINE) {
            point.line -= 1;
        }

        point.col = self.grid.num_cols() - 1;

        point
    }

    fn bracket_search(&self, point: Point<usize>) -> Option<Point<usize>> {
        let start_char = self.grid[point.line][point.col].c;

        // Find the matching bracket we're looking for
        let (forwards, end_char) = BRACKET_PAIRS.iter().find_map(|(open, close)| {
            if open == &start_char {
                Some((true, *close))
            } else if close == &start_char {
                Some((false, *open))
            } else {
                None
            }
        })?;

        let mut iter = self.grid.iter_from(point);

        // For every character match that equals the starting bracket, we
        // ignore one bracket of the opposite type.
        let mut skip_pairs = 0;

        loop {
            // Check the next cell
            let cell = if forwards { iter.next() } else { iter.prev() };

            // Break if there are no more cells
            let c = match cell {
                Some(cell) => cell.c,
                None => break,
            };

            // Check if the bracket matches
            if c == end_char && skip_pairs == 0 {
                return Some(iter.point());
            } else if c == start_char {
                skip_pairs += 1;
            } else if c == end_char {
                skip_pairs -= 1;
            }
        }

        None
    }
}

/// Cursor storing all information relevant for rendering.
#[derive(Debug, Eq, PartialEq, Copy, Clone, Deserialize)]
struct RenderableCursor {
    text_color: Option<Rgb>,
    cursor_color: Option<Rgb>,
    key: CursorKey,
    point: Point,
    rendered: bool,
}

/// A key for caching cursor glyphs.
#[derive(Debug, Eq, PartialEq, Copy, Clone, Hash, Deserialize)]
pub struct CursorKey {
    pub style: CursorStyle,
    pub is_wide: bool,
}

/// Iterator that yields cells needing render
///
/// Yields cells that require work to be displayed (that is, not a an empty
/// background cell). Additionally, this manages some state of the grid only
/// relevant for rendering like temporarily changing the cell with the cursor.
///
/// This manages the cursor during a render. The cursor location is inverted to
/// draw it, and reverted after drawing to maintain state.
pub struct RenderableCellsIter<'a, C> {
    inner: DisplayIter<'a, Cell>,
    grid: &'a Grid<Cell>,
    cursor: RenderableCursor,
    config: &'a Config<C>,
    colors: &'a color::List,
    selection: Option<SelectionRange<Line>>,
}

impl<'a, C> RenderableCellsIter<'a, C> {
    /// Create the renderable cells iterator
    ///
    /// The cursor and terminal mode are required for properly displaying the
    /// cursor.
    fn new<'b, T>(
        term: &'b Term<T>,
        config: &'b Config<C>,
        selection: Option<SelectionRange>,
    ) -> RenderableCellsIter<'b, C> {
        let grid = &term.grid;

        let inner = grid.display_iter();

        let selection_range = selection.and_then(|span| {
            let (limit_start, limit_end) = if span.is_block {
                (span.start.col, span.end.col)
            } else {
                (Column(0), grid.num_cols() - 1)
            };

            // Do not render completely offscreen selection
            let viewport_start = grid.display_offset();
            let viewport_end = viewport_start + grid.num_lines().0;
            if span.end.line >= viewport_end || span.start.line < viewport_start {
                return None;
            }

            // Get on-screen lines of the selection's locations
            let mut start = grid.clamp_buffer_to_visible(span.start);
            let mut end = grid.clamp_buffer_to_visible(span.end);

            // Trim start/end with partially visible block selection
            start.col = max(limit_start, start.col);
            end.col = min(limit_end, end.col);

            Some(SelectionRange::new(start, end, span.is_block))
        });

        RenderableCellsIter {
            cursor: term.renderable_cursor(config),
            grid,
            inner,
            selection: selection_range,
            config,
            colors: &term.colors,
        }
    }

    /// Check selection state of a cell.
    fn is_selected(&self, point: Point) -> bool {
        let selection = match self.selection {
            Some(selection) => selection,
            None => return false,
        };

        // Do not invert block cursor at selection boundaries
        if self.cursor.key.style == CursorStyle::Block
            && self.cursor.point == point
            && (selection.start == point
                || selection.end == point
                || (selection.is_block
                    && ((selection.start.line == point.line && selection.end.col == point.col)
                        || (selection.end.line == point.line && selection.start.col == point.col))))
        {
            return false;
        }

        // Point itself is selected
        if selection.contains(point.col, point.line) {
            return true;
        }

        let num_cols = self.grid.num_cols().0;
        let cell = self.grid[&point];

        // Check if wide char's spacers are selected
        if cell.flags.contains(Flags::WIDE_CHAR) {
            let prevprev = point.sub(num_cols, 2);
            let prev = point.sub(num_cols, 1);
            let next = point.add(num_cols, 1);

            // Check trailing spacer
            selection.contains(next.col, next.line)
                // Check line-wrapping, leading spacer
                || (self.grid[&prev].flags.contains(Flags::WIDE_CHAR_SPACER)
                    && !self.grid[&prevprev].flags.contains(Flags::WIDE_CHAR)
                    && selection.contains(prev.col, prev.line))
        } else if cell.flags.contains(Flags::WIDE_CHAR_SPACER) {
            // Check if spacer's wide char is selected
            let prev = point.sub(num_cols, 1);

            if self.grid[&prev].flags.contains(Flags::WIDE_CHAR) {
                // Check previous cell for trailing spacer
                self.is_selected(prev)
            } else {
                // Check next cell for line-wrapping, leading spacer
                self.is_selected(point.add(num_cols, 1))
            }
        } else {
            false
        }
    }
}

#[derive(Copy, Clone, Debug)]
pub enum RenderableCellContent {
    Chars([char; cell::MAX_ZEROWIDTH_CHARS + 1]),
    Cursor(CursorKey),
}

#[derive(Copy, Clone, Debug)]
pub struct RenderableCell {
    /// A _Display_ line (not necessarily an _Active_ line)
    pub line: Line,
    pub column: Column,
    pub inner: RenderableCellContent,
    pub fg: Rgb,
    pub bg: Rgb,
    pub bg_alpha: f32,
    pub flags: Flags,
}

impl RenderableCell {
    fn new<C>(
        config: &Config<C>,
        colors: &color::List,
        cell: Indexed<Cell>,
        selected: bool,
    ) -> Self {
        // Lookup RGB values
        let mut fg_rgb = Self::compute_fg_rgb(config, colors, cell.fg, cell.flags);
        let mut bg_rgb = Self::compute_bg_rgb(colors, cell.bg);
        let mut bg_alpha = Self::compute_bg_alpha(cell.bg);

        let selection_background = config.colors.selection.background;
        if let (true, Some(col)) = (selected, selection_background) {
            // Override selection background with config colors
            bg_rgb = col;
            bg_alpha = 1.0;
        } else if selected ^ cell.inverse() {
            if fg_rgb == bg_rgb && !cell.flags.contains(Flags::HIDDEN) {
                // Reveal inversed text when fg/bg is the same
                fg_rgb = colors[NamedColor::Background];
                bg_rgb = colors[NamedColor::Foreground];
            } else {
                // Invert cell fg and bg colors
                mem::swap(&mut fg_rgb, &mut bg_rgb);
            }

            bg_alpha = 1.0;
        }

        // Override selection text with config colors
        if let (true, Some(col)) = (selected, config.colors.selection.text) {
            fg_rgb = col;
        }

        RenderableCell {
            line: cell.line,
            column: cell.column,
            inner: RenderableCellContent::Chars(cell.chars()),
            fg: fg_rgb,
            bg: bg_rgb,
            bg_alpha,
            flags: cell.flags,
        }
    }

    fn compute_fg_rgb<C>(config: &Config<C>, colors: &color::List, fg: Color, flags: Flags) -> Rgb {
        match fg {
            Color::Spec(rgb) => rgb,
            Color::Named(ansi) => {
                match (config.draw_bold_text_with_bright_colors(), flags & Flags::DIM_BOLD) {
                    // If no bright foreground is set, treat it like the BOLD flag doesn't exist
                    (_, Flags::DIM_BOLD)
                        if ansi == NamedColor::Foreground
                            && config.colors.primary.bright_foreground.is_none() =>
                    {
                        colors[NamedColor::DimForeground]
                    },
                    // Draw bold text in bright colors *and* contains bold flag.
                    (true, Flags::BOLD) => colors[ansi.to_bright()],
                    // Cell is marked as dim and not bold
                    (_, Flags::DIM) | (false, Flags::DIM_BOLD) => colors[ansi.to_dim()],
                    // None of the above, keep original color.
                    _ => colors[ansi],
                }
            },
            Color::Indexed(idx) => {
                let idx = match (
                    config.draw_bold_text_with_bright_colors(),
                    flags & Flags::DIM_BOLD,
                    idx,
                ) {
                    (true, Flags::BOLD, 0..=7) => idx as usize + 8,
                    (false, Flags::DIM, 8..=15) => idx as usize - 8,
                    (false, Flags::DIM, 0..=7) => idx as usize + 260,
                    _ => idx as usize,
                };

                colors[idx]
            },
        }
    }

    #[inline]
    fn compute_bg_alpha(bg: Color) -> f32 {
        if bg == Color::Named(NamedColor::Background) {
            0.
        } else {
            1.
        }
    }

    #[inline]
    fn compute_bg_rgb(colors: &color::List, bg: Color) -> Rgb {
        match bg {
            Color::Spec(rgb) => rgb,
            Color::Named(ansi) => colors[ansi],
            Color::Indexed(idx) => colors[idx],
        }
    }
}

impl<'a, C> Iterator for RenderableCellsIter<'a, C> {
    type Item = RenderableCell;

    /// Gets the next renderable cell
    ///
    /// Skips empty (background) cells and applies any flags to the cell state
    /// (eg. invert fg and bg colors).
    #[inline]
    fn next(&mut self) -> Option<Self::Item> {
        loop {
            if self.cursor.point.line == self.inner.line()
                && self.cursor.point.col == self.inner.column()
            {
                let selected = self.is_selected(self.cursor.point);

                // Handle cell below cursor
                if self.cursor.rendered {
                    let mut cell =
                        RenderableCell::new(self.config, self.colors, self.inner.next()?, selected);

                    if self.cursor.key.style == CursorStyle::Block {
                        mem::swap(&mut cell.bg, &mut cell.fg);

                        if let Some(color) = self.cursor.text_color {
                            cell.fg = color;
                        }
                    }

                    return Some(cell);
                } else {
                    // Handle cursor
                    self.cursor.rendered = true;

                    let buffer_point = self.grid.visible_to_buffer(self.cursor.point);
                    let cell = Indexed {
                        inner: self.grid[buffer_point.line][buffer_point.col],
                        column: self.cursor.point.col,
                        line: self.cursor.point.line,
                    };

                    let mut renderable_cell =
                        RenderableCell::new(self.config, self.colors, cell, selected);

                    renderable_cell.inner = RenderableCellContent::Cursor(self.cursor.key);

                    if let Some(color) = self.cursor.cursor_color {
                        renderable_cell.fg = color;
                    }

                    return Some(renderable_cell);
                }
            } else {
                let cell = self.inner.next()?;

                let selected = self.is_selected(Point::new(cell.line, cell.column));

                if !cell.is_empty() || selected {
                    return Some(RenderableCell::new(self.config, self.colors, cell, selected));
                }
            }
        }
    }
}

pub mod mode {
    use bitflags::bitflags;

    bitflags! {
        pub struct TermMode: u32 {
            const NONE                = 0;
            const SHOW_CURSOR         = 0b0000_0000_0000_0000_0001;
            const APP_CURSOR          = 0b0000_0000_0000_0000_0010;
            const APP_KEYPAD          = 0b0000_0000_0000_0000_0100;
            const MOUSE_REPORT_CLICK  = 0b0000_0000_0000_0000_1000;
            const BRACKETED_PASTE     = 0b0000_0000_0000_0001_0000;
            const SGR_MOUSE           = 0b0000_0000_0000_0010_0000;
            const MOUSE_MOTION        = 0b0000_0000_0000_0100_0000;
            const LINE_WRAP           = 0b0000_0000_0000_1000_0000;
            const LINE_FEED_NEW_LINE  = 0b0000_0000_0001_0000_0000;
            const ORIGIN              = 0b0000_0000_0010_0000_0000;
            const INSERT              = 0b0000_0000_0100_0000_0000;
            const FOCUS_IN_OUT        = 0b0000_0000_1000_0000_0000;
            const ALT_SCREEN          = 0b0000_0001_0000_0000_0000;
            const MOUSE_DRAG          = 0b0000_0010_0000_0000_0000;
            const MOUSE_MODE          = 0b0000_0010_0000_0100_1000;
            const UTF8_MOUSE          = 0b0000_0100_0000_0000_0000;
            const ALTERNATE_SCROLL    = 0b0000_1000_0000_0000_0000;
            const VI                  = 0b0001_0000_0000_0000_0000;
            const ANY                 = std::u32::MAX;
        }
    }

    impl Default for TermMode {
        fn default() -> TermMode {
            TermMode::SHOW_CURSOR | TermMode::LINE_WRAP | TermMode::ALTERNATE_SCROLL
        }
    }
}

pub use crate::term::mode::TermMode;

trait CharsetMapping {
    fn map(&self, c: char) -> char {
        c
    }
}

impl CharsetMapping for StandardCharset {
    /// Switch/Map character to the active charset. Ascii is the common case and
    /// for that we want to do as little as possible.
    #[inline]
    fn map(&self, c: char) -> char {
        match *self {
            StandardCharset::Ascii => c,
            StandardCharset::SpecialCharacterAndLineDrawing => match c {
                '`' => '◆',
                'a' => '▒',
                'b' => '\t',
                'c' => '\u{000c}',
                'd' => '\r',
                'e' => '\n',
                'f' => '°',
                'g' => '±',
                'h' => '\u{2424}',
                'i' => '\u{000b}',
                'j' => '┘',
                'k' => '┐',
                'l' => '┌',
                'm' => '└',
                'n' => '┼',
                'o' => '⎺',
                'p' => '⎻',
                'q' => '─',
                'r' => '⎼',
                's' => '⎽',
                't' => '├',
                'u' => '┤',
                'v' => '┴',
                'w' => '┬',
                'x' => '│',
                'y' => '≤',
                'z' => '≥',
                '{' => 'π',
                '|' => '≠',
                '}' => '£',
                '~' => '·',
                _ => c,
            },
        }
    }
}

#[derive(Default, Copy, Clone)]
struct Charsets([StandardCharset; 4]);

impl Index<CharsetIndex> for Charsets {
    type Output = StandardCharset;

    fn index(&self, index: CharsetIndex) -> &StandardCharset {
        &self.0[index as usize]
    }
}

impl IndexMut<CharsetIndex> for Charsets {
    fn index_mut(&mut self, index: CharsetIndex) -> &mut StandardCharset {
        &mut self.0[index as usize]
    }
}

#[derive(Default, Copy, Clone)]
pub struct Cursor {
    /// The location of this cursor
    pub point: Point,

    /// Template cell when using this cursor
    template: Cell,

    /// Currently configured graphic character sets
    charsets: Charsets,
}

pub struct VisualBell {
    /// Visual bell animation
    animation: VisualBellAnimation,

    /// Visual bell duration
    duration: Duration,

    /// The last time the visual bell rang, if at all
    start_time: Option<Instant>,
}

fn cubic_bezier(p0: f64, p1: f64, p2: f64, p3: f64, x: f64) -> f64 {
    (1.0 - x).powi(3) * p0
        + 3.0 * (1.0 - x).powi(2) * x * p1
        + 3.0 * (1.0 - x) * x.powi(2) * p2
        + x.powi(3) * p3
}

impl VisualBell {
    pub fn new<C>(config: &Config<C>) -> VisualBell {
        let visual_bell_config = &config.visual_bell;
        VisualBell {
            animation: visual_bell_config.animation,
            duration: visual_bell_config.duration(),
            start_time: None,
        }
    }

    /// Ring the visual bell, and return its intensity.
    pub fn ring(&mut self) -> f64 {
        let now = Instant::now();
        self.start_time = Some(now);
        self.intensity_at_instant(now)
    }

    /// Get the currently intensity of the visual bell. The bell's intensity
    /// ramps down from 1.0 to 0.0 at a rate determined by the bell's duration.
    pub fn intensity(&self) -> f64 {
        self.intensity_at_instant(Instant::now())
    }

    /// Check whether or not the visual bell has completed "ringing".
    pub fn completed(&mut self) -> bool {
        match self.start_time {
            Some(earlier) => {
                if Instant::now().duration_since(earlier) >= self.duration {
                    self.start_time = None;
                }
                false
            },
            None => true,
        }
    }

    /// Get the intensity of the visual bell at a particular instant. The bell's
    /// intensity ramps down from 1.0 to 0.0 at a rate determined by the bell's
    /// duration.
    pub fn intensity_at_instant(&self, instant: Instant) -> f64 {
        // If `duration` is zero, then the VisualBell is disabled; therefore,
        // its `intensity` is zero.
        if self.duration == Duration::from_secs(0) {
            return 0.0;
        }

        match self.start_time {
            // Similarly, if `start_time` is `None`, then the VisualBell has not
            // been "rung"; therefore, its `intensity` is zero.
            None => 0.0,

            Some(earlier) => {
                // Finally, if the `instant` at which we wish to compute the
                // VisualBell's `intensity` occurred before the VisualBell was
                // "rung", then its `intensity` is also zero.
                if instant < earlier {
                    return 0.0;
                }

                let elapsed = instant.duration_since(earlier);
                let elapsed_f =
                    elapsed.as_secs() as f64 + f64::from(elapsed.subsec_nanos()) / 1e9f64;
                let duration_f = self.duration.as_secs() as f64
                    + f64::from(self.duration.subsec_nanos()) / 1e9f64;

                // Otherwise, we compute a value `time` from 0.0 to 1.0
                // inclusive that represents the ratio of `elapsed` time to the
                // `duration` of the VisualBell.
                let time = (elapsed_f / duration_f).min(1.0);

                // We use this to compute the inverse `intensity` of the
                // VisualBell. When `time` is 0.0, `inverse_intensity` is 0.0,
                // and when `time` is 1.0, `inverse_intensity` is 1.0.
                let inverse_intensity = match self.animation {
                    VisualBellAnimation::Ease | VisualBellAnimation::EaseOut => {
                        cubic_bezier(0.25, 0.1, 0.25, 1.0, time)
                    },
                    VisualBellAnimation::EaseOutSine => cubic_bezier(0.39, 0.575, 0.565, 1.0, time),
                    VisualBellAnimation::EaseOutQuad => cubic_bezier(0.25, 0.46, 0.45, 0.94, time),
                    VisualBellAnimation::EaseOutCubic => {
                        cubic_bezier(0.215, 0.61, 0.355, 1.0, time)
                    },
                    VisualBellAnimation::EaseOutQuart => cubic_bezier(0.165, 0.84, 0.44, 1.0, time),
                    VisualBellAnimation::EaseOutQuint => cubic_bezier(0.23, 1.0, 0.32, 1.0, time),
                    VisualBellAnimation::EaseOutExpo => cubic_bezier(0.19, 1.0, 0.22, 1.0, time),
                    VisualBellAnimation::EaseOutCirc => cubic_bezier(0.075, 0.82, 0.165, 1.0, time),
                    VisualBellAnimation::Linear => time,
                };

                // Since we want the `intensity` of the VisualBell to decay over
                // `time`, we subtract the `inverse_intensity` from 1.0.
                1.0 - inverse_intensity
            },
        }
    }

    pub fn update_config<C>(&mut self, config: &Config<C>) {
        let visual_bell_config = &config.visual_bell;
        self.animation = visual_bell_config.animation;
        self.duration = visual_bell_config.duration();
    }
}

<<<<<<< HEAD
/// `TermChartsHandle` allows connecting to the tokio background thread
/// that is constantly fetching information and calculating OpenGL vecs.
pub struct TermChartsHandle {
    /// A handle to the tokio current thread runtime
    tokio_handle: current_thread::Handle,

    /// Channel to communicate with the chart background thread.
    charts_tx: futures_mpsc::Sender<alacritty_charts::async_utils::AsyncChartTask>,

    /// Wether or not the charts are enabled
    enabled: bool,
=======
/// Terminal size info.
#[derive(Serialize, Deserialize, Debug, Copy, Clone, PartialEq)]
pub struct SizeInfo {
    /// Terminal window width.
    pub width: f32,

    /// Terminal window height.
    pub height: f32,

    /// Width of individual cell.
    pub cell_width: f32,

    /// Height of individual cell.
    pub cell_height: f32,

    /// Horizontal window padding.
    pub padding_x: f32,

    /// Horizontal window padding.
    pub padding_y: f32,

    /// DPI factor of the current window.
    #[serde(default)]
    pub dpr: f64,
}

impl SizeInfo {
    #[inline]
    pub fn lines(&self) -> Line {
        Line(((self.height - 2. * self.padding_y) / self.cell_height) as usize)
    }

    #[inline]
    pub fn cols(&self) -> Column {
        Column(((self.width - 2. * self.padding_x) / self.cell_width) as usize)
    }

    /// Check if coordinates are inside the terminal grid.
    ///
    /// The padding is not counted as part of the grid.
    pub fn contains_point(&self, x: usize, y: usize) -> bool {
        x < (self.width - self.padding_x) as usize
            && x >= self.padding_x as usize
            && y < (self.height - self.padding_y) as usize
            && y >= self.padding_y as usize
    }

    pub fn pixels_to_coords(&self, x: usize, y: usize) -> Point {
        let col = Column(x.saturating_sub(self.padding_x as usize) / (self.cell_width as usize));
        let line = Line(y.saturating_sub(self.padding_y as usize) / (self.cell_height as usize));

        Point {
            line: min(line, Line(self.lines().saturating_sub(1))),
            col: min(col, Column(self.cols().saturating_sub(1))),
        }
    }
>>>>>>> fde2424b
}

pub struct Term<T> {
    /// Terminal focus.
    pub is_focused: bool,

    /// The grid.
    grid: Grid<Cell>,

    /// Tracks if the next call to input will need to first handle wrapping.
    /// This is true after the last column is set with the input function. Any function that
    /// implicitly sets the line or column needs to set this to false to avoid wrapping twice.
    /// input_needs_wrap ensures that cursor.col is always valid for use into indexing into
    /// arrays. Without it we would have to sanitize cursor.col every time we used it.
    input_needs_wrap: bool,

    /// Alternate grid.
    alt_grid: Grid<Cell>,

    /// Alt is active.
    alt: bool,

    /// The cursor.
    cursor: Cursor,

    /// Cursor location for vi mode.
    pub vi_mode_cursor: ViModeCursor,

    /// Index into `charsets`, pointing to what ASCII is currently being mapped to.
    active_charset: CharsetIndex,

    /// Tabstops.
    tabs: TabStops,

    /// Mode flags.
    mode: TermMode,

    /// Scroll region.
    ///
    /// Range going from top to bottom of the terminal, indexed from the top of the viewport.
    scroll_region: Range<Line>,

    pub dirty: bool,

    pub visual_bell: VisualBell,

    /// Saved cursor from main grid.
    cursor_save: Cursor,

    /// Saved cursor from alt grid.
    cursor_save_alt: Cursor,

    semantic_escape_chars: String,

    /// Colors used for rendering.
    colors: color::List,

    /// Is color in `colors` modified or not.
    color_modified: [bool; color::COUNT],

    /// Original colors from config.
    original_colors: color::List,

    /// Current style of the cursor.
    cursor_style: Option<CursorStyle>,

    /// Default style for resetting the cursor.
    default_cursor_style: CursorStyle,

    /// Style of the vi mode cursor.
    vi_mode_cursor_style: Option<CursorStyle>,

    /// Clipboard access coupled to the active window
    clipboard: Clipboard,

    /// Proxy for sending events to the event loop.
    event_proxy: T,

<<<<<<< HEAD
    /// Current title of the window
    title: String,

    /// Stack of saved window titles. When a title is popped from this stack, the `title` for the
    /// term is set, and the Glutin window's title attribute is changed through the event listener.
    title_stack: Vec<String>,

    /// The handle to the background utilities (Should this be Option?)
    charts_handle: TermChartsHandle,
}

/// Terminal size info
#[derive(Serialize, Deserialize, Debug, Copy, Clone, PartialEq)]
pub struct SizeInfo {
    /// Terminal window width
    pub width: f32,

    /// Terminal window height
    pub height: f32,

    /// Width of individual cell
    pub cell_width: f32,

    /// Height of individual cell
    pub cell_height: f32,

    /// Horizontal window padding
    pub padding_x: f32,

    /// Horizontal window padding
    pub padding_y: f32,

    /// DPI factor of the current window
    #[serde(default)]
    pub dpr: f64,
}
=======
    /// Current title of the window.
    title: Option<String>,
>>>>>>> fde2424b

    /// Default title for resetting it.
    default_title: String,

    /// Whether to permit updating the terminal title.
    dynamic_title: bool,

    /// Stack of saved window titles. When a title is popped from this stack, the `title` for the
    /// term is set, and the Glutin window's title attribute is changed through the event listener.
    title_stack: Vec<Option<String>>,
}

impl<T> Term<T> {
    pub fn selection(&self) -> &Option<Selection> {
        &self.grid.selection
    }

    pub fn selection_mut(&mut self) -> &mut Option<Selection> {
        &mut self.grid.selection
    }

    #[inline]
    pub fn scroll_display(&mut self, scroll: Scroll)
    where
        T: EventListener,
    {
        self.event_proxy.send_event(Event::MouseCursorDirty);
        self.grid.scroll_display(scroll);
        self.dirty = true;
    }

    pub fn new<C>(
        config: &Config<C>,
        size: &SizeInfo,
        clipboard: Clipboard,
        event_proxy: T,
        tokio_handle: current_thread::Handle,
        charts_tx: futures_mpsc::Sender<alacritty_charts::async_utils::AsyncChartTask>,
    ) -> Term<T> {
        // TODO: On Update, we should refresh this.

        let num_cols = size.cols();

        let num_lines = size.lines();

        let history_size = config.scrolling.history() as usize;
        let grid = Grid::new(num_lines, num_cols, history_size, Cell::default());
        let alt = Grid::new(num_lines, num_cols, 0 /* scroll history */, Cell::default());

        let tabs = TabStops::new(grid.num_cols());

        let scroll_region = Line(0)..grid.num_lines();

        let colors = color::List::from(&config.colors);
        let mut charts_enabled = false;
        if let Some(chart_config) = &config.charts {
            charts_enabled = !chart_config.charts.is_empty();
        }
        Term {
            dirty: false,
            visual_bell: VisualBell::new(config),
            input_needs_wrap: false,
            grid,
            alt_grid: alt,
            alt: false,
            active_charset: Default::default(),
            cursor: Default::default(),
            vi_mode_cursor: Default::default(),
            cursor_save: Default::default(),
            cursor_save_alt: Default::default(),
            tabs,
            mode: Default::default(),
            scroll_region,
            colors,
            color_modified: [false; color::COUNT],
            original_colors: colors,
            semantic_escape_chars: config.selection.semantic_escape_chars().to_owned(),
            cursor_style: None,
            default_cursor_style: config.cursor.style,
            vi_mode_cursor_style: config.cursor.vi_mode_style,
            dynamic_title: config.dynamic_title(),
            clipboard,
            event_proxy,
            is_focused: true,
            title: None,
            default_title: config.window.title.clone(),
            title_stack: Vec::new(),
            charts_handle: TermChartsHandle {
                tokio_handle,
                charts_tx,
                enabled: charts_enabled,
            },
        }
    }

    pub fn update_config<C>(&mut self, config: &Config<C>)
    where
        T: EventListener,
    {
        self.semantic_escape_chars = config.selection.semantic_escape_chars().to_owned();
        self.original_colors.fill_named(&config.colors);
        self.original_colors.fill_cube(&config.colors);
        self.original_colors.fill_gray_ramp(&config.colors);
        for i in 0..color::COUNT {
            if !self.color_modified[i] {
                self.colors[i] = self.original_colors[i];
            }
        }
        self.visual_bell.update_config(config);
        if let Some(0) = config.scrolling.faux_multiplier() {
            self.mode.remove(TermMode::ALTERNATE_SCROLL);
        }
        self.default_cursor_style = config.cursor.style;
        self.vi_mode_cursor_style = config.cursor.vi_mode_style;

        self.default_title = config.window.title.clone();
        self.dynamic_title = config.dynamic_title();

        if self.dynamic_title {
            self.set_title(self.title.clone());
        } else {
            self.event_proxy.send_event(Event::Title(self.default_title.clone()));
        }

        if self.alt {
            self.alt_grid.update_history(config.scrolling.history() as usize);
        } else {
            self.grid.update_history(config.scrolling.history() as usize);
        }
    }

    /// Convert the active selection to a String.
    pub fn selection_to_string(&self) -> Option<String> {
        let selection = self.grid.selection.clone()?;
        let SelectionRange { start, end, is_block } = selection.to_range(self)?;

        let mut res = String::new();

        if is_block {
            for line in (end.line + 1..=start.line).rev() {
                res += &self.line_to_string(line, start.col..end.col, start.col.0 != 0);

                // If the last column is included, newline is appended automatically
                if end.col != self.cols() - 1 {
                    res += "\n";
                }
            }
            res += &self.line_to_string(end.line, start.col..end.col, true);
        } else {
            res = self.bounds_to_string(start, end);
        }

        Some(res)
    }

    /// Convert range between two points to a String.
    pub fn bounds_to_string(&self, start: Point<usize>, end: Point<usize>) -> String {
        let mut res = String::new();

        for line in (end.line..=start.line).rev() {
            let start_col = if line == start.line { start.col } else { Column(0) };
            let end_col = if line == end.line { end.col } else { self.cols() - 1 };

            res += &self.line_to_string(line, start_col..end_col, line == end.line);
        }

        res
    }

    /// Convert a single line in the grid to a String.
    fn line_to_string(
        &self,
        line: usize,
        mut cols: Range<Column>,
        include_wrapped_wide: bool,
    ) -> String {
        let mut text = String::new();

        let grid_line = &self.grid[line];
        let line_length = min(grid_line.line_length(), cols.end + 1);

        // Include wide char when trailing spacer is selected
        if grid_line[cols.start].flags.contains(Flags::WIDE_CHAR_SPACER) {
            cols.start -= 1;
        }

        let mut tab_mode = false;
        for col in IndexRange::from(cols.start..line_length) {
            let cell = grid_line[col];

            // Skip over cells until next tab-stop once a tab was found
            if tab_mode {
                if self.tabs[col] {
                    tab_mode = false;
                } else {
                    continue;
                }
            }

            if cell.c == '\t' {
                tab_mode = true;
            }

            if !cell.flags.contains(Flags::WIDE_CHAR_SPACER) {
                // Push cells primary character
                text.push(cell.c);

                // Push zero-width characters
                for c in (&cell.chars()[1..]).iter().take_while(|c| **c != ' ') {
                    text.push(*c);
                }
            }
        }

        if cols.end >= self.cols() - 1
            && (line_length.0 == 0
                || !self.grid[line][line_length - 1].flags.contains(Flags::WRAPLINE))
        {
            text.push('\n');
        }

        // If wide char is not part of the selection, but leading spacer is, include it
        if line_length == self.grid.num_cols()
            && line_length.0 >= 2
            && grid_line[line_length - 1].flags.contains(Flags::WIDE_CHAR_SPACER)
            && !grid_line[line_length - 2].flags.contains(Flags::WIDE_CHAR)
            && include_wrapped_wide
        {
            text.push(self.grid[line - 1][Column(0)].c);
        }

        text
    }

    pub fn visible_to_buffer(&self, point: Point) -> Point<usize> {
        self.grid.visible_to_buffer(point)
    }

    /// Access to the raw grid data structure
    ///
    /// This is a bit of a hack; when the window is closed, the event processor
    /// serializes the grid state to a file.
    pub fn grid(&self) -> &Grid<Cell> {
        &self.grid
    }

    /// Mutable access for swapping out the grid during tests
    #[cfg(test)]
    pub fn grid_mut(&mut self) -> &mut Grid<Cell> {
        &mut self.grid
    }

    /// Iterate over the *renderable* cells in the terminal
    ///
    /// A renderable cell is any cell which has content other than the default
    /// background color.  Cells with an alternate background color are
    /// considered renderable as are cells with any text content.
    pub fn renderable_cells<'b, C>(&'b self, config: &'b Config<C>) -> RenderableCellsIter<'_, C> {
        let selection = self.grid.selection.as_ref().and_then(|s| s.to_range(self));

        RenderableCellsIter::new(&self, config, selection)
    }

    /// Resize terminal to new dimensions
    pub fn resize(&mut self, size: &SizeInfo) {
        let old_cols = self.grid.num_cols();
        let old_lines = self.grid.num_lines();
        let mut num_cols = size.cols();
        let mut num_lines = size.lines();

        if old_cols == num_cols && old_lines == num_lines {
            debug!("Term::resize dimensions unchanged");
            return;
        }

        self.grid.selection = None;
        self.alt_grid.selection = None;

        // Should not allow less than 2 cols, causes all sorts of checks to be required.
        if num_cols <= Column(1) {
            num_cols = Column(2);
        }

        // Should not allow less than 2 lines, causes all sorts of checks to be required.
        if num_lines <= Line(1) {
            num_lines = Line(2);
        }

        debug!("New num_cols is {} and num_lines is {}", num_cols, num_lines);

        let is_alt = self.mode.contains(TermMode::ALT_SCREEN);
        let alt_cursor_point =
            if is_alt { &mut self.cursor_save.point } else { &mut self.cursor_save_alt.point };

        // Resize grids to new size
        self.grid.resize(!is_alt, num_lines, num_cols, &mut self.cursor.point, &Cell::default());
        self.alt_grid.resize(is_alt, num_lines, num_cols, alt_cursor_point, &Cell::default());

        // Reset scrolling region to new size
        self.scroll_region = Line(0)..self.grid.num_lines();

        // Ensure cursors are in-bounds.
        self.cursor.point.col = min(self.cursor.point.col, num_cols - 1);
        self.cursor.point.line = min(self.cursor.point.line, num_lines - 1);
        self.cursor_save.point.col = min(self.cursor_save.point.col, num_cols - 1);
        self.cursor_save.point.line = min(self.cursor_save.point.line, num_lines - 1);
        self.cursor_save_alt.point.col = min(self.cursor_save_alt.point.col, num_cols - 1);
        self.cursor_save_alt.point.line = min(self.cursor_save_alt.point.line, num_lines - 1);
        self.vi_mode_cursor.point.col = min(self.vi_mode_cursor.point.col, num_cols - 1);
        self.vi_mode_cursor.point.line = min(self.vi_mode_cursor.point.line, num_lines - 1);

        // Recreate tabs list
        self.tabs.resize(self.grid.num_cols());
    }

    //    #[inline]
    // pub fn get_input_activity_levels(&self) -> &ActivityLevels<u64> {
    // &self.input_activity_levels
    // }
    //
    // #[inline]
    // pub fn get_output_activity_levels(&self) -> &ActivityLevels<u64> {
    // &self.output_activity_levels
    // }
    //
    // pub fn get_system_load(&self, granularity: &'static str) -> &ActivityLevels<f32> {
    // match granularity {
    // "1_min" => &self.load_avg_1_min,
    // "5_min" => &self.load_avg_5_min,
    // "10_min" => &self.load_avg_10_min,
    // _ => &self.load_avg_1_min, // Unused default
    // }
    // }
    // pub fn get_system_task_status(&self, status_type: &'static str) -> &ActivityLevels<u32> {
    // match status_type {
    // "total" => &self.tasks_total,
    // "runnable" => &self.tasks_runnable,
    // _ => &self.tasks_total, // Unused default
    // }
    // }

    pub fn increment_counter(&mut self, counter_type: &'static str, increment: f64) {
        let now = std::time::SystemTime::now().duration_since(UNIX_EPOCH).unwrap().as_secs();
        let send_increment_input_counter = self
            .charts_handle
            .charts_tx
            .clone()
            .send(if counter_type == "input" {
                alacritty_charts::async_utils::AsyncChartTask::IncrementInputCounter(now, increment)
            } else {
                alacritty_charts::async_utils::AsyncChartTask::IncrementOutputCounter(
                    now, increment,
                )
            })
            .map_err(|e| error!("Sending IncrementInputCounter Task: err={:?}", e))
            .and_then(move |_res| {
                debug!(
                    "Sent IncrementInputCounter Task for instant {} with value: {}",
                    now, increment
                );
                Ok(())
            });
        self.charts_handle
            .tokio_handle
            .spawn(lazy(move || send_increment_input_counter))
            .expect("Unable to queue async task for send_increment_input_counter");
    }

    #[inline]
    pub fn increment_chart_output_counter(&mut self, increment: f64) {
        self.increment_counter("output", increment);
    }

    #[inline]
    pub fn increment_chart_input_counter(&mut self, increment: f64) {
        self.increment_counter("input", increment);
    }

    #[inline]
    pub fn toggle_chart_show(&mut self) {
        self.charts_handle.enabled = !self.charts_handle.enabled;
    }

    #[inline]
    pub fn mode(&self) -> &TermMode {
        &self.mode
    }

    #[inline]
    pub fn cursor(&self) -> &Cursor {
        &self.cursor
    }

    pub fn swap_alt(&mut self) {
        if self.alt {
            let template = self.cursor.template;
            self.grid.region_mut(..).each(|c| c.reset(&template));
        }

        self.alt = !self.alt;
        mem::swap(&mut self.grid, &mut self.alt_grid);
    }

    /// Scroll screen down
    ///
    /// Text moves down; clear at bottom
    /// Expects origin to be in scroll range.
    #[inline]
    fn scroll_down_relative(&mut self, origin: Line, mut lines: Line) {
        trace!("Scrolling down relative: origin={}, lines={}", origin, lines);
        lines = min(lines, self.scroll_region.end - self.scroll_region.start);
        lines = min(lines, self.scroll_region.end - origin);

        // Scroll between origin and bottom
        let template = Cell { bg: self.cursor.template.bg, ..Cell::default() };
        self.grid.scroll_down(&(origin..self.scroll_region.end), lines, &template);
    }

    /// Scroll screen up
    ///
    /// Text moves up; clear at top
    /// Expects origin to be in scroll range.
    #[inline]
    fn scroll_up_relative(&mut self, origin: Line, lines: Line) {
        trace!("Scrolling up relative: origin={}, lines={}", origin, lines);
        let lines = min(lines, self.scroll_region.end - self.scroll_region.start);

        // Scroll from origin to bottom less number of lines
        let template = Cell { bg: self.cursor.template.bg, ..Cell::default() };
        self.grid.scroll_up(&(origin..self.scroll_region.end), lines, &template);
    }

    fn deccolm(&mut self)
    where
        T: EventListener,
    {
        // Setting 132 column font makes no sense, but run the other side effects
        // Clear scrolling region
        self.set_scrolling_region(1, self.grid.num_lines().0);

        // Clear grid
        let template = self.cursor.template;
        self.grid.region_mut(..).each(|c| c.reset(&template));
    }

    #[inline]
    pub fn background_color(&self) -> Rgb {
        self.colors[NamedColor::Background]
    }

    #[inline]
    pub fn charts_enabled(&self) -> bool {
        self.charts_handle.enabled
    }

    #[inline]
    pub fn exit(&mut self)
    where
        T: EventListener,
    {
        self.event_proxy.send_event(Event::Exit);
    }

    #[inline]
    pub fn clipboard(&mut self) -> &mut Clipboard {
        &mut self.clipboard
    }

    /// Toggle the vi mode.
    #[inline]
    pub fn toggle_vi_mode(&mut self) {
        self.mode ^= TermMode::VI;
        self.grid.selection = None;

        // Reset vi mode cursor position to match primary cursor
        if self.mode.contains(TermMode::VI) {
            let line = min(self.cursor.point.line + self.grid.display_offset(), self.lines() - 1);
            self.vi_mode_cursor = ViModeCursor::new(Point::new(line, self.cursor.point.col));
        }

        self.dirty = true;
    }

    /// Move vi mode cursor.
    #[inline]
    pub fn vi_motion(&mut self, motion: ViMotion)
    where
        T: EventListener,
    {
        // Require vi mode to be active
        if !self.mode.contains(TermMode::VI) {
            return;
        }

        // Move cursor
        self.vi_mode_cursor = self.vi_mode_cursor.motion(self, motion);

        // Update selection if one is active
        let viewport_point = self.visible_to_buffer(self.vi_mode_cursor.point);
        if let Some(selection) = &mut self.grid.selection {
            // Do not extend empty selections started by single mouse click
            if !selection.is_empty() {
                selection.update(viewport_point, Side::Left);
                selection.include_all();
            }
        }

        self.dirty = true;
    }

    #[inline]
    pub fn semantic_escape_chars(&self) -> &str {
        &self.semantic_escape_chars
    }

    /// Insert a linebreak at the current cursor position.
    #[inline]
    fn wrapline(&mut self)
    where
        T: EventListener,
    {
        if !self.mode.contains(TermMode::LINE_WRAP) {
            return;
        }

        trace!("Wrapping input");

        self.grid[&self.cursor.point].flags.insert(Flags::WRAPLINE);

        if (self.cursor.point.line + 1) >= self.scroll_region.end {
            self.linefeed();
        } else {
            self.cursor.point.line += 1;
        }

        self.cursor.point.col = Column(0);
        self.input_needs_wrap = false;
    }

    /// Write `c` to the cell at the cursor position.
    #[inline]
    fn write_at_cursor(&mut self, c: char) -> &mut Cell
    where
        T: EventListener,
    {
        let cell = &mut self.grid[&self.cursor.point];
        *cell = self.cursor.template;
        cell.c = self.cursor.charsets[self.active_charset].map(c);
        cell
    }

    /// Get rendering information about the active cursor.
    fn renderable_cursor<C>(&self, config: &Config<C>) -> RenderableCursor {
        let vi_mode = self.mode.contains(TermMode::VI);

        // Cursor position
        let mut point = if vi_mode {
            self.vi_mode_cursor.point
        } else {
            let mut point = self.cursor.point;
            point.line += self.grid.display_offset();
            point
        };

        // Cursor shape
        let hidden = !self.mode.contains(TermMode::SHOW_CURSOR) || point.line >= self.lines();
        let cursor_style = if hidden && !vi_mode {
            point.line = Line(0);
            CursorStyle::Hidden
        } else if !self.is_focused && config.cursor.unfocused_hollow() {
            CursorStyle::HollowBlock
        } else {
            let cursor_style = self.cursor_style.unwrap_or(self.default_cursor_style);

            if vi_mode {
                self.vi_mode_cursor_style.unwrap_or(cursor_style)
            } else {
                cursor_style
            }
        };

        // Cursor colors
        let (text_color, cursor_color) = if vi_mode {
            (config.vi_mode_cursor_text_color(), config.vi_mode_cursor_cursor_color())
        } else {
            let cursor_cursor_color = config.cursor_cursor_color().map(|c| self.colors[c]);
            (config.cursor_text_color(), cursor_cursor_color)
        };

        // Expand across wide cell when inside wide char or spacer
        let buffer_point = self.visible_to_buffer(point);
        let cell = self.grid[buffer_point.line][buffer_point.col];
        let is_wide = if cell.flags.contains(Flags::WIDE_CHAR_SPACER)
            && self.grid[buffer_point.line][buffer_point.col - 1].flags.contains(Flags::WIDE_CHAR)
        {
            point.col -= 1;
            true
        } else {
            cell.flags.contains(Flags::WIDE_CHAR)
        };

        RenderableCursor {
            text_color,
            cursor_color,
            key: CursorKey { style: cursor_style, is_wide },
            point,
            rendered: false,
        }
    }
}

impl<T> TermInfo for Term<T> {
    #[inline]
    fn lines(&self) -> Line {
        self.grid.num_lines()
    }

    #[inline]
    fn cols(&self) -> Column {
        self.grid.num_cols()
    }
}

impl<T: EventListener> Handler for Term<T> {
    /// A character to be displayed
    #[inline]
    fn input(&mut self, c: char) {
        // Number of cells the char will occupy
        let width = match c.width() {
            Some(width) => width,
            None => return,
        };

        // Handle zero-width characters
        if width == 0 {
            let mut col = self.cursor.point.col.0.saturating_sub(1);
            let line = self.cursor.point.line;
            if self.grid[line][Column(col)].flags.contains(Flags::WIDE_CHAR_SPACER) {
                col = col.saturating_sub(1);
            }
            self.grid[line][Column(col)].push_extra(c);
            return;
        }

        // Move cursor to next line
        if self.input_needs_wrap {
            self.wrapline();
        }

        let num_cols = self.grid.num_cols();

        // If in insert mode, first shift cells to the right
        if self.mode.contains(TermMode::INSERT) && self.cursor.point.col + width < num_cols {
            let line = self.cursor.point.line;
            let col = self.cursor.point.col;
            let line = &mut self.grid[line];

            let src = line[col..].as_ptr();
            let dst = line[(col + width)..].as_mut_ptr();
            unsafe {
                ptr::copy(src, dst, (num_cols - col - width).0);
            }
        }

        if width == 1 {
            self.write_at_cursor(c);
        } else {
            // Insert extra placeholder before wide char if glyph doesn't fit in this row anymore
            if self.cursor.point.col + 1 >= num_cols {
                self.write_at_cursor(' ').flags.insert(Flags::WIDE_CHAR_SPACER);
                self.wrapline();
            }

            // Write full width glyph to current cursor cell
            self.write_at_cursor(c).flags.insert(Flags::WIDE_CHAR);

            // Write spacer to cell following the wide glyph
            self.cursor.point.col += 1;
            self.write_at_cursor(' ').flags.insert(Flags::WIDE_CHAR_SPACER);
        }

        if self.cursor.point.col + 1 < num_cols {
            self.cursor.point.col += 1;
        } else {
            self.input_needs_wrap = true;
        }
    }

    #[inline]
    fn decaln(&mut self) {
        trace!("Decalnning");

        let template = Cell { c: 'E', ..Cell::default() };
        self.grid.region_mut(..).each(|c| c.reset(&template));
    }

    #[inline]
    fn goto(&mut self, line: Line, col: Column) {
        trace!("Going to: line={}, col={}", line, col);
        let (y_offset, max_y) = if self.mode.contains(TermMode::ORIGIN) {
            (self.scroll_region.start, self.scroll_region.end - 1)
        } else {
            (Line(0), self.grid.num_lines() - 1)
        };

        self.cursor.point.line = min(line + y_offset, max_y);
        self.cursor.point.col = min(col, self.grid.num_cols() - 1);
        self.input_needs_wrap = false;
    }

    #[inline]
    fn goto_line(&mut self, line: Line) {
        trace!("Going to line: {}", line);
        self.goto(line, self.cursor.point.col)
    }

    #[inline]
    fn goto_col(&mut self, col: Column) {
        trace!("Going to column: {}", col);
        self.goto(self.cursor.point.line, col)
    }

    #[inline]
    fn insert_blank(&mut self, count: Column) {
        // Ensure inserting within terminal bounds

        let count = min(count, self.grid.num_cols() - self.cursor.point.col);

        let source = self.cursor.point.col;
        let destination = self.cursor.point.col + count;
        let num_cells = (self.grid.num_cols() - destination).0;

        let line = &mut self.grid[self.cursor.point.line];

        unsafe {
            let src = line[source..].as_ptr();
            let dst = line[destination..].as_mut_ptr();

            ptr::copy(src, dst, num_cells);
        }

        // Cells were just moved out towards the end of the line; fill in
        // between source and dest with blanks.
        for c in &mut line[source..destination] {
            c.reset(&self.cursor.template);
        }
    }

    #[inline]
    fn move_up(&mut self, lines: Line) {
        trace!("Moving up: {}", lines);
        let move_to = Line(self.cursor.point.line.0.saturating_sub(lines.0));
        self.goto(move_to, self.cursor.point.col)
    }

    #[inline]
    fn move_down(&mut self, lines: Line) {
        trace!("Moving down: {}", lines);
        let move_to = self.cursor.point.line + lines;
        self.goto(move_to, self.cursor.point.col)
    }

    #[inline]
    fn move_forward(&mut self, cols: Column) {
        trace!("Moving forward: {}", cols);
        self.cursor.point.col = min(self.cursor.point.col + cols, self.grid.num_cols() - 1);
        self.input_needs_wrap = false;
    }

    #[inline]
    fn move_backward(&mut self, cols: Column) {
        trace!("Moving backward: {}", cols);
        self.cursor.point.col -= min(self.cursor.point.col, cols);
        self.input_needs_wrap = false;
    }

    #[inline]
    fn identify_terminal<W: io::Write>(&mut self, writer: &mut W) {
        trace!("Reporting terminal identity");
        let _ = writer.write_all(b"\x1b[?6c");
    }

    #[inline]
    fn device_status<W: io::Write>(&mut self, writer: &mut W, arg: usize) {
        trace!("Reporting device status: {}", arg);
        match arg {
            5 => {
                let _ = writer.write_all(b"\x1b[0n");
            },
            6 => {
                let pos = self.cursor.point;
                let response = format!("\x1b[{};{}R", pos.line + 1, pos.col + 1);
                let _ = writer.write_all(response.as_bytes());
            },
            _ => debug!("unknown device status query: {}", arg),
        };
    }

    #[inline]
    fn move_down_and_cr(&mut self, lines: Line) {
        trace!("Moving down and cr: {}", lines);
        let move_to = self.cursor.point.line + lines;
        self.goto(move_to, Column(0))
    }

    #[inline]
    fn move_up_and_cr(&mut self, lines: Line) {
        trace!("Moving up and cr: {}", lines);
        let move_to = Line(self.cursor.point.line.0.saturating_sub(lines.0));
        self.goto(move_to, Column(0))
    }

    /// Insert tab at cursor position.
    #[inline]
    fn put_tab(&mut self, mut count: i64) {
        // A tab after the last column is the same as a linebreak
        if self.input_needs_wrap {
            self.wrapline();
            return;
        }

        while self.cursor.point.col < self.grid.num_cols() && count != 0 {
            count -= 1;

            let cell = &mut self.grid[&self.cursor.point];
            if cell.c == ' ' {
                cell.c = self.cursor.charsets[self.active_charset].map('\t');
            }

            loop {
                if (self.cursor.point.col + 1) == self.grid.num_cols() {
                    break;
                }

                self.cursor.point.col += 1;

                if self.tabs[self.cursor.point.col] {
                    break;
                }
            }
        }
    }

    /// Backspace `count` characters
    #[inline]
    fn backspace(&mut self) {
        trace!("Backspace");
        if self.cursor.point.col > Column(0) {
            self.cursor.point.col -= 1;
            self.input_needs_wrap = false;
        }
    }

    /// Carriage return
    #[inline]
    fn carriage_return(&mut self) {
        trace!("Carriage return");
        self.cursor.point.col = Column(0);
        self.input_needs_wrap = false;
        // Send the line drawn increment to the tokio background thread
        self.increment_chart_output_counter(1f64);
    }

    /// Linefeed
    #[inline]
    fn linefeed(&mut self) {
        trace!("Linefeed");
        let next = self.cursor.point.line + 1;
        if next == self.scroll_region.end {
            self.scroll_up(Line(1));
        } else if next < self.grid.num_lines() {
            self.cursor.point.line += 1;
        }
    }

    /// Set current position as a tabstop
    #[inline]
    fn bell(&mut self) {
        trace!("Bell");
        self.visual_bell.ring();
        self.event_proxy.send_event(Event::Urgent);
    }

    #[inline]
    fn substitute(&mut self) {
        trace!("[unimplemented] Substitute");
    }

    /// Run LF/NL
    ///
    /// LF/NL mode has some interesting history. According to ECMA-48 4th
    /// edition, in LINE FEED mode,
    ///
    /// > The execution of the formatter functions LINE FEED (LF), FORM FEED
    /// (FF), LINE TABULATION (VT) cause only movement of the active position in
    /// the direction of the line progression.
    ///
    /// In NEW LINE mode,
    ///
    /// > The execution of the formatter functions LINE FEED (LF), FORM FEED
    /// (FF), LINE TABULATION (VT) cause movement to the line home position on
    /// the following line, the following form, etc. In the case of LF this is
    /// referred to as the New Line (NL) option.
    ///
    /// Additionally, ECMA-48 4th edition says that this option is deprecated.
    /// ECMA-48 5th edition only mentions this option (without explanation)
    /// saying that it's been removed.
    ///
    /// As an emulator, we need to support it since applications may still rely
    /// on it.
    #[inline]
    fn newline(&mut self) {
        self.linefeed();

        if self.mode.contains(TermMode::LINE_FEED_NEW_LINE) {
            self.carriage_return();
        }
    }

    #[inline]
    fn set_horizontal_tabstop(&mut self) {
        trace!("Setting horizontal tabstop");
        let column = self.cursor.point.col;
        self.tabs[column] = true;
    }

    #[inline]
    fn scroll_up(&mut self, lines: Line) {
        let origin = self.scroll_region.start;
        self.scroll_up_relative(origin, lines);
    }

    #[inline]
    fn scroll_down(&mut self, lines: Line) {
        let origin = self.scroll_region.start;
        self.scroll_down_relative(origin, lines);
    }

    #[inline]
    fn insert_blank_lines(&mut self, lines: Line) {
        trace!("Inserting blank {} lines", lines);
        if self.scroll_region.contains(&self.cursor.point.line) {
            let origin = self.cursor.point.line;
            self.scroll_down_relative(origin, lines);
        }
    }

    #[inline]
    fn delete_lines(&mut self, lines: Line) {
        let origin = self.cursor.point.line;
        let lines = min(self.lines() - origin, lines);

        trace!("Deleting {} lines", lines);

        if lines.0 > 0 && self.scroll_region.contains(&self.cursor.point.line) {
            self.scroll_up_relative(origin, lines);
        }
    }

    #[inline]
    fn erase_chars(&mut self, count: Column) {
        trace!("Erasing chars: count={}, col={}", count, self.cursor.point.col);
        let start = self.cursor.point.col;
        let end = min(start + count, self.grid.num_cols());

        let row = &mut self.grid[self.cursor.point.line];
        // Cleared cells have current background color set
        for c in &mut row[start..end] {
            c.reset(&self.cursor.template);
        }
    }

    #[inline]
    fn delete_chars(&mut self, count: Column) {
        let cols = self.grid.num_cols();

        // Ensure deleting within terminal bounds
        let count = min(count, cols);

        let start = self.cursor.point.col;
        let end = min(start + count, cols - 1);
        let n = (cols - end).0;

        let line = &mut self.grid[self.cursor.point.line];

        unsafe {
            let src = line[end..].as_ptr();
            let dst = line[start..].as_mut_ptr();

            ptr::copy(src, dst, n);
        }

        // Clear last `count` cells in line. If deleting 1 char, need to delete
        // 1 cell.
        let end = cols - count;
        for c in &mut line[end..] {
            c.reset(&self.cursor.template);
        }
    }

    #[inline]
    fn move_backward_tabs(&mut self, count: i64) {
        trace!("Moving backward {} tabs", count);

        for _ in 0..count {
            let mut col = self.cursor.point.col;
            for i in (0..(col.0)).rev() {
                if self.tabs[index::Column(i)] {
                    col = index::Column(i);
                    break;
                }
            }
            self.cursor.point.col = col;
        }
    }

    #[inline]
    fn move_forward_tabs(&mut self, count: i64) {
        trace!("[unimplemented] Moving forward {} tabs", count);
    }

    #[inline]
    fn save_cursor_position(&mut self) {
        trace!("Saving cursor position");
        let cursor = if self.alt { &mut self.cursor_save_alt } else { &mut self.cursor_save };

        *cursor = self.cursor;
    }

    #[inline]
    fn restore_cursor_position(&mut self) {
        trace!("Restoring cursor position");
        let source = if self.alt { &self.cursor_save_alt } else { &self.cursor_save };

        self.cursor = *source;
        self.cursor.point.line = min(self.cursor.point.line, self.grid.num_lines() - 1);
        self.cursor.point.col = min(self.cursor.point.col, self.grid.num_cols() - 1);
    }

    #[inline]
    fn clear_line(&mut self, mode: ansi::LineClearMode) {
        trace!("Clearing line: {:?}", mode);

        let col = self.cursor.point.col;

        match mode {
            ansi::LineClearMode::Right => {
                let row = &mut self.grid[self.cursor.point.line];
                for cell in &mut row[col..] {
                    cell.reset(&self.cursor.template);
                }
            },
            ansi::LineClearMode::Left => {
                let row = &mut self.grid[self.cursor.point.line];
                for cell in &mut row[..=col] {
                    cell.reset(&self.cursor.template);
                }
            },
            ansi::LineClearMode::All => {
                let row = &mut self.grid[self.cursor.point.line];
                for cell in &mut row[..] {
                    cell.reset(&self.cursor.template);
                }
            },
        }
    }

    /// Set the indexed color value
    #[inline]
    fn set_color(&mut self, index: usize, color: Rgb) {
        trace!("Setting color[{}] = {:?}", index, color);
        self.colors[index] = color;
        self.color_modified[index] = true;
    }

    /// Write a foreground/background color escape sequence with the current color
    #[inline]
    fn dynamic_color_sequence<W: io::Write>(
        &mut self,
        writer: &mut W,
        code: u8,
        index: usize,
        terminator: &str,
    ) {
        trace!("Writing escape sequence for dynamic color code {}: color[{}]", code, index);
        let color = self.colors[index];
        let response = format!(
            "\x1b]{};rgb:{1:02x}{1:02x}/{2:02x}{2:02x}/{3:02x}{3:02x}{4}",
            code, color.r, color.g, color.b, terminator
        );
        let _ = writer.write_all(response.as_bytes());
    }

    /// Reset the indexed color to original value
    #[inline]
    fn reset_color(&mut self, index: usize) {
        trace!("Resetting color[{}]", index);
        self.colors[index] = self.original_colors[index];
        self.color_modified[index] = false;
    }

    /// Set the clipboard
    #[inline]
    fn set_clipboard(&mut self, clipboard: u8, base64: &[u8]) {
        let clipboard_type = match clipboard {
            b'c' => ClipboardType::Clipboard,
            b'p' | b's' => ClipboardType::Selection,
            _ => return,
        };

        if let Ok(bytes) = base64::decode(base64) {
            if let Ok(text) = str::from_utf8(&bytes) {
                self.clipboard.store(clipboard_type, text);
            }
        }
    }

    /// Write clipboard data to child.
    #[inline]
    fn write_clipboard<W: io::Write>(&mut self, clipboard: u8, writer: &mut W, terminator: &str) {
        let clipboard_type = match clipboard {
            b'c' => ClipboardType::Clipboard,
            b'p' | b's' => ClipboardType::Selection,
            _ => return,
        };

        let text = self.clipboard.load(clipboard_type);
        let base64 = base64::encode(&text);
        let escape = format!("\x1b]52;{};{}{}", clipboard as char, base64, terminator);
        let _ = writer.write_all(escape.as_bytes());
    }

    #[inline]
    fn clear_screen(&mut self, mode: ansi::ClearMode) {
        trace!("Clearing screen: {:?}", mode);
        let template = self.cursor.template;

        // Remove active selections
        self.grid.selection = None;

        match mode {
            ansi::ClearMode::Above => {
                // If clearing more than one line
                if self.cursor.point.line > Line(1) {
                    // Fully clear all lines before the current line
                    self.grid
                        .region_mut(..self.cursor.point.line)
                        .each(|cell| cell.reset(&template));
                }
                // Clear up to the current column in the current line
                let end = min(self.cursor.point.col + 1, self.grid.num_cols());
                for cell in &mut self.grid[self.cursor.point.line][..end] {
                    cell.reset(&template);
                }
            },
            ansi::ClearMode::Below => {
                for cell in &mut self.grid[self.cursor.point.line][self.cursor.point.col..] {
                    cell.reset(&template);
                }
                if self.cursor.point.line < self.grid.num_lines() - 1 {
                    self.grid
                        .region_mut((self.cursor.point.line + 1)..)
                        .each(|cell| cell.reset(&template));
                }
            },
            ansi::ClearMode::All => {
                if self.mode.contains(TermMode::ALT_SCREEN) {
                    self.grid.region_mut(..).each(|c| c.reset(&template));
                } else {
                    let template = Cell { bg: template.bg, ..Cell::default() };
                    self.grid.clear_viewport(&template);
                }
            },
            ansi::ClearMode::Saved => self.grid.clear_history(),
        }
    }

    #[inline]
    fn clear_tabs(&mut self, mode: ansi::TabulationClearMode) {
        trace!("Clearing tabs: {:?}", mode);
        match mode {
            ansi::TabulationClearMode::Current => {
                let column = self.cursor.point.col;
                self.tabs[column] = false;
            },
            ansi::TabulationClearMode::All => {
                self.tabs.clear_all();
            },
        }
    }

    // Reset all important fields in the term struct
    #[inline]
    fn reset_state(&mut self) {
        if self.alt {
            self.swap_alt();
        }
        self.input_needs_wrap = false;
        self.cursor = Default::default();
        self.active_charset = Default::default();
        self.mode = Default::default();
        self.cursor_save = Default::default();
        self.cursor_save_alt = Default::default();
        self.colors = self.original_colors;
        self.color_modified = [false; color::COUNT];
        self.cursor_style = None;
        self.grid.reset(&Cell::default());
        self.alt_grid.reset(&Cell::default());
        self.scroll_region = Line(0)..self.grid.num_lines();
        self.title_stack = Vec::new();
        self.title = None;
    }

    #[inline]
    fn reverse_index(&mut self) {
        trace!("Reversing index");
        // if cursor is at the top
        if self.cursor.point.line == self.scroll_region.start {
            self.scroll_down(Line(1));
        } else {
            self.cursor.point.line -= min(self.cursor.point.line, Line(1));
        }
    }

    /// set a terminal attribute
    #[inline]
    fn terminal_attribute(&mut self, attr: Attr) {
        trace!("Setting attribute: {:?}", attr);
        match attr {
            Attr::Foreground(color) => self.cursor.template.fg = color,
            Attr::Background(color) => self.cursor.template.bg = color,
            Attr::Reset => {
                self.cursor.template.fg = Color::Named(NamedColor::Foreground);
                self.cursor.template.bg = Color::Named(NamedColor::Background);
                self.cursor.template.flags = Flags::empty();
            },
            Attr::Reverse => self.cursor.template.flags.insert(Flags::INVERSE),
            Attr::CancelReverse => self.cursor.template.flags.remove(Flags::INVERSE),
            Attr::Bold => self.cursor.template.flags.insert(Flags::BOLD),
            Attr::CancelBold => self.cursor.template.flags.remove(Flags::BOLD),
            Attr::Dim => self.cursor.template.flags.insert(Flags::DIM),
            Attr::CancelBoldDim => self.cursor.template.flags.remove(Flags::BOLD | Flags::DIM),
            Attr::Italic => self.cursor.template.flags.insert(Flags::ITALIC),
            Attr::CancelItalic => self.cursor.template.flags.remove(Flags::ITALIC),
            Attr::Underline => self.cursor.template.flags.insert(Flags::UNDERLINE),
            Attr::CancelUnderline => self.cursor.template.flags.remove(Flags::UNDERLINE),
            Attr::Hidden => self.cursor.template.flags.insert(Flags::HIDDEN),
            Attr::CancelHidden => self.cursor.template.flags.remove(Flags::HIDDEN),
            Attr::Strike => self.cursor.template.flags.insert(Flags::STRIKEOUT),
            Attr::CancelStrike => self.cursor.template.flags.remove(Flags::STRIKEOUT),
            _ => {
                debug!("Term got unhandled attr: {:?}", attr);
            },
        }
    }

    #[inline]
    fn set_mode(&mut self, mode: ansi::Mode) {
        trace!("Setting mode: {:?}", mode);
        match mode {
            ansi::Mode::SwapScreenAndSetRestoreCursor => {
                if !self.alt {
                    self.mode.insert(TermMode::ALT_SCREEN);
                    self.save_cursor_position();
                    self.swap_alt();
                    self.save_cursor_position();
                }
            },
            ansi::Mode::ShowCursor => self.mode.insert(TermMode::SHOW_CURSOR),
            ansi::Mode::CursorKeys => self.mode.insert(TermMode::APP_CURSOR),
            // Mouse protocols are mutually exlusive
            ansi::Mode::ReportMouseClicks => {
                self.mode.remove(TermMode::MOUSE_MODE);
                self.mode.insert(TermMode::MOUSE_REPORT_CLICK);
                self.event_proxy.send_event(Event::MouseCursorDirty);
            },
            ansi::Mode::ReportCellMouseMotion => {
                self.mode.remove(TermMode::MOUSE_MODE);
                self.mode.insert(TermMode::MOUSE_DRAG);
                self.event_proxy.send_event(Event::MouseCursorDirty);
            },
            ansi::Mode::ReportAllMouseMotion => {
                self.mode.remove(TermMode::MOUSE_MODE);
                self.mode.insert(TermMode::MOUSE_MOTION);
                self.event_proxy.send_event(Event::MouseCursorDirty);
            },
            ansi::Mode::ReportFocusInOut => self.mode.insert(TermMode::FOCUS_IN_OUT),
            ansi::Mode::BracketedPaste => self.mode.insert(TermMode::BRACKETED_PASTE),
            // Mouse encodings are mutually exlusive
            ansi::Mode::SgrMouse => {
                self.mode.remove(TermMode::UTF8_MOUSE);
                self.mode.insert(TermMode::SGR_MOUSE);
            },
            ansi::Mode::Utf8Mouse => {
                self.mode.remove(TermMode::SGR_MOUSE);
                self.mode.insert(TermMode::UTF8_MOUSE);
            },
            ansi::Mode::AlternateScroll => self.mode.insert(TermMode::ALTERNATE_SCROLL),
            ansi::Mode::LineWrap => self.mode.insert(TermMode::LINE_WRAP),
            ansi::Mode::LineFeedNewLine => self.mode.insert(TermMode::LINE_FEED_NEW_LINE),
            ansi::Mode::Origin => self.mode.insert(TermMode::ORIGIN),
            ansi::Mode::DECCOLM => self.deccolm(),
            ansi::Mode::Insert => self.mode.insert(TermMode::INSERT), // heh
            ansi::Mode::BlinkingCursor => {
                trace!("... unimplemented mode");
            },
        }
    }

    #[inline]
    fn unset_mode(&mut self, mode: ansi::Mode) {
        trace!("Unsetting mode: {:?}", mode);
        match mode {
            ansi::Mode::SwapScreenAndSetRestoreCursor => {
                if self.alt {
                    self.mode.remove(TermMode::ALT_SCREEN);
                    self.restore_cursor_position();
                    self.swap_alt();
                    self.restore_cursor_position();
                }
            },
            ansi::Mode::ShowCursor => self.mode.remove(TermMode::SHOW_CURSOR),
            ansi::Mode::CursorKeys => self.mode.remove(TermMode::APP_CURSOR),
            ansi::Mode::ReportMouseClicks => {
                self.mode.remove(TermMode::MOUSE_REPORT_CLICK);
                self.event_proxy.send_event(Event::MouseCursorDirty);
            },
            ansi::Mode::ReportCellMouseMotion => {
                self.mode.remove(TermMode::MOUSE_DRAG);
                self.event_proxy.send_event(Event::MouseCursorDirty);
            },
            ansi::Mode::ReportAllMouseMotion => {
                self.mode.remove(TermMode::MOUSE_MOTION);
                self.event_proxy.send_event(Event::MouseCursorDirty);
            },
            ansi::Mode::ReportFocusInOut => self.mode.remove(TermMode::FOCUS_IN_OUT),
            ansi::Mode::BracketedPaste => self.mode.remove(TermMode::BRACKETED_PASTE),
            ansi::Mode::SgrMouse => self.mode.remove(TermMode::SGR_MOUSE),
            ansi::Mode::Utf8Mouse => self.mode.remove(TermMode::UTF8_MOUSE),
            ansi::Mode::AlternateScroll => self.mode.remove(TermMode::ALTERNATE_SCROLL),
            ansi::Mode::LineWrap => self.mode.remove(TermMode::LINE_WRAP),
            ansi::Mode::LineFeedNewLine => self.mode.remove(TermMode::LINE_FEED_NEW_LINE),
            ansi::Mode::Origin => self.mode.remove(TermMode::ORIGIN),
            ansi::Mode::DECCOLM => self.deccolm(),
            ansi::Mode::Insert => self.mode.remove(TermMode::INSERT),
            ansi::Mode::BlinkingCursor => {
                trace!("... unimplemented mode");
            },
        }
    }

    #[inline]
    fn set_scrolling_region(&mut self, top: usize, bottom: usize) {
        if top >= bottom {
            debug!("Invalid scrolling region: ({};{})", top, bottom);
            return;
        }

        // Bottom should be included in the range, but range end is not
        // usually included. One option would be to use an inclusive
        // range, but instead we just let the open range end be 1
        // higher.
        let start = Line(top - 1);
        let end = Line(bottom);

        trace!("Setting scrolling region: ({};{})", start, end);

        self.scroll_region.start = min(start, self.grid.num_lines());
        self.scroll_region.end = min(end, self.grid.num_lines());
        self.goto(Line(0), Column(0));
    }

    #[inline]
    fn set_keypad_application_mode(&mut self) {
        trace!("Setting keypad application mode");
        self.mode.insert(TermMode::APP_KEYPAD);
    }

    #[inline]
    fn unset_keypad_application_mode(&mut self) {
        trace!("Unsetting keypad application mode");
        self.mode.remove(TermMode::APP_KEYPAD);
    }

    #[inline]
    fn configure_charset(&mut self, index: CharsetIndex, charset: StandardCharset) {
        trace!("Configuring charset {:?} as {:?}", index, charset);
        self.cursor.charsets[index] = charset;
    }

    #[inline]
    fn set_active_charset(&mut self, index: CharsetIndex) {
        trace!("Setting active charset {:?}", index);
        self.active_charset = index;
    }

    #[inline]
    fn set_cursor_style(&mut self, style: Option<CursorStyle>) {
        trace!("Setting cursor style {:?}", style);
        self.cursor_style = style;
    }

    #[inline]
    fn set_title(&mut self, title: Option<String>) {
        trace!("Setting title to '{:?}'", title);

        self.title = title.clone();

        if self.dynamic_title {
            let title = title.unwrap_or_else(|| self.default_title.clone());
            self.event_proxy.send_event(Event::Title(title));
        }
    }

    #[inline]
    fn push_title(&mut self) {
        trace!("Pushing '{:?}' onto title stack", self.title);

        if self.title_stack.len() >= TITLE_STACK_MAX_DEPTH {
            let removed = self.title_stack.remove(0);
            trace!(
                "Removing '{:?}' from bottom of title stack that exceeds its maximum depth",
                removed
            );
        }

        self.title_stack.push(self.title.clone());
    }

    #[inline]
    fn pop_title(&mut self) {
        trace!("Attempting to pop title from stack...");

        if let Some(popped) = self.title_stack.pop() {
            trace!("Title '{:?}' popped from stack", popped);
            self.set_title(popped);
        }
    }
}

struct TabStops {
    tabs: Vec<bool>,
}

impl TabStops {
    #[inline]
    fn new(num_cols: Column) -> TabStops {
        TabStops {
            tabs: IndexRange::from(Column(0)..num_cols)
                .map(|i| (*i as usize) % INITIAL_TABSTOPS == 0)
                .collect::<Vec<bool>>(),
        }
    }

    /// Remove all tabstops.
    #[inline]
    fn clear_all(&mut self) {
        unsafe {
            ptr::write_bytes(self.tabs.as_mut_ptr(), 0, self.tabs.len());
        }
    }

    /// Increase tabstop capacity.
    #[inline]
    fn resize(&mut self, num_cols: Column) {
        let mut index = self.tabs.len();
        self.tabs.resize_with(num_cols.0, || {
            let is_tabstop = index % INITIAL_TABSTOPS == 0;
            index += 1;
            is_tabstop
        });
    }
}

impl Index<Column> for TabStops {
    type Output = bool;

    fn index(&self, index: Column) -> &bool {
        &self.tabs[index.0]
    }
}

impl IndexMut<Column> for TabStops {
    fn index_mut(&mut self, index: Column) -> &mut bool {
        self.tabs.index_mut(index.0)
    }
}

#[cfg(test)]
mod tests {
    use super::*;

    use std::mem;

    use crate::ansi::{self, CharsetIndex, Handler, StandardCharset};
    use crate::clipboard::Clipboard;
    use crate::config::MockConfig;
    use crate::event::{Event, EventListener};
    use crate::grid::{Grid, Scroll};
    use crate::index::{Column, Line, Point, Side};
    use crate::selection::{Selection, SelectionType};
    use crate::term::cell::{Cell, Flags};

    struct Mock;
    impl EventListener for Mock {
        fn send_event(&self, _event: Event) {}
    }

    #[test]
    fn semantic_selection_works() {
        let size = SizeInfo {
            width: 21.0,
            height: 51.0,
            cell_width: 3.0,
            cell_height: 3.0,
            padding_x: 0.0,
            padding_y: 0.0,
            dpr: 1.0,
        };
        let (tokio_handle, charts_tx, _tokio_shutdown) =
            alacritty_charts::async_utils::tokio_default_setup();
        let mut term = Term::new(
            &MockConfig::default(),
            &size,
            Clipboard::new_nop(),
            Mock,
            tokio_handle,
            charts_tx,
        );
        let mut grid: Grid<Cell> = Grid::new(Line(3), Column(5), 0, Cell::default());
        for i in 0..5 {
            for j in 0..2 {
                grid[Line(j)][Column(i)].c = 'a';
            }
        }
        grid[Line(0)][Column(0)].c = '"';
        grid[Line(0)][Column(3)].c = '"';
        grid[Line(1)][Column(2)].c = '"';
        grid[Line(0)][Column(4)].flags.insert(Flags::WRAPLINE);

        let mut escape_chars = String::from("\"");

        mem::swap(&mut term.grid, &mut grid);
        mem::swap(&mut term.semantic_escape_chars, &mut escape_chars);

        {
            *term.selection_mut() = Some(Selection::new(
                SelectionType::Semantic,
                Point { line: 2, col: Column(1) },
                Side::Left,
            ));
            assert_eq!(term.selection_to_string(), Some(String::from("aa")));
        }

        {
            *term.selection_mut() = Some(Selection::new(
                SelectionType::Semantic,
                Point { line: 2, col: Column(4) },
                Side::Left,
            ));
            assert_eq!(term.selection_to_string(), Some(String::from("aaa")));
        }

        {
            *term.selection_mut() = Some(Selection::new(
                SelectionType::Semantic,
                Point { line: 1, col: Column(1) },
                Side::Left,
            ));
            assert_eq!(term.selection_to_string(), Some(String::from("aaa")));
        }
    }

    #[test]
    fn line_selection_works() {
        let size = SizeInfo {
            width: 21.0,
            height: 51.0,
            cell_width: 3.0,
            cell_height: 3.0,
            padding_x: 0.0,
            padding_y: 0.0,
            dpr: 1.0,
        };
        let (tokio_handle, charts_tx, _tokio_shutdown) =
            alacritty_charts::async_utils::tokio_default_setup();
        let mut term = Term::new(
            &MockConfig::default(),
            &size,
            Clipboard::new_nop(),
            Mock,
            tokio_handle,
            charts_tx,
        );
        let mut grid: Grid<Cell> = Grid::new(Line(1), Column(5), 0, Cell::default());
        for i in 0..5 {
            grid[Line(0)][Column(i)].c = 'a';
        }
        grid[Line(0)][Column(0)].c = '"';
        grid[Line(0)][Column(3)].c = '"';

        mem::swap(&mut term.grid, &mut grid);

        *term.selection_mut() = Some(Selection::new(
            SelectionType::Lines,
            Point { line: 0, col: Column(3) },
            Side::Left,
        ));
        assert_eq!(term.selection_to_string(), Some(String::from("\"aa\"a\n")));
    }

    #[test]
    fn selecting_empty_line() {
        let size = SizeInfo {
            width: 21.0,
            height: 51.0,
            cell_width: 3.0,
            cell_height: 3.0,
            padding_x: 0.0,
            padding_y: 0.0,
            dpr: 1.0,
        };
        let (tokio_handle, charts_tx, _tokio_shutdown) =
            alacritty_charts::async_utils::tokio_default_setup();
        let mut term = Term::new(
            &MockConfig::default(),
            &size,
            Clipboard::new_nop(),
            Mock,
            tokio_handle,
            charts_tx,
        );
        let mut grid: Grid<Cell> = Grid::new(Line(3), Column(3), 0, Cell::default());
        for l in 0..3 {
            if l != 1 {
                for c in 0..3 {
                    grid[Line(l)][Column(c)].c = 'a';
                }
            }
        }

        mem::swap(&mut term.grid, &mut grid);

        let mut selection =
            Selection::new(SelectionType::Simple, Point { line: 2, col: Column(0) }, Side::Left);
        selection.update(Point { line: 0, col: Column(2) }, Side::Right);
        *term.selection_mut() = Some(selection);
        assert_eq!(term.selection_to_string(), Some("aaa\n\naaa\n".into()));
    }

    /// Check that the grid can be serialized back and forth losslessly
    ///
    /// This test is in the term module as opposed to the grid since we want to
    /// test this property with a T=Cell.
    #[test]
    fn grid_serde() {
        let template = Cell::default();

        let grid: Grid<Cell> = Grid::new(Line(24), Column(80), 0, template);
        let serialized = serde_json::to_string(&grid).expect("ser");
        let deserialized = serde_json::from_str::<Grid<Cell>>(&serialized).expect("de");

        assert_eq!(deserialized, grid);
    }

    #[test]
    fn input_line_drawing_character() {
        let size = SizeInfo {
            width: 21.0,
            height: 51.0,
            cell_width: 3.0,
            cell_height: 3.0,
            padding_x: 0.0,
            padding_y: 0.0,
            dpr: 1.0,
        };
        let (tokio_handle, charts_tx, _tokio_shutdown) =
            alacritty_charts::async_utils::tokio_default_setup();
        let mut term = Term::new(
            &MockConfig::default(),
            &size,
            Clipboard::new_nop(),
            Mock,
            tokio_handle,
            charts_tx,
        );
        let cursor = Point::new(Line(0), Column(0));
        term.configure_charset(CharsetIndex::G0, StandardCharset::SpecialCharacterAndLineDrawing);
        term.input('a');

        assert_eq!(term.grid()[&cursor].c, '▒');
    }

    #[test]
    fn clear_saved_lines() {
        let size = SizeInfo {
            width: 21.0,
            height: 51.0,
            cell_width: 3.0,
            cell_height: 3.0,
            padding_x: 0.0,
            padding_y: 0.0,
            dpr: 1.0,
        };
        let (tokio_handle, charts_tx, _tokio_shutdown) =
            alacritty_charts::async_utils::tokio_default_setup();
        let mut term = Term::new(
            &MockConfig::default(),
            &size,
            Clipboard::new_nop(),
            Mock,
            tokio_handle,
            charts_tx,
        );

        // Add one line of scrollback
        term.grid.scroll_up(&(Line(0)..Line(1)), Line(1), &Cell::default());

        // Clear the history
        term.clear_screen(ansi::ClearMode::Saved);

        // Make sure that scrolling does not change the grid
        let mut scrolled_grid = term.grid.clone();
        scrolled_grid.scroll_display(Scroll::Top);

        // Truncate grids for comparison
        scrolled_grid.truncate();
        term.grid.truncate();

        assert_eq!(term.grid, scrolled_grid);
    }

    #[test]
    fn grow_lines_updates_active_cursor_pos() {
        let mut size = SizeInfo {
            width: 100.0,
            height: 10.0,
            cell_width: 1.0,
            cell_height: 1.0,
            padding_x: 0.0,
            padding_y: 0.0,
            dpr: 1.0,
        };
        let mut term = Term::new(&MockConfig::default(), &size, Clipboard::new_nop(), Mock);

        // Create 10 lines of scrollback
        for _ in 0..19 {
            term.newline();
        }
        assert_eq!(term.grid.history_size(), 10);
        assert_eq!(term.cursor.point, Point::new(Line(9), Column(0)));

        // Increase visible lines
        size.height = 30.;
        term.resize(&size);

        assert_eq!(term.grid.history_size(), 0);
        assert_eq!(term.cursor.point, Point::new(Line(19), Column(0)));
    }

    #[test]
    fn grow_lines_updates_inactive_cursor_pos() {
        let mut size = SizeInfo {
            width: 100.0,
            height: 10.0,
            cell_width: 1.0,
            cell_height: 1.0,
            padding_x: 0.0,
            padding_y: 0.0,
            dpr: 1.0,
        };
        let mut term = Term::new(&MockConfig::default(), &size, Clipboard::new_nop(), Mock);

        // Create 10 lines of scrollback
        for _ in 0..19 {
            term.newline();
        }
        assert_eq!(term.grid.history_size(), 10);
        assert_eq!(term.cursor.point, Point::new(Line(9), Column(0)));

        // Enter alt screen
        term.set_mode(ansi::Mode::SwapScreenAndSetRestoreCursor);

        // Increase visible lines
        size.height = 30.;
        term.resize(&size);

        // Leave alt screen
        term.unset_mode(ansi::Mode::SwapScreenAndSetRestoreCursor);

        assert_eq!(term.grid().history_size(), 0);
        assert_eq!(term.cursor.point, Point::new(Line(19), Column(0)));
    }

    #[test]
    fn shrink_lines_updates_active_cursor_pos() {
        let mut size = SizeInfo {
            width: 100.0,
            height: 10.0,
            cell_width: 1.0,
            cell_height: 1.0,
            padding_x: 0.0,
            padding_y: 0.0,
            dpr: 1.0,
        };
        let mut term = Term::new(&MockConfig::default(), &size, Clipboard::new_nop(), Mock);

        // Create 10 lines of scrollback
        for _ in 0..19 {
            term.newline();
        }
        assert_eq!(term.grid.history_size(), 10);
        assert_eq!(term.cursor.point, Point::new(Line(9), Column(0)));

        // Increase visible lines
        size.height = 5.;
        term.resize(&size);

        assert_eq!(term.grid().history_size(), 15);
        assert_eq!(term.cursor.point, Point::new(Line(4), Column(0)));
    }

    #[test]
    fn shrink_lines_updates_inactive_cursor_pos() {
        let mut size = SizeInfo {
            width: 100.0,
            height: 10.0,
            cell_width: 1.0,
            cell_height: 1.0,
            padding_x: 0.0,
            padding_y: 0.0,
            dpr: 1.0,
        };
        let mut term = Term::new(&MockConfig::default(), &size, Clipboard::new_nop(), Mock);

        // Create 10 lines of scrollback
        for _ in 0..19 {
            term.newline();
        }
        assert_eq!(term.grid.history_size(), 10);
        assert_eq!(term.cursor.point, Point::new(Line(9), Column(0)));

        // Enter alt screen
        term.set_mode(ansi::Mode::SwapScreenAndSetRestoreCursor);

        // Increase visible lines
        size.height = 5.;
        term.resize(&size);

        // Leave alt screen
        term.unset_mode(ansi::Mode::SwapScreenAndSetRestoreCursor);

        assert_eq!(term.grid().history_size(), 15);
        assert_eq!(term.cursor.point, Point::new(Line(4), Column(0)));
    }

    #[test]
    fn window_title() {
        let size = SizeInfo {
            width: 21.0,
            height: 51.0,
            cell_width: 3.0,
            cell_height: 3.0,
            padding_x: 0.0,
            padding_y: 0.0,
            dpr: 1.0,
        };
        let (tokio_handle, charts_tx, _tokio_shutdown) =
            alacritty_charts::async_utils::tokio_default_setup();
        let mut term = Term::new(
            &MockConfig::default(),
            &size,
            Clipboard::new_nop(),
            Mock,
            tokio_handle,
            charts_tx,
        );

        // Title None by default
        assert_eq!(term.title, None);

        // Title can be set
        term.set_title(Some("Test".into()));
        assert_eq!(term.title, Some("Test".into()));

        // Title can be pushed onto stack
        term.push_title();
        term.set_title(Some("Next".into()));
        assert_eq!(term.title, Some("Next".into()));
        assert_eq!(term.title_stack.get(0).unwrap(), &Some("Test".into()));

        // Title can be popped from stack and set as the window title
        term.pop_title();
        assert_eq!(term.title, Some("Test".into()));
        assert!(term.title_stack.is_empty());

        // Title stack doesn't grow infinitely
        for _ in 0..4097 {
            term.push_title();
        }
        assert_eq!(term.title_stack.len(), 4096);

        // Title and title stack reset when terminal state is reset
        term.push_title();
        term.reset_state();
        assert_eq!(term.title, None);
        assert!(term.title_stack.is_empty());

        // Title stack pops back to default
        term.title = None;
        term.push_title();
        term.set_title(Some("Test".into()));
        term.pop_title();
        assert_eq!(term.title, None);

        // Title can be reset to default
        term.title = Some("Test".into());
        term.set_title(None);
        assert_eq!(term.title, None);
    }
}

#[cfg(all(test, feature = "bench"))]
mod benches {
    extern crate serde_json as json;
    extern crate test;

    use std::fs;
    use std::mem;
    use std::path::Path;

    use crate::clipboard::Clipboard;
    use crate::config::MockConfig;
    use crate::event::{Event, EventListener};
    use crate::grid::Grid;

    use super::cell::Cell;
    use super::{SizeInfo, Term};

    struct Mock;
    impl EventListener for Mock {
        fn send_event(&self, _event: Event) {}
    }

    /// Benchmark for the renderable cells iterator
    ///
    /// The renderable cells iterator yields cells that require work to be
    /// displayed (that is, not a an empty background cell). This benchmark
    /// measures how long it takes to process the whole iterator.
    ///
    /// When this benchmark was first added, it averaged ~78usec on my macbook
    /// pro. The total render time for this grid is anywhere between ~1500 and
    /// ~2000usec (measured imprecisely with the visual meter).
    #[bench]
    fn render_iter(b: &mut test::Bencher) {
        // Need some realistic grid state; using one of the ref files.
        let serialized_grid = fs::read_to_string(concat!(
            env!("CARGO_MANIFEST_DIR"),
            "/tests/ref/vim_large_window_scroll/grid.json"
        ))
        .unwrap();
        let serialized_size = fs::read_to_string(concat!(
            env!("CARGO_MANIFEST_DIR"),
            "/tests/ref/vim_large_window_scroll/size.json"
        ))
        .unwrap();

        let mut grid: Grid<Cell> = json::from_str(&serialized_grid).unwrap();
        let size: SizeInfo = json::from_str(&serialized_size).unwrap();

        let config = MockConfig::default();

        let (tokio_handle, charts_tx, _tokio_shutdown) =
            alacritty_charts::async_utils::tokio_default_setup();
        let mut terminal =
            Term::new(&config, &size, Clipboard::new_nop(), Mock, tokio_handle, charts_tx);
        mem::swap(&mut terminal.grid, &mut grid);

        b.iter(|| {
            let iter = terminal.renderable_cells(&config);
            for cell in iter {
                test::black_box(cell);
            }
        })
    }
}<|MERGE_RESOLUTION|>--- conflicted
+++ resolved
@@ -35,16 +35,11 @@
 use crate::selection::{Selection, SelectionRange};
 use crate::term::cell::{Cell, Flags, LineLength};
 use crate::term::color::Rgb;
-<<<<<<< HEAD
-#[cfg(windows)]
-use crate::tty;
+use crate::vi_mode::{ViModeCursor, ViMotion};
 use futures::future::lazy;
 use futures::sync::mpsc as futures_mpsc;
 use tokio::prelude::*;
 use tokio::runtime::current_thread;
-=======
-use crate::vi_mode::{ViModeCursor, ViMotion};
->>>>>>> fde2424b
 
 pub mod cell;
 pub mod color;
@@ -751,7 +746,6 @@
     }
 }
 
-<<<<<<< HEAD
 /// `TermChartsHandle` allows connecting to the tokio background thread
 /// that is constantly fetching information and calculating OpenGL vecs.
 pub struct TermChartsHandle {
@@ -763,7 +757,8 @@
 
     /// Wether or not the charts are enabled
     enabled: bool,
-=======
+}
+
 /// Terminal size info.
 #[derive(Serialize, Deserialize, Debug, Copy, Clone, PartialEq)]
 pub struct SizeInfo {
@@ -820,7 +815,6 @@
             col: min(col, Column(self.cols().saturating_sub(1))),
         }
     }
->>>>>>> fde2424b
 }
 
 pub struct Term<T> {
@@ -899,47 +893,11 @@
     /// Proxy for sending events to the event loop.
     event_proxy: T,
 
-<<<<<<< HEAD
-    /// Current title of the window
-    title: String,
-
-    /// Stack of saved window titles. When a title is popped from this stack, the `title` for the
-    /// term is set, and the Glutin window's title attribute is changed through the event listener.
-    title_stack: Vec<String>,
-
     /// The handle to the background utilities (Should this be Option?)
     charts_handle: TermChartsHandle,
-}
-
-/// Terminal size info
-#[derive(Serialize, Deserialize, Debug, Copy, Clone, PartialEq)]
-pub struct SizeInfo {
-    /// Terminal window width
-    pub width: f32,
-
-    /// Terminal window height
-    pub height: f32,
-
-    /// Width of individual cell
-    pub cell_width: f32,
-
-    /// Height of individual cell
-    pub cell_height: f32,
-
-    /// Horizontal window padding
-    pub padding_x: f32,
-
-    /// Horizontal window padding
-    pub padding_y: f32,
-
-    /// DPI factor of the current window
-    #[serde(default)]
-    pub dpr: f64,
-}
-=======
+
     /// Current title of the window.
     title: Option<String>,
->>>>>>> fde2424b
 
     /// Default title for resetting it.
     default_title: String,
@@ -1027,11 +985,7 @@
             title: None,
             default_title: config.window.title.clone(),
             title_stack: Vec::new(),
-            charts_handle: TermChartsHandle {
-                tokio_handle,
-                charts_tx,
-                enabled: charts_enabled,
-            },
+            charts_handle: TermChartsHandle { tokio_handle, charts_tx, enabled: charts_enabled },
         }
     }
 
