--- conflicted
+++ resolved
@@ -10,12 +10,7 @@
 
 use crate::ansi::{CursorShape, CursorStyle};
 
-<<<<<<< HEAD
 pub use crate::charts::ChartsConfig;
-pub use crate::config::bell::{BellAnimation, BellConfig};
-pub use crate::config::colors::Colors;
-=======
->>>>>>> a1b13e68
 pub use crate::config::scrolling::Scrolling;
 pub use crate::decorations::DecorationsConfig;
 
@@ -181,29 +176,9 @@
     }
 }
 
-<<<<<<< HEAD
-fn deserialize_cursor_thickness<'a, D>(deserializer: D) -> Result<Percentage, D::Error>
-where
-    D: Deserializer<'a>,
-{
-    let value = Value::deserialize(deserializer)?;
-    match Percentage::deserialize(value) {
-        Ok(value) => Ok(value),
-        Err(err) => {
-            error!(
-                target: LOG_TARGET_CONFIG,
-                "Problem with config: {}, using default thickness value {}",
-                err,
-                DEFAULT_CURSOR_THICKNESS
-            );
-
-            Ok(Percentage::new(DEFAULT_CURSOR_THICKNESS))
-        }
-=======
 impl From<CursorBlinking> for bool {
     fn from(blinking: CursorBlinking) -> bool {
         blinking == CursorBlinking::On || blinking == CursorBlinking::Always
->>>>>>> a1b13e68
     }
 }
 
