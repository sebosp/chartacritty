use std::collections::HashMap;
use std::fmt::Display;
use std::path::PathBuf;

use log::error;
use serde::{Deserialize, Deserializer};
use serde_yaml::Value;

mod bell;
mod colors;
mod scrolling;

use crate::ansi::CursorStyle;

<<<<<<< HEAD
pub use crate::alacritty_charts;
=======
pub use crate::config::bell::{BellAnimation, BellConfig};
>>>>>>> cdf5e51e
pub use crate::config::colors::Colors;
pub use crate::config::scrolling::Scrolling;

pub const LOG_TARGET_CONFIG: &str = "alacritty_config";
const MAX_SCROLLBACK_LINES: u32 = 100_000;
const DEFAULT_CURSOR_THICKNESS: f32 = 0.15;

pub type MockConfig = Config<HashMap<String, serde_yaml::Value>>;

/// Top-level config type.
#[derive(Debug, PartialEq, Default, Deserialize)]
pub struct Config<T> {
    /// TERM env variable.
    #[serde(default, deserialize_with = "failure_default")]
    pub env: HashMap<String, String>,

    /// Should draw bold text with brighter colors instead of bold font.
    #[serde(default, deserialize_with = "failure_default")]
    draw_bold_text_with_bright_colors: bool,

    #[serde(default, deserialize_with = "failure_default")]
    pub colors: Colors,

    #[serde(default, deserialize_with = "failure_default")]
    pub selection: Selection,

    /// Path to a shell program to run on startup.
    #[serde(default, deserialize_with = "failure_default")]
    pub shell: Option<Program>,

    /// Bell configuration.
    #[serde(default, deserialize_with = "failure_default")]
    bell: BellConfig,

    /// How much scrolling history to keep.
    #[serde(default, deserialize_with = "failure_default")]
    pub scrolling: Scrolling,

    /// Cursor configuration.
    #[serde(default, deserialize_with = "failure_default")]
    pub cursor: Cursor,

    /// Use WinPTY backend even if ConPTY is available.
    #[cfg(windows)]
    #[serde(default, deserialize_with = "failure_default")]
    pub winpty_backend: bool,

    /// Shell startup directory.
    #[serde(default, deserialize_with = "option_explicit_none")]
    pub working_directory: Option<PathBuf>,

<<<<<<< HEAD
    /// Debug options.
    #[serde(default, deserialize_with = "failure_default")]
    pub debug: Debug,

    #[serde(default, deserialize_with = "option_explicit_none")]
    pub charts: Option<crate::alacritty_charts::ChartsConfig>,

=======
>>>>>>> cdf5e51e
    /// Additional configuration options not directly required by the terminal.
    #[serde(flatten)]
    pub ui_config: T,

    /// Remain open after child process exits.
    #[serde(skip)]
    pub hold: bool,

    // TODO: DEPRECATED
    #[serde(default, deserialize_with = "failure_default")]
    pub visual_bell: Option<BellConfig>,

    // TODO: REMOVED
    #[serde(default, deserialize_with = "failure_default")]
    pub tabspaces: Option<usize>,
}

impl<T> Config<T> {
    #[inline]
    pub fn draw_bold_text_with_bright_colors(&self) -> bool {
        self.draw_bold_text_with_bright_colors
    }

    #[inline]
    pub fn bell(&self) -> &BellConfig {
        self.visual_bell.as_ref().unwrap_or(&self.bell)
    }
}

#[serde(default)]
#[derive(Deserialize, Default, Clone, Debug, PartialEq, Eq)]
pub struct Selection {
    #[serde(deserialize_with = "failure_default")]
    semantic_escape_chars: EscapeChars,
    #[serde(deserialize_with = "failure_default")]
    pub save_to_clipboard: bool,
}

impl Selection {
    pub fn semantic_escape_chars(&self) -> &str {
        &self.semantic_escape_chars.0
    }
}

#[derive(Deserialize, Clone, Debug, PartialEq, Eq)]
struct EscapeChars(String);

impl Default for EscapeChars {
    fn default() -> Self {
        EscapeChars(String::from(",│`|:\"' ()[]{}<>\t"))
    }
}

#[serde(default)]
#[derive(Deserialize, Copy, Clone, Debug, PartialEq)]
pub struct Cursor {
    #[serde(deserialize_with = "failure_default")]
    pub style: CursorStyle,
    #[serde(deserialize_with = "option_explicit_none")]
    pub vi_mode_style: Option<CursorStyle>,
    #[serde(deserialize_with = "deserialize_cursor_thickness")]
    thickness: Percentage,
    #[serde(deserialize_with = "failure_default")]
    unfocused_hollow: DefaultTrueBool,
}

impl Cursor {
    #[inline]
    pub fn unfocused_hollow(self) -> bool {
        self.unfocused_hollow.0
    }

    #[inline]
    pub fn thickness(self) -> f64 {
        self.thickness.0 as f64
    }
}

impl Default for Cursor {
    fn default() -> Self {
        Self {
            style: Default::default(),
            vi_mode_style: Default::default(),
            thickness: Percentage::new(DEFAULT_CURSOR_THICKNESS),
            unfocused_hollow: Default::default(),
        }
    }
}

fn deserialize_cursor_thickness<'a, D>(deserializer: D) -> Result<Percentage, D::Error>
where
    D: Deserializer<'a>,
{
    let value = Value::deserialize(deserializer)?;
    match Percentage::deserialize(value) {
        Ok(value) => Ok(value),
        Err(err) => {
            error!(
                target: LOG_TARGET_CONFIG,
                "Problem with config: {}, using default thickness value {}",
                err,
                DEFAULT_CURSOR_THICKNESS
            );

            Ok(Percentage::new(DEFAULT_CURSOR_THICKNESS))
        },
    }
}

#[serde(untagged)]
#[derive(Deserialize, Debug, Clone, PartialEq, Eq)]
pub enum Program {
    Just(String),
    WithArgs {
        program: String,
        #[serde(default, deserialize_with = "failure_default")]
        args: Vec<String>,
    },
}

impl Program {
    pub fn program(&self) -> &str {
        match self {
            Program::Just(program) => program,
            Program::WithArgs { program, .. } => program,
        }
    }

    pub fn args(&self) -> &[String] {
        match self {
            Program::Just(_) => &[],
            Program::WithArgs { args, .. } => args,
        }
    }
}

/// Wrapper around f32 that represents a percentage value between 0.0 and 1.0.
#[derive(Clone, Copy, Debug, PartialEq)]
pub struct Percentage(f32);

impl Percentage {
    pub fn new(value: f32) -> Self {
        Percentage(if value < 0.0 {
            0.0
        } else if value > 1.0 {
            1.0
        } else {
            value
        })
    }

    pub fn as_f32(self) -> f32 {
        self.0
    }
}

impl Default for Percentage {
    fn default() -> Self {
        Percentage(1.0)
    }
}

impl<'a> Deserialize<'a> for Percentage {
    fn deserialize<D>(deserializer: D) -> Result<Self, D::Error>
    where
        D: Deserializer<'a>,
    {
        Ok(Percentage::new(f32::deserialize(deserializer)?))
    }
}

#[derive(Deserialize, Copy, Clone, Debug, PartialEq, Eq)]
struct DefaultTrueBool(bool);

impl Default for DefaultTrueBool {
    fn default() -> Self {
        DefaultTrueBool(true)
    }
}

fn fallback_default<T, E>(err: E) -> T
where
    T: Default,
    E: Display,
{
    error!(target: LOG_TARGET_CONFIG, "Problem with config: {}; using default value", err);
    T::default()
}

pub fn failure_default<'a, D, T>(deserializer: D) -> Result<T, D::Error>
where
    D: Deserializer<'a>,
    T: Deserialize<'a> + Default,
{
    Ok(T::deserialize(Value::deserialize(deserializer)?).unwrap_or_else(fallback_default))
}

pub fn option_explicit_none<'de, T, D>(deserializer: D) -> Result<Option<T>, D::Error>
where
    D: Deserializer<'de>,
    T: Deserialize<'de> + Default,
{
    Ok(match Value::deserialize(deserializer)? {
        Value::String(ref value) if value.to_lowercase() == "none" => None,
        value => Some(T::deserialize(value).unwrap_or_else(fallback_default)),
    })
}<|MERGE_RESOLUTION|>--- conflicted
+++ resolved
@@ -12,11 +12,8 @@
 
 use crate::ansi::CursorStyle;
 
-<<<<<<< HEAD
 pub use crate::alacritty_charts;
-=======
 pub use crate::config::bell::{BellAnimation, BellConfig};
->>>>>>> cdf5e51e
 pub use crate::config::colors::Colors;
 pub use crate::config::scrolling::Scrolling;
 
@@ -68,16 +65,9 @@
     #[serde(default, deserialize_with = "option_explicit_none")]
     pub working_directory: Option<PathBuf>,
 
-<<<<<<< HEAD
-    /// Debug options.
-    #[serde(default, deserialize_with = "failure_default")]
-    pub debug: Debug,
-
     #[serde(default, deserialize_with = "option_explicit_none")]
     pub charts: Option<crate::alacritty_charts::ChartsConfig>,
 
-=======
->>>>>>> cdf5e51e
     /// Additional configuration options not directly required by the terminal.
     #[serde(flatten)]
     pub ui_config: T,
@@ -183,7 +173,7 @@
             );
 
             Ok(Percentage::new(DEFAULT_CURSOR_THICKNESS))
-        },
+        }
     }
 }
 
