// Copyright 2016 Joe Wilm, The Alacritty Project Contributors
//
// Licensed under the Apache License, Version 2.0 (the "License");
// you may not use this file except in compliance with the License.
// You may obtain a copy of the License at
//
//     http://www.apache.org/licenses/LICENSE-2.0
//
// Unless required by applicable law or agreed to in writing, software
// distributed under the License is distributed on an "AS IS" BASIS,
// WITHOUT WARRANTIES OR CONDITIONS OF ANY KIND, either express or implied.
// See the License for the specific language governing permissions and
// limitations under the License.

//! State management for a selection in the grid
//!
//! A selection should start when the mouse is clicked, and it should be
//! finalized when the button is released. The selection should be cleared
//! when text is added/removed/scrolled on the screen. The selection should
//! also be cleared if the user clicks off of the selection.
use std::convert::TryFrom;
use std::mem;
use std::ops::Range;

use crate::index::{Column, Line, Point, Side};
use crate::term::cell::Flags;
use crate::term::{Search, Term};

/// A Point and side within that point.
#[derive(Debug, Copy, Clone, PartialEq)]
pub struct Anchor {
    point: Point<usize>,
    side: Side,
}

impl Anchor {
    fn new(point: Point<usize>, side: Side) -> Anchor {
        Anchor { point, side }
    }
}

/// Represents a range of selected cells.
#[derive(Copy, Clone, Debug, Eq, PartialEq)]
pub struct SelectionRange<L = usize> {
    /// Start point, top left of the selection.
    pub start: Point<L>,
    /// End point, bottom right of the selection.
    pub end: Point<L>,
    /// Whether this selection is a block selection.
    pub is_block: bool,
}

impl<L> SelectionRange<L> {
    pub fn new(start: Point<L>, end: Point<L>, is_block: bool) -> Self {
        Self { start, end, is_block }
    }

    pub fn contains(&self, col: Column, line: L) -> bool
    where
        L: PartialEq + PartialOrd,
    {
        self.start.line <= line
            && self.end.line >= line
            && (self.start.col <= col || (self.start.line != line && !self.is_block))
            && (self.end.col >= col || (self.end.line != line && !self.is_block))
    }
}

/// Different kinds of selection.
#[derive(Debug, Copy, Clone, PartialEq)]
enum SelectionType {
    Simple,
    Block,
    Semantic,
    Lines,
}

/// Describes a region of a 2-dimensional area.
///
/// Used to track a text selection. There are four supported modes, each with its own constructor:
/// [`simple`], [`block`], [`semantic`], and [`lines`]. The [`simple`] mode precisely tracks which
/// cells are selected without any expansion. [`block`] will select rectangular regions.
/// [`semantic`] mode expands the initial selection to the nearest semantic escape char in either
/// direction. [`lines`] will always select entire lines.
///
/// Calls to [`update`] operate different based on the selection kind. The [`simple`] and [`block`]
/// mode do nothing special, simply track points and sides. [`semantic`] will continue to expand
/// out to semantic boundaries as the selection point changes. Similarly, [`lines`] will always
/// expand the new point to encompass entire lines.
///
/// [`simple`]: enum.Selection.html#method.simple
/// [`block`]: enum.Selection.html#method.block
/// [`semantic`]: enum.Selection.html#method.semantic
/// [`lines`]: enum.Selection.html#method.lines
/// [`update`]: enum.Selection.html#method.update
#[derive(Debug, Clone, PartialEq)]
pub struct Selection {
    region: Range<Anchor>,
    ty: SelectionType,
}

impl Selection {
    pub fn simple(location: Point<usize>, side: Side) -> Selection {
        Self {
            region: Range { start: Anchor::new(location, side), end: Anchor::new(location, side) },
            ty: SelectionType::Simple,
        }
    }

    pub fn block(location: Point<usize>, side: Side) -> Selection {
        Self {
            region: Range { start: Anchor::new(location, side), end: Anchor::new(location, side) },
            ty: SelectionType::Block,
        }
    }

    pub fn semantic(location: Point<usize>) -> Selection {
        Self {
            region: Range {
                start: Anchor::new(location, Side::Left),
                end: Anchor::new(location, Side::Right),
            },
            ty: SelectionType::Semantic,
        }
    }

    pub fn lines(location: Point<usize>) -> Selection {
        Self {
            region: Range {
                start: Anchor::new(location, Side::Left),
                end: Anchor::new(location, Side::Right),
            },
            ty: SelectionType::Lines,
        }
    }

    pub fn update(&mut self, location: Point<usize>, side: Side) {
        self.region.end.point = location;
        self.region.end.side = side;
    }

    pub fn rotate(
        mut self,
        num_lines: usize,
        num_cols: usize,
        scrolling_region: &Range<Line>,
        offset: isize,
    ) -> Option<Selection> {
        // Convert scrolling region from viewport to buffer coordinates
        let region_start = num_lines - scrolling_region.start.0;
        let region_end = num_lines - scrolling_region.end.0;

        let (mut start, mut end) = (&mut self.region.start, &mut self.region.end);
        if Self::points_need_swap(start.point, end.point) {
            mem::swap(&mut start, &mut end);
        }

        // Rotate start of selection
        if (start.point.line < region_start || region_start == num_lines)
            && start.point.line >= region_end
        {
            start.point.line = usize::try_from(start.point.line as isize + offset).unwrap_or(0);

            // If end is within the same region, delete selection once start rotates out
            if start.point.line < region_end && end.point.line >= region_end {
                return None;
            }

            // Clamp selection to start of region
            if start.point.line >= region_start && region_start != num_lines {
                if self.ty != SelectionType::Block {
                    start.point.col = Column(0);
                    start.side = Side::Left;
                }
                start.point.line = region_start - 1;
            }
        }

        // Rotate end of selection
        if (end.point.line < region_start || region_start == num_lines)
            && end.point.line >= region_end
        {
            end.point.line = usize::try_from(end.point.line as isize + offset).unwrap_or(0);

            // Delete selection if end has overtaken the start
            if end.point.line > start.point.line {
                return None;
            }

            // Clamp selection to end of region
            if end.point.line < region_end {
                if self.ty != SelectionType::Block {
                    end.point.col = Column(num_cols - 1);
                    end.side = Side::Right;
                }
                end.point.line = region_end;
            }
        }

        Some(self)
    }

    pub fn is_empty(&self) -> bool {
        match self.ty {
            SelectionType::Simple => {
                let (mut start, mut end) = (self.region.start, self.region.end);
                if Selection::points_need_swap(start.point, end.point) {
                    mem::swap(&mut start, &mut end);
                }

                // Simple selection is empty when the points are identical
                // or two adjacent cells have the sides right -> left
                start == end
                    || (start.side == Side::Right
                        && end.side == Side::Left
                        && (start.point.line == end.point.line)
                        && start.point.col + 1 == end.point.col)
            },
            SelectionType::Block => {
                let (start, end) = (self.region.start, self.region.end);

                // Block selection is empty when the points' columns and sides are identical
                // or two cells with adjacent columns have the sides right -> left,
                // regardless of their lines
                (start.point.col == end.point.col && start.side == end.side)
                    || (start.point.col + 1 == end.point.col
                        && start.side == Side::Right
                        && end.side == Side::Left)
                    || (end.point.col + 1 == start.point.col
                        && start.side == Side::Left
                        && end.side == Side::Right)
            },
            SelectionType::Semantic | SelectionType::Lines => false,
        }
    }

    /// Convert selection to grid coordinates.
    pub fn to_range<T>(&self, term: &Term<T>) -> Option<SelectionRange> {
        let grid = term.grid();
        let num_cols = grid.num_cols();

        // Order start above the end
        let (mut start, mut end) = (self.region.start, self.region.end);
        if Self::points_need_swap(start.point, end.point) {
            mem::swap(&mut start, &mut end);
        }

        // Clamp to inside the grid buffer
        let is_block = self.ty == SelectionType::Block;
        let (start, end) = Self::grid_clamp(start, end, is_block, grid.len()).ok()?;

        let range = match self.ty {
            SelectionType::Simple => self.range_simple(start, end, num_cols),
            SelectionType::Block => self.range_block(start, end),
            SelectionType::Semantic => Self::range_semantic(term, start.point, end.point),
            SelectionType::Lines => Self::range_lines(term, start.point, end.point),
        };

        // Expand selection across fullwidth cells
        range.map(|range| Self::range_expand_fullwidth(term, range))
    }

    /// Expand the start/end of the selection range to account for fullwidth glyphs.
    fn range_expand_fullwidth<T>(term: &Term<T>, mut range: SelectionRange) -> SelectionRange {
        let grid = term.grid();
        let num_cols = grid.num_cols();

        // Helper for checking if cell at `point` contains `flag`
        let flag_at = |point: Point<usize>, flag: Flags| -> bool {
            grid[point.line][point.col].flags.contains(flag)
        };

        // Include all double-width cells and placeholders at top left of selection
        if range.start.col < num_cols {
            // Expand from wide char spacer to wide char
            if range.start.line + 1 != grid.len() || range.start.col.0 != 0 {
                let prev = range.start.sub(num_cols.0, 1, true);
                if flag_at(range.start, Flags::WIDE_CHAR_SPACER) && flag_at(prev, Flags::WIDE_CHAR)
                {
                    range.start = prev;
                }
            }

            // Expand from wide char to wide char spacer for linewrapping
            if range.start.line + 1 != grid.len() || range.start.col.0 != 0 {
                let prev = range.start.sub(num_cols.0, 1, true);
                if (prev.line + 1 != grid.len() || prev.col.0 != 0)
                    && flag_at(prev, Flags::WIDE_CHAR_SPACER)
                    && !flag_at(prev.sub(num_cols.0, 1, true), Flags::WIDE_CHAR)
                {
                    range.start = prev;
                }
            }
        }

        // Include all double-width cells and placeholders at bottom right of selection
        if range.end.line != 0 || range.end.col < num_cols {
            // Expand from wide char spacer for linewrapping to wide char
            if (range.end.line + 1 != grid.len() || range.end.col.0 != 0)
                && flag_at(range.end, Flags::WIDE_CHAR_SPACER)
                && !flag_at(range.end.sub(num_cols.0, 1, true), Flags::WIDE_CHAR)
            {
                range.end = range.end.add(num_cols.0, 1, true);
            }

            // Expand from wide char to wide char spacer
            if flag_at(range.end, Flags::WIDE_CHAR) {
                range.end = range.end.add(num_cols.0, 1, true);
            }
        }

        range
    }

    // Bring start and end points in the correct order
    fn points_need_swap(start: Point<usize>, end: Point<usize>) -> bool {
        start.line < end.line || start.line == end.line && start.col > end.col
    }

    /// Clamp selection inside grid to prevent OOB.
    fn grid_clamp(
        mut start: Anchor,
        end: Anchor,
        is_block: bool,
        lines: usize,
    ) -> Result<(Anchor, Anchor), ()> {
        // Clamp selection inside of grid to prevent OOB
        if start.point.line >= lines {
            // Remove selection if it is fully out of the grid
            if end.point.line >= lines {
                return Err(());
            }

            // Clamp to grid if it is still partially visible
            if !is_block {
                start.side = Side::Left;
                start.point.col = Column(0);
            }
            start.point.line = lines - 1;
        }

        Ok((start, end))
    }

    fn range_semantic<T>(
        term: &Term<T>,
        mut start: Point<usize>,
        mut end: Point<usize>,
    ) -> Option<SelectionRange> {
        if start == end {
            if let Some(matching) = term.bracket_search(start) {
                if (matching.line == start.line && matching.col < start.col)
                    || (matching.line > start.line)
                {
                    start = matching;
                } else {
                    end = matching;
                }

                return Some(SelectionRange { start, end, is_block: false });
            }
        }

        start = term.semantic_search_left(start);
        end = term.semantic_search_right(end);

        Some(SelectionRange { start, end, is_block: false })
    }

    fn range_lines<T>(
        term: &Term<T>,
        mut start: Point<usize>,
        mut end: Point<usize>,
    ) -> Option<SelectionRange> {
        start = term.line_search_left(start);
        end = term.line_search_right(end);

        Some(SelectionRange { start, end, is_block: false })
    }

    fn range_simple(
        &self,
        mut start: Anchor,
        mut end: Anchor,
        num_cols: Column,
    ) -> Option<SelectionRange> {
        if self.is_empty() {
            return None;
        }

        // Remove last cell if selection ends to the left of a cell
        if end.side == Side::Left && start.point != end.point {
            // Special case when selection ends to left of first cell
            if end.point.col == Column(0) {
                end.point.col = num_cols - 1;
                end.point.line += 1;
            } else {
                end.point.col -= 1;
            }
        }

        // Remove first cell if selection starts at the right of a cell
        if start.side == Side::Right && start.point != end.point {
            start.point.col += 1;
        }

        Some(SelectionRange { start: start.point, end: end.point, is_block: false })
    }

    fn range_block(&self, mut start: Anchor, mut end: Anchor) -> Option<SelectionRange> {
        if self.is_empty() {
            return None;
        }

        // Always go top-left -> bottom-right
        if start.point.col > end.point.col {
            mem::swap(&mut start.side, &mut end.side);
            mem::swap(&mut start.point.col, &mut end.point.col);
        }

        // Remove last cell if selection ends to the left of a cell
        if end.side == Side::Left && start.point != end.point && end.point.col.0 > 0 {
            end.point.col -= 1;
        }

        // Remove first cell if selection starts at the right of a cell
        if start.side == Side::Right && start.point != end.point {
            start.point.col += 1;
        }

        Some(SelectionRange { start: start.point, end: end.point, is_block: true })
    }
}

/// Tests for selection.
///
/// There are comments on all of the tests describing the selection. Pictograms
/// are used to avoid ambiguity. Grid cells are represented by a [  ]. Only
/// cells that are completely covered are counted in a selection. Ends are
/// represented by `B` and `E` for begin and end, respectively.  A selected cell
/// looks like [XX], [BX] (at the start), [XB] (at the end), [XE] (at the end),
/// and [EX] (at the start), or [BE] for a single cell. Partially selected cells
/// look like [ B] and [E ].
#[cfg(test)]
mod tests {
    use std::mem;

    use super::{Selection, SelectionRange};
    use crate::clipboard::Clipboard;
    use crate::config::MockConfig;
    use crate::event::{Event, EventListener};
    use crate::grid::Grid;
    use crate::index::{Column, Line, Point, Side};
    use crate::term::cell::{Cell, Flags};
    use crate::term::{SizeInfo, Term};

    struct Mock;
    impl EventListener for Mock {
        fn send_event(&self, _event: Event) {}
    }

    fn term(width: usize, height: usize) -> Term<Mock> {
        let size = SizeInfo {
            width: width as f32,
            height: height as f32,
            cell_width: 1.0,
            cell_height: 1.0,
            padding_x: 0.0,
            padding_y: 0.0,
            dpr: 1.0,
        };
        let (tokio_handle, charts_tx, _tokio_shutdown) =
            alacritty_charts::async_utils::tokio_default_setup();
        Term::new(
            &MockConfig::default(),
            &size,
            Clipboard::new_nop(),
            Mock,
            tokio_handle,
            charts_tx,
        )
    }

<<<<<<< HEAD
    /// Test case of single cell selection
=======
    /// Test case of single cell selection.
>>>>>>> 57fc64cd
    ///
    /// 1. [  ]
    /// 2. [B ]
    /// 3. [BE]
    #[test]
    fn single_cell_left_to_right() {
        let location = Point { line: 0, col: Column(0) };
        let mut selection = Selection::simple(location, Side::Left);
        selection.update(location, Side::Right);

        assert_eq!(selection.to_range(&term(1, 1)).unwrap(), SelectionRange {
            start: location,
            end: location,
            is_block: false
        });
    }

    /// Test case of single cell selection.
    ///
    /// 1. [  ]
    /// 2. [ B]
    /// 3. [EB]
    #[test]
    fn single_cell_right_to_left() {
        let location = Point { line: 0, col: Column(0) };
        let mut selection = Selection::simple(location, Side::Right);
        selection.update(location, Side::Left);

        assert_eq!(selection.to_range(&term(1, 1)).unwrap(), SelectionRange {
            start: location,
            end: location,
            is_block: false
        });
    }

    /// Test adjacent cell selection from left to right.
    ///
    /// 1. [  ][  ]
    /// 2. [ B][  ]
    /// 3. [ B][E ]
    #[test]
    fn between_adjacent_cells_left_to_right() {
        let mut selection = Selection::simple(Point::new(0, Column(0)), Side::Right);
        selection.update(Point::new(0, Column(1)), Side::Left);

        assert_eq!(selection.to_range(&term(2, 1)), None);
    }

    /// Test adjacent cell selection from right to left.
    ///
    /// 1. [  ][  ]
    /// 2. [  ][B ]
    /// 3. [ E][B ]
    #[test]
    fn between_adjacent_cells_right_to_left() {
        let mut selection = Selection::simple(Point::new(0, Column(1)), Side::Left);
        selection.update(Point::new(0, Column(0)), Side::Right);

        assert_eq!(selection.to_range(&term(2, 1)), None);
    }

    /// Test selection across adjacent lines.
    ///
    /// 1.  [  ][  ][  ][  ][  ]
    ///     [  ][  ][  ][  ][  ]
    /// 2.  [  ][ B][  ][  ][  ]
    ///     [  ][  ][  ][  ][  ]
    /// 3.  [  ][ B][XX][XX][XX]
    ///     [XX][XE][  ][  ][  ]
    #[test]
    fn across_adjacent_lines_upward_final_cell_exclusive() {
        let mut selection = Selection::simple(Point::new(1, Column(1)), Side::Right);
        selection.update(Point::new(0, Column(1)), Side::Right);

        assert_eq!(selection.to_range(&term(5, 2)).unwrap(), SelectionRange {
            start: Point::new(1, Column(2)),
            end: Point::new(0, Column(1)),
            is_block: false,
        });
    }

    /// Test selection across adjacent lines.
    ///
    /// 1.  [  ][  ][  ][  ][  ]
    ///     [  ][  ][  ][  ][  ]
    /// 2.  [  ][  ][  ][  ][  ]
    ///     [  ][ B][  ][  ][  ]
    /// 3.  [  ][ E][XX][XX][XX]
    ///     [XX][XB][  ][  ][  ]
    /// 4.  [ E][XX][XX][XX][XX]
    ///     [XX][XB][  ][  ][  ]
    #[test]
    fn selection_bigger_then_smaller() {
        let mut selection = Selection::simple(Point::new(0, Column(1)), Side::Right);
        selection.update(Point::new(1, Column(1)), Side::Right);
        selection.update(Point::new(1, Column(0)), Side::Right);

        assert_eq!(selection.to_range(&term(5, 2)).unwrap(), SelectionRange {
            start: Point::new(1, Column(1)),
            end: Point::new(0, Column(1)),
            is_block: false,
        });
    }

    #[test]
    fn line_selection() {
        let num_lines = 10;
        let num_cols = 5;
        let mut selection = Selection::lines(Point::new(0, Column(1)));
        selection.update(Point::new(5, Column(1)), Side::Right);
        selection = selection.rotate(num_lines, num_cols, &(Line(0)..Line(num_lines)), 7).unwrap();

        assert_eq!(selection.to_range(&term(num_cols, num_lines)).unwrap(), SelectionRange {
            start: Point::new(9, Column(0)),
            end: Point::new(7, Column(4)),
            is_block: false,
        });
    }

    #[test]
    fn semantic_selection() {
        let num_lines = 10;
        let num_cols = 5;
        let mut selection = Selection::semantic(Point::new(0, Column(3)));
        selection.update(Point::new(5, Column(1)), Side::Right);
        selection = selection.rotate(num_lines, num_cols, &(Line(0)..Line(num_lines)), 7).unwrap();

        assert_eq!(selection.to_range(&term(num_cols, num_lines)).unwrap(), SelectionRange {
            start: Point::new(9, Column(0)),
            end: Point::new(7, Column(3)),
            is_block: false,
        });
    }

    #[test]
    fn simple_selection() {
        let num_lines = 10;
        let num_cols = 5;
        let mut selection = Selection::simple(Point::new(0, Column(3)), Side::Right);
        selection.update(Point::new(5, Column(1)), Side::Right);
        selection = selection.rotate(num_lines, num_cols, &(Line(0)..Line(num_lines)), 7).unwrap();

        assert_eq!(selection.to_range(&term(num_cols, num_lines)).unwrap(), SelectionRange {
            start: Point::new(9, Column(0)),
            end: Point::new(7, Column(3)),
            is_block: false,
        });
    }

    #[test]
    fn block_selection() {
        let num_lines = 10;
        let num_cols = 5;
        let mut selection = Selection::block(Point::new(0, Column(3)), Side::Right);
        selection.update(Point::new(5, Column(1)), Side::Right);
        selection = selection.rotate(num_lines, num_cols, &(Line(0)..Line(num_lines)), 7).unwrap();

        assert_eq!(selection.to_range(&term(num_cols, num_lines)).unwrap(), SelectionRange {
            start: Point::new(9, Column(2)),
            end: Point::new(7, Column(3)),
            is_block: true
        });
    }

    #[test]
    fn double_width_expansion() {
        let mut term = term(10, 1);
        let mut grid = Grid::new(Line(1), Column(10), 0, Cell::default());
        grid[Line(0)][Column(0)].flags.insert(Flags::WIDE_CHAR);
        grid[Line(0)][Column(1)].flags.insert(Flags::WIDE_CHAR_SPACER);
        grid[Line(0)][Column(8)].flags.insert(Flags::WIDE_CHAR);
        grid[Line(0)][Column(9)].flags.insert(Flags::WIDE_CHAR_SPACER);
        mem::swap(term.grid_mut(), &mut grid);

        let mut selection = Selection::simple(Point::new(0, Column(1)), Side::Left);
        selection.update(Point::new(0, Column(8)), Side::Right);

        assert_eq!(selection.to_range(&term).unwrap(), SelectionRange {
            start: Point::new(0, Column(0)),
            end: Point::new(0, Column(9)),
            is_block: false,
        });
    }

    #[test]
    fn simple_is_empty() {
        let mut selection = Selection::simple(Point::new(0, Column(0)), Side::Right);
        assert!(selection.is_empty());
        selection.update(Point::new(0, Column(1)), Side::Left);
        assert!(selection.is_empty());
        selection.update(Point::new(1, Column(0)), Side::Right);
        assert!(!selection.is_empty());
    }

    #[test]
    fn block_is_empty() {
        let mut selection = Selection::block(Point::new(0, Column(0)), Side::Right);
        assert!(selection.is_empty());
        selection.update(Point::new(0, Column(1)), Side::Left);
        assert!(selection.is_empty());
        selection.update(Point::new(0, Column(1)), Side::Right);
        assert!(!selection.is_empty());
        selection.update(Point::new(1, Column(0)), Side::Right);
        assert!(selection.is_empty());
        selection.update(Point::new(1, Column(1)), Side::Left);
        assert!(selection.is_empty());
        selection.update(Point::new(1, Column(1)), Side::Right);
        assert!(!selection.is_empty());
    }

    #[test]
    fn rotate_in_region_up() {
        let num_lines = 10;
        let num_cols = 5;
        let mut selection = Selection::simple(Point::new(2, Column(3)), Side::Right);
        selection.update(Point::new(5, Column(1)), Side::Right);
        selection =
            selection.rotate(num_lines, num_cols, &(Line(1)..Line(num_lines - 1)), 4).unwrap();

        assert_eq!(selection.to_range(&term(num_cols, num_lines)).unwrap(), SelectionRange {
            start: Point::new(8, Column(0)),
            end: Point::new(6, Column(3)),
            is_block: false,
        });
    }

    #[test]
    fn rotate_in_region_down() {
        let num_lines = 10;
        let num_cols = 5;
        let mut selection = Selection::simple(Point::new(5, Column(3)), Side::Right);
        selection.update(Point::new(8, Column(1)), Side::Left);
        selection =
            selection.rotate(num_lines, num_cols, &(Line(1)..Line(num_lines - 1)), -5).unwrap();

        assert_eq!(selection.to_range(&term(num_cols, num_lines)).unwrap(), SelectionRange {
            start: Point::new(3, Column(1)),
            end: Point::new(1, Column(num_cols - 1)),
            is_block: false,
        });
    }

    #[test]
    fn rotate_in_region_up_block() {
        let num_lines = 10;
        let num_cols = 5;
        let mut selection = Selection::block(Point::new(2, Column(3)), Side::Right);
        selection.update(Point::new(5, Column(1)), Side::Right);
        selection =
            selection.rotate(num_lines, num_cols, &(Line(1)..Line(num_lines - 1)), 4).unwrap();

        assert_eq!(selection.to_range(&term(num_cols, num_lines)).unwrap(), SelectionRange {
            start: Point::new(8, Column(2)),
            end: Point::new(6, Column(3)),
            is_block: true,
        });
    }
}<|MERGE_RESOLUTION|>--- conflicted
+++ resolved
@@ -481,11 +481,7 @@
         )
     }
 
-<<<<<<< HEAD
-    /// Test case of single cell selection
-=======
     /// Test case of single cell selection.
->>>>>>> 57fc64cd
     ///
     /// 1. [  ]
     /// 2. [B ]
