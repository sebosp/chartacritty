--- conflicted
+++ resolved
@@ -9,14 +9,9 @@
 use std::mem;
 use std::ops::{Bound, Range, RangeBounds};
 
-<<<<<<< HEAD
-use crate::term::{Search, Term};
+use crate::grid::Dimensions;
 use alacritty_common::index::{Column, Line, Point, Side};
-=======
-use crate::grid::Dimensions;
-use crate::index::{Column, Line, Point, Side};
 use crate::term::Term;
->>>>>>> cdf5e51e
 
 /// A Point and side within that point.
 #[derive(Debug, Copy, Clone, PartialEq)]
@@ -424,13 +419,10 @@
             padding_y: 0.0,
             dpr: 1.0,
         };
-<<<<<<< HEAD
         let (tokio_handle, charts_tx, _tokio_shutdown) =
             alacritty_charts::async_utils::tokio_default_setup();
-        Term::new(&MockConfig::default(), &size, Mock, tokio_handle, charts_tx)
-=======
+        Term::new(&MockConfig::default(), size, Mock, tokio_handle, charts_tx)
         Term::new(&MockConfig::default(), size, Mock)
->>>>>>> cdf5e51e
     }
 
     /// Test case of single cell selection.
