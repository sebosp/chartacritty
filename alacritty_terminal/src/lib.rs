//! Alacritty - The GPU Enhanced Terminal.

#![deny(clippy::all, clippy::if_not_else, clippy::enum_glob_use, clippy::wrong_pub_self_convention)]
#![cfg_attr(all(test, feature = "bench"), feature(test))]

pub mod ansi;
pub mod config;
pub mod event;
pub mod event_loop;
pub mod grid;
<<<<<<< HEAD
#[cfg(target_os = "macos")]
pub mod locale;
pub mod message_bar;
pub mod meter;
pub mod panic;
=======
pub mod index;
>>>>>>> cdf5e51e
pub mod selection;
pub mod sync;
pub mod term;
pub mod thread;
pub mod tty;
pub mod vi_mode;

pub use crate::grid::Grid;
pub use crate::term::Term;
pub use alacritty_charts;<|MERGE_RESOLUTION|>--- conflicted
+++ resolved
@@ -8,15 +8,7 @@
 pub mod event;
 pub mod event_loop;
 pub mod grid;
-<<<<<<< HEAD
-#[cfg(target_os = "macos")]
-pub mod locale;
-pub mod message_bar;
-pub mod meter;
-pub mod panic;
-=======
 pub mod index;
->>>>>>> cdf5e51e
 pub mod selection;
 pub mod sync;
 pub mod term;
