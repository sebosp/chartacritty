//! TTY related functionality.

<<<<<<< HEAD
use crate::config::{Config, Program};
use crate::event::OnResize;
use crate::tty::{ChildEvent, EventedPty, EventedReadWrite};
use alacritty_common::SizeInfo;

use libc::{self, c_int, pid_t, winsize, TIOCSCTTY};
use log::error;
use nix::pty::openpty;
#[cfg(any(target_os = "linux", target_os = "macos"))]
use nix::sys::termios::{self, InputFlags, SetArg};
use signal_hook::{self as sighook, iterator::Signals};

use mio::unix::EventedFd;
=======
use std::borrow::Cow;
#[cfg(not(target_os = "macos"))]
use std::env;
>>>>>>> cdf5e51e
use std::ffi::CStr;
use std::fs::File;
use std::io;
use std::mem::MaybeUninit;
use std::os::unix::{
    io::{AsRawFd, FromRawFd, RawFd},
    process::CommandExt,
};
use std::process::{Child, Command, Stdio};
use std::ptr;
use std::sync::atomic::{AtomicI32, AtomicUsize, Ordering};

use libc::{self, c_int, pid_t, winsize, TIOCSCTTY};
use log::error;
use mio::unix::EventedFd;
use nix::pty::openpty;
#[cfg(any(target_os = "linux", target_os = "macos"))]
use nix::sys::termios::{self, InputFlags, SetArg};
use signal_hook::{self as sighook, iterator::Signals};

use crate::config::{Config, Program};
use crate::event::OnResize;
use crate::term::SizeInfo;
use crate::tty::{ChildEvent, EventedPty, EventedReadWrite};

/// Process ID of child process.
///
/// Necessary to put this in static storage for `SIGCHLD` to have access.
static PID: AtomicUsize = AtomicUsize::new(0);

/// File descriptor of terminal master.
static FD: AtomicI32 = AtomicI32::new(-1);

macro_rules! die {
    ($($arg:tt)*) => {{
        error!($($arg)*);
        std::process::exit(1);
    }}
}

pub fn child_pid() -> pid_t {
    PID.load(Ordering::Relaxed) as pid_t
}

pub fn master_fd() -> RawFd {
    FD.load(Ordering::Relaxed) as RawFd
}

/// Get raw fds for master/slave ends of a new PTY.
fn make_pty(size: winsize) -> (RawFd, RawFd) {
    let mut win_size = size;
    win_size.ws_xpixel = 0;
    win_size.ws_ypixel = 0;

    let ends = openpty(Some(&win_size), None).expect("openpty failed");

    (ends.master, ends.slave)
}

/// Really only needed on BSD, but should be fine elsewhere.
fn set_controlling_terminal(fd: c_int) {
    let res = unsafe {
        // TIOSCTTY changes based on platform and the `ioctl` call is different
        // based on architecture (32/64). So a generic cast is used to make sure
        // there are no issues. To allow such a generic cast the clippy warning
        // is disabled.
        #[allow(clippy::cast_lossless)]
        libc::ioctl(fd, TIOCSCTTY as _, 0)
    };

    if res < 0 {
        die!("ioctl TIOCSCTTY failed: {}", io::Error::last_os_error());
    }
}

#[derive(Debug)]
struct Passwd<'a> {
    name: &'a str,
    passwd: &'a str,
    uid: libc::uid_t,
    gid: libc::gid_t,
    gecos: &'a str,
    dir: &'a str,
    shell: &'a str,
}

/// Return a Passwd struct with pointers into the provided buf.
///
/// # Unsafety
///
/// If `buf` is changed while `Passwd` is alive, bad thing will almost certainly happen.
fn get_pw_entry(buf: &mut [i8; 1024]) -> Passwd<'_> {
    // Create zeroed passwd struct.
    let mut entry: MaybeUninit<libc::passwd> = MaybeUninit::uninit();

    let mut res: *mut libc::passwd = ptr::null_mut();

    // Try and read the pw file.
    let uid = unsafe { libc::getuid() };
    let status = unsafe {
        libc::getpwuid_r(uid, entry.as_mut_ptr(), buf.as_mut_ptr() as *mut _, buf.len(), &mut res)
    };
    let entry = unsafe { entry.assume_init() };

    if status < 0 {
        die!("getpwuid_r failed");
    }

    if res.is_null() {
        die!("pw not found");
    }

    // Sanity check.
    assert_eq!(entry.pw_uid, uid);

    // Build a borrowed Passwd struct.
    Passwd {
        name: unsafe { CStr::from_ptr(entry.pw_name).to_str().unwrap() },
        passwd: unsafe { CStr::from_ptr(entry.pw_passwd).to_str().unwrap() },
        uid: entry.pw_uid,
        gid: entry.pw_gid,
        gecos: unsafe { CStr::from_ptr(entry.pw_gecos).to_str().unwrap() },
        dir: unsafe { CStr::from_ptr(entry.pw_dir).to_str().unwrap() },
        shell: unsafe { CStr::from_ptr(entry.pw_shell).to_str().unwrap() },
    }
}

pub struct Pty {
    child: Child,
    fd: File,
    token: mio::Token,
    signals: Signals,
    signals_token: mio::Token,
}

#[cfg(target_os = "macos")]
fn default_shell(pw: &Passwd<'_>) -> Program {
    let shell_name = pw.shell.rsplit('/').next().unwrap();
    let argv = vec![String::from("-c"), format!("exec -a -{} {}", shell_name, pw.shell)];

    Program::WithArgs { program: "/bin/bash".to_owned(), args: argv }
}

#[cfg(not(target_os = "macos"))]
fn default_shell(pw: &Passwd<'_>) -> Program {
    Program::Just(env::var("SHELL").unwrap_or_else(|_| pw.shell.to_owned()))
}

/// Create a new TTY and return a handle to interact with it.
pub fn new<C>(config: &Config<C>, size: &SizeInfo, window_id: Option<usize>) -> Pty {
    let (master, slave) = make_pty(size.to_winsize());

    #[cfg(any(target_os = "linux", target_os = "macos"))]
    if let Ok(mut termios) = termios::tcgetattr(master) {
        // Set character encoding to UTF-8.
        termios.input_flags.set(InputFlags::IUTF8, true);
        let _ = termios::tcsetattr(master, SetArg::TCSANOW, &termios);
    }

    let mut buf = [0; 1024];
    let pw = get_pw_entry(&mut buf);

    let shell = match config.shell.as_ref() {
        Some(shell) => Cow::Borrowed(shell),
        None => Cow::Owned(default_shell(&pw)),
    };

    let mut builder = Command::new(shell.program());
    for arg in shell.args() {
        builder.arg(arg);
    }

    // Setup child stdin/stdout/stderr as slave fd of PTY.
    // Ownership of fd is transferred to the Stdio structs and will be closed by them at the end of
    // this scope. (It is not an issue that the fd is closed three times since File::drop ignores
    // error on libc::close.).
    builder.stdin(unsafe { Stdio::from_raw_fd(slave) });
    builder.stderr(unsafe { Stdio::from_raw_fd(slave) });
    builder.stdout(unsafe { Stdio::from_raw_fd(slave) });

    // Setup shell environment.
    builder.env("LOGNAME", pw.name);
    builder.env("USER", pw.name);
    builder.env("HOME", pw.dir);

    // Set $SHELL environment variable on macOS, since login does not do it for us.
    #[cfg(target_os = "macos")]
    builder.env("SHELL", config.shell.as_ref().map(|sh| sh.program()).unwrap_or(pw.shell));

    if let Some(window_id) = window_id {
        builder.env("WINDOWID", format!("{}", window_id));
    }

    unsafe {
        builder.pre_exec(move || {
            // Create a new process group.
            let err = libc::setsid();
            if err == -1 {
                die!("Failed to set session id: {}", io::Error::last_os_error());
            }

            set_controlling_terminal(slave);

            // No longer need slave/master fds.
            libc::close(slave);
            libc::close(master);

            libc::signal(libc::SIGCHLD, libc::SIG_DFL);
            libc::signal(libc::SIGHUP, libc::SIG_DFL);
            libc::signal(libc::SIGINT, libc::SIG_DFL);
            libc::signal(libc::SIGQUIT, libc::SIG_DFL);
            libc::signal(libc::SIGTERM, libc::SIG_DFL);
            libc::signal(libc::SIGALRM, libc::SIG_DFL);

            Ok(())
        });
    }

    // Handle set working directory option.
    if let Some(dir) = &config.working_directory {
        builder.current_dir(dir);
    }

    // Prepare signal handling before spawning child.
    let signals = Signals::new(&[sighook::SIGCHLD]).expect("error preparing signal handling");

    match builder.spawn() {
        Ok(child) => {
            // Remember master FD and child PID so other modules can use it.
            PID.store(child.id() as usize, Ordering::Relaxed);
            FD.store(master, Ordering::Relaxed);

            unsafe {
                // Maybe this should be done outside of this function so nonblocking
                // isn't forced upon consumers. Although maybe it should be?
                set_nonblocking(master);
            }

            let mut pty = Pty {
                child,
                fd: unsafe { File::from_raw_fd(master) },
                token: mio::Token::from(0),
                signals,
                signals_token: mio::Token::from(0),
            };
            pty.on_resize(size);
            pty
        },
        Err(err) => die!("Failed to spawn command '{}': {}", shell.program(), err),
    }
}

impl EventedReadWrite for Pty {
    type Reader = File;
    type Writer = File;

    #[inline]
    fn register(
        &mut self,
        poll: &mio::Poll,
        token: &mut dyn Iterator<Item = mio::Token>,
        interest: mio::Ready,
        poll_opts: mio::PollOpt,
    ) -> io::Result<()> {
        self.token = token.next().unwrap();
        poll.register(&EventedFd(&self.fd.as_raw_fd()), self.token, interest, poll_opts)?;

        self.signals_token = token.next().unwrap();
        poll.register(
            &self.signals,
            self.signals_token,
            mio::Ready::readable(),
            mio::PollOpt::level(),
        )
    }

    #[inline]
    fn reregister(
        &mut self,
        poll: &mio::Poll,
        interest: mio::Ready,
        poll_opts: mio::PollOpt,
    ) -> io::Result<()> {
        poll.reregister(&EventedFd(&self.fd.as_raw_fd()), self.token, interest, poll_opts)?;

        poll.reregister(
            &self.signals,
            self.signals_token,
            mio::Ready::readable(),
            mio::PollOpt::level(),
        )
    }

    #[inline]
    fn deregister(&mut self, poll: &mio::Poll) -> io::Result<()> {
        poll.deregister(&EventedFd(&self.fd.as_raw_fd()))?;
        poll.deregister(&self.signals)
    }

    #[inline]
    fn reader(&mut self) -> &mut File {
        &mut self.fd
    }

    #[inline]
    fn read_token(&self) -> mio::Token {
        self.token
    }

    #[inline]
    fn writer(&mut self) -> &mut File {
        &mut self.fd
    }

    #[inline]
    fn write_token(&self) -> mio::Token {
        self.token
    }
}

impl EventedPty for Pty {
    #[inline]
    fn next_child_event(&mut self) -> Option<ChildEvent> {
        self.signals.pending().next().and_then(|signal| {
            if signal != sighook::SIGCHLD {
                return None;
            }

            match self.child.try_wait() {
                Err(e) => {
                    error!("Error checking child process termination: {}", e);
                    None
                },
                Ok(None) => None,
                Ok(_) => Some(ChildEvent::Exited),
            }
        })
    }

    #[inline]
    fn child_event_token(&self) -> mio::Token {
        self.signals_token
    }
}

/// Types that can produce a `libc::winsize`.
pub trait ToWinsize {
    /// Get a `libc::winsize`.
    fn to_winsize(&self) -> winsize;
}

impl<'a> ToWinsize for &'a SizeInfo {
    fn to_winsize(&self) -> winsize {
        winsize {
            ws_row: self.lines().0 as libc::c_ushort,
            ws_col: self.cols().0 as libc::c_ushort,
            ws_xpixel: self.width as libc::c_ushort,
            ws_ypixel: self.height as libc::c_ushort,
        }
    }
}

impl OnResize for Pty {
    /// Resize the PTY.
    ///
    /// Tells the kernel that the window size changed with the new pixel
    /// dimensions and line/column counts.
    fn on_resize(&mut self, size: &SizeInfo) {
        let win = size.to_winsize();

        let res = unsafe { libc::ioctl(self.fd.as_raw_fd(), libc::TIOCSWINSZ, &win as *const _) };

        if res < 0 {
            die!("ioctl TIOCSWINSZ failed: {}", io::Error::last_os_error());
        }
    }
}

unsafe fn set_nonblocking(fd: c_int) {
    use libc::{fcntl, F_GETFL, F_SETFL, O_NONBLOCK};

    let res = fcntl(fd, F_SETFL, fcntl(fd, F_GETFL, 0) | O_NONBLOCK);
    assert_eq!(res, 0);
}

#[test]
fn test_get_pw_entry() {
    let mut buf: [i8; 1024] = [0; 1024];
    let _pw = get_pw_entry(&mut buf);
}<|MERGE_RESOLUTION|>--- conflicted
+++ resolved
@@ -1,24 +1,8 @@
 //! TTY related functionality.
 
-<<<<<<< HEAD
-use crate::config::{Config, Program};
-use crate::event::OnResize;
-use crate::tty::{ChildEvent, EventedPty, EventedReadWrite};
-use alacritty_common::SizeInfo;
-
-use libc::{self, c_int, pid_t, winsize, TIOCSCTTY};
-use log::error;
-use nix::pty::openpty;
-#[cfg(any(target_os = "linux", target_os = "macos"))]
-use nix::sys::termios::{self, InputFlags, SetArg};
-use signal_hook::{self as sighook, iterator::Signals};
-
-use mio::unix::EventedFd;
-=======
 use std::borrow::Cow;
 #[cfg(not(target_os = "macos"))]
 use std::env;
->>>>>>> cdf5e51e
 use std::ffi::CStr;
 use std::fs::File;
 use std::io;
@@ -266,7 +250,7 @@
             };
             pty.on_resize(size);
             pty
-        },
+        }
         Err(err) => die!("Failed to spawn command '{}': {}", shell.program(), err),
     }
 }
@@ -351,7 +335,7 @@
                 Err(e) => {
                     error!("Error checking child process termination: {}", e);
                     None
-                },
+                }
                 Ok(None) => None,
                 Ok(_) => Some(ChildEvent::Exited),
             }
