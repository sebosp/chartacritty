//! Tests for the Grid.

<<<<<<< HEAD
use super::{BidirectionalIterator, Grid};
use crate::grid::GridCell;
=======
use super::{BidirectionalIterator, Dimensions, Grid, GridCell};
use crate::index::{Column, Line, Point};
>>>>>>> cdf5e51e
use crate::term::cell::{Cell, Flags};
use alacritty_common::index::{Column, Line, Point};

impl GridCell for usize {
    fn is_empty(&self) -> bool {
        *self == 0
    }

    fn flags(&self) -> &Flags {
        unimplemented!();
    }

    fn flags_mut(&mut self) -> &mut Flags {
        unimplemented!();
    }

    fn fast_eq(&self, other: Self) -> bool {
        self == &other
    }
}

#[test]
fn grid_clamp_buffer_point() {
    let mut grid = Grid::new(Line(10), Column(10), 1_000, 0);
    grid.display_offset = 5;

    let point = grid.clamp_buffer_to_visible(Point::new(10, Column(3)));
    assert_eq!(point, Point::new(Line(4), Column(3)));

    let point = grid.clamp_buffer_to_visible(Point::new(15, Column(3)));
    assert_eq!(point, Point::new(Line(0), Column(0)));

    let point = grid.clamp_buffer_to_visible(Point::new(4, Column(3)));
    assert_eq!(point, Point::new(Line(9), Column(9)));

    grid.display_offset = 0;

    let point = grid.clamp_buffer_to_visible(Point::new(4, Column(3)));
    assert_eq!(point, Point::new(Line(5), Column(3)));
}

#[test]
fn visible_to_buffer() {
    let mut grid = Grid::new(Line(10), Column(10), 1_000, 0);
    grid.display_offset = 5;

    let point = grid.visible_to_buffer(Point::new(Line(4), Column(3)));
    assert_eq!(point, Point::new(10, Column(3)));

    grid.display_offset = 0;

    let point = grid.visible_to_buffer(Point::new(Line(5), Column(3)));
    assert_eq!(point, Point::new(4, Column(3)));
}

// Scroll up moves lines upward.
#[test]
fn scroll_up() {
    let mut grid = Grid::new(Line(10), Column(1), 0, 0);
    for i in 0..10 {
        grid[Line(i)][Column(0)] = i;
    }

    grid.scroll_up(&(Line(0)..Line(10)), Line(2), 0);

    assert_eq!(grid[Line(0)][Column(0)], 2);
    assert_eq!(grid[Line(0)].occ, 1);
    assert_eq!(grid[Line(1)][Column(0)], 3);
    assert_eq!(grid[Line(1)].occ, 1);
    assert_eq!(grid[Line(2)][Column(0)], 4);
    assert_eq!(grid[Line(2)].occ, 1);
    assert_eq!(grid[Line(3)][Column(0)], 5);
    assert_eq!(grid[Line(3)].occ, 1);
    assert_eq!(grid[Line(4)][Column(0)], 6);
    assert_eq!(grid[Line(4)].occ, 1);
    assert_eq!(grid[Line(5)][Column(0)], 7);
    assert_eq!(grid[Line(5)].occ, 1);
    assert_eq!(grid[Line(6)][Column(0)], 8);
    assert_eq!(grid[Line(6)].occ, 1);
    assert_eq!(grid[Line(7)][Column(0)], 9);
    assert_eq!(grid[Line(7)].occ, 1);
    assert_eq!(grid[Line(8)][Column(0)], 0); // was 0.
    assert_eq!(grid[Line(8)].occ, 0);
    assert_eq!(grid[Line(9)][Column(0)], 0); // was 1.
    assert_eq!(grid[Line(9)].occ, 0);
}

// Scroll down moves lines downward.
#[test]
fn scroll_down() {
    let mut grid = Grid::new(Line(10), Column(1), 0, 0);
    for i in 0..10 {
        grid[Line(i)][Column(0)] = i;
    }

    grid.scroll_down(&(Line(0)..Line(10)), Line(2), 0);

    assert_eq!(grid[Line(0)][Column(0)], 0); // was 8.
    assert_eq!(grid[Line(0)].occ, 0);
    assert_eq!(grid[Line(1)][Column(0)], 0); // was 9.
    assert_eq!(grid[Line(1)].occ, 0);
    assert_eq!(grid[Line(2)][Column(0)], 0);
    assert_eq!(grid[Line(2)].occ, 1);
    assert_eq!(grid[Line(3)][Column(0)], 1);
    assert_eq!(grid[Line(3)].occ, 1);
    assert_eq!(grid[Line(4)][Column(0)], 2);
    assert_eq!(grid[Line(4)].occ, 1);
    assert_eq!(grid[Line(5)][Column(0)], 3);
    assert_eq!(grid[Line(5)].occ, 1);
    assert_eq!(grid[Line(6)][Column(0)], 4);
    assert_eq!(grid[Line(6)].occ, 1);
    assert_eq!(grid[Line(7)][Column(0)], 5);
    assert_eq!(grid[Line(7)].occ, 1);
    assert_eq!(grid[Line(8)][Column(0)], 6);
    assert_eq!(grid[Line(8)].occ, 1);
    assert_eq!(grid[Line(9)][Column(0)], 7);
    assert_eq!(grid[Line(9)].occ, 1);
}

// Test that GridIterator works.
#[test]
fn test_iter() {
    let mut grid = Grid::new(Line(5), Column(5), 0, 0);
    for i in 0..5 {
        for j in 0..5 {
            grid[Line(i)][Column(j)] = i * 5 + j;
        }
    }

    let mut iter = grid.iter_from(Point { line: 4, col: Column(0) });

    assert_eq!(None, iter.prev());
    assert_eq!(Some(&1), iter.next());
    assert_eq!(Column(1), iter.point().col);
    assert_eq!(4, iter.point().line);

    assert_eq!(Some(&2), iter.next());
    assert_eq!(Some(&3), iter.next());
    assert_eq!(Some(&4), iter.next());

    // Test line-wrapping.
    assert_eq!(Some(&5), iter.next());
    assert_eq!(Column(0), iter.point().col);
    assert_eq!(3, iter.point().line);

    assert_eq!(Some(&4), iter.prev());
    assert_eq!(Column(4), iter.point().col);
    assert_eq!(4, iter.point().line);

    // Make sure iter.cell() returns the current iterator position.
    assert_eq!(&4, iter.cell());

    // Test that iter ends at end of grid.
    let mut final_iter = grid.iter_from(Point { line: 0, col: Column(4) });
    assert_eq!(None, final_iter.next());
    assert_eq!(Some(&23), final_iter.prev());
}

#[test]
fn shrink_reflow() {
    let mut grid = Grid::new(Line(1), Column(5), 2, cell('x'));
    grid[Line(0)][Column(0)] = cell('1');
    grid[Line(0)][Column(1)] = cell('2');
    grid[Line(0)][Column(2)] = cell('3');
    grid[Line(0)][Column(3)] = cell('4');
    grid[Line(0)][Column(4)] = cell('5');

    grid.resize(true, Line(1), Column(2));

    assert_eq!(grid.total_lines(), 3);

    assert_eq!(grid[2].len(), 2);
    assert_eq!(grid[2][Column(0)], cell('1'));
    assert_eq!(grid[2][Column(1)], wrap_cell('2'));

    assert_eq!(grid[1].len(), 2);
    assert_eq!(grid[1][Column(0)], cell('3'));
    assert_eq!(grid[1][Column(1)], wrap_cell('4'));

    assert_eq!(grid[0].len(), 2);
    assert_eq!(grid[0][Column(0)], cell('5'));
    assert_eq!(grid[0][Column(1)], Cell::default());
}

#[test]
fn shrink_reflow_twice() {
    let mut grid = Grid::new(Line(1), Column(5), 2, cell('x'));
    grid[Line(0)][Column(0)] = cell('1');
    grid[Line(0)][Column(1)] = cell('2');
    grid[Line(0)][Column(2)] = cell('3');
    grid[Line(0)][Column(3)] = cell('4');
    grid[Line(0)][Column(4)] = cell('5');

    grid.resize(true, Line(1), Column(4));
    grid.resize(true, Line(1), Column(2));

    assert_eq!(grid.total_lines(), 3);

    assert_eq!(grid[2].len(), 2);
    assert_eq!(grid[2][Column(0)], cell('1'));
    assert_eq!(grid[2][Column(1)], wrap_cell('2'));

    assert_eq!(grid[1].len(), 2);
    assert_eq!(grid[1][Column(0)], cell('3'));
    assert_eq!(grid[1][Column(1)], wrap_cell('4'));

    assert_eq!(grid[0].len(), 2);
    assert_eq!(grid[0][Column(0)], cell('5'));
    assert_eq!(grid[0][Column(1)], Cell::default());
}

#[test]
fn shrink_reflow_empty_cell_inside_line() {
    let mut grid = Grid::new(Line(1), Column(5), 3, cell('x'));
    grid[Line(0)][Column(0)] = cell('1');
    grid[Line(0)][Column(1)] = Cell::default();
    grid[Line(0)][Column(2)] = cell('3');
    grid[Line(0)][Column(3)] = cell('4');
    grid[Line(0)][Column(4)] = Cell::default();

    grid.resize(true, Line(1), Column(2));

    assert_eq!(grid.total_lines(), 2);

    assert_eq!(grid[1].len(), 2);
    assert_eq!(grid[1][Column(0)], cell('1'));
    assert_eq!(grid[1][Column(1)], wrap_cell(' '));

    assert_eq!(grid[0].len(), 2);
    assert_eq!(grid[0][Column(0)], cell('3'));
    assert_eq!(grid[0][Column(1)], cell('4'));

    grid.resize(true, Line(1), Column(1));

    assert_eq!(grid.total_lines(), 4);

    assert_eq!(grid[3].len(), 1);
    assert_eq!(grid[3][Column(0)], wrap_cell('1'));

    assert_eq!(grid[2].len(), 1);
    assert_eq!(grid[2][Column(0)], wrap_cell(' '));

    assert_eq!(grid[1].len(), 1);
    assert_eq!(grid[1][Column(0)], wrap_cell('3'));

    assert_eq!(grid[0].len(), 1);
    assert_eq!(grid[0][Column(0)], cell('4'));
}

#[test]
fn grow_reflow() {
    let mut grid = Grid::new(Line(2), Column(2), 0, cell('x'));
    grid[Line(0)][Column(0)] = cell('1');
    grid[Line(0)][Column(1)] = wrap_cell('2');
    grid[Line(1)][Column(0)] = cell('3');
    grid[Line(1)][Column(1)] = Cell::default();

    grid.resize(true, Line(2), Column(3));

    assert_eq!(grid.total_lines(), 2);

    assert_eq!(grid[1].len(), 3);
    assert_eq!(grid[1][Column(0)], cell('1'));
    assert_eq!(grid[1][Column(1)], cell('2'));
    assert_eq!(grid[1][Column(2)], cell('3'));

    // Make sure rest of grid is empty.
    assert_eq!(grid[0].len(), 3);
    assert_eq!(grid[0][Column(0)], Cell::default());
    assert_eq!(grid[0][Column(1)], Cell::default());
    assert_eq!(grid[0][Column(2)], Cell::default());
}

#[test]
fn grow_reflow_multiline() {
    let mut grid = Grid::new(Line(3), Column(2), 0, cell('x'));
    grid[Line(0)][Column(0)] = cell('1');
    grid[Line(0)][Column(1)] = wrap_cell('2');
    grid[Line(1)][Column(0)] = cell('3');
    grid[Line(1)][Column(1)] = wrap_cell('4');
    grid[Line(2)][Column(0)] = cell('5');
    grid[Line(2)][Column(1)] = cell('6');

    grid.resize(true, Line(3), Column(6));

    assert_eq!(grid.total_lines(), 3);

    assert_eq!(grid[2].len(), 6);
    assert_eq!(grid[2][Column(0)], cell('1'));
    assert_eq!(grid[2][Column(1)], cell('2'));
    assert_eq!(grid[2][Column(2)], cell('3'));
    assert_eq!(grid[2][Column(3)], cell('4'));
    assert_eq!(grid[2][Column(4)], cell('5'));
    assert_eq!(grid[2][Column(5)], cell('6'));

    // Make sure rest of grid is empty.
    // https://github.com/rust-lang/rust-clippy/issues/3788
    #[allow(clippy::needless_range_loop)]
    for r in 0..2 {
        assert_eq!(grid[r].len(), 6);
        for c in 0..6 {
            assert_eq!(grid[r][Column(c)], Cell::default());
        }
    }
}

#[test]
fn grow_reflow_disabled() {
    let mut grid = Grid::new(Line(2), Column(2), 0, cell('x'));
    grid[Line(0)][Column(0)] = cell('1');
    grid[Line(0)][Column(1)] = wrap_cell('2');
    grid[Line(1)][Column(0)] = cell('3');
    grid[Line(1)][Column(1)] = Cell::default();

    grid.resize(false, Line(2), Column(3));

    assert_eq!(grid.total_lines(), 2);

    assert_eq!(grid[1].len(), 3);
    assert_eq!(grid[1][Column(0)], cell('1'));
    assert_eq!(grid[1][Column(1)], wrap_cell('2'));
    assert_eq!(grid[1][Column(2)], Cell::default());

    assert_eq!(grid[0].len(), 3);
    assert_eq!(grid[0][Column(0)], cell('3'));
    assert_eq!(grid[0][Column(1)], Cell::default());
    assert_eq!(grid[0][Column(2)], Cell::default());
}

#[test]
fn shrink_reflow_disabled() {
    let mut grid = Grid::new(Line(1), Column(5), 2, cell('x'));
    grid[Line(0)][Column(0)] = cell('1');
    grid[Line(0)][Column(1)] = cell('2');
    grid[Line(0)][Column(2)] = cell('3');
    grid[Line(0)][Column(3)] = cell('4');
    grid[Line(0)][Column(4)] = cell('5');

    grid.resize(false, Line(1), Column(2));

    assert_eq!(grid.total_lines(), 1);

    assert_eq!(grid[0].len(), 2);
    assert_eq!(grid[0][Column(0)], cell('1'));
    assert_eq!(grid[0][Column(1)], cell('2'));
}

fn cell(c: char) -> Cell {
    let mut cell = Cell::default();
    cell.c = c;
    cell
}

fn wrap_cell(c: char) -> Cell {
    let mut cell = cell(c);
    cell.flags.insert(Flags::WRAPLINE);
    cell
}<|MERGE_RESOLUTION|>--- conflicted
+++ resolved
@@ -1,14 +1,9 @@
 //! Tests for the Grid.
 
-<<<<<<< HEAD
-use super::{BidirectionalIterator, Grid};
-use crate::grid::GridCell;
-=======
-use super::{BidirectionalIterator, Dimensions, Grid, GridCell};
+use super::{BidirectionalIterator, Grid, GridCell};
 use crate::index::{Column, Line, Point};
->>>>>>> cdf5e51e
 use crate::term::cell::{Cell, Flags};
-use alacritty_common::index::{Column, Line, Point};
+use alacritty_common::index::{Column, Dimensions, Line, Point};
 
 impl GridCell for usize {
     fn is_empty(&self) -> bool {
