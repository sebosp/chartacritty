--- conflicted
+++ resolved
@@ -586,7 +586,7 @@
                 _ => {
                     trace!("[unimplemented] primitive mode: {}", num);
                     return None;
-                }
+                },
             })
         } else {
             Some(match num {
@@ -982,7 +982,7 @@
                     return;
                 }
                 unhandled(params);
-            }
+            },
 
             // Set color index.
             b"4" => {
@@ -1064,7 +1064,7 @@
                     }
                 }
                 unhandled(params);
-            }
+            },
 
             // Set cursor style.
             b"50" => {
@@ -1082,7 +1082,7 @@
                     return;
                 }
                 unhandled(params);
-            }
+            },
 
             // Set clipboard.
             b"52" => {
@@ -1095,7 +1095,7 @@
                     b"?" => self.handler.clipboard_load(*clipboard, terminator),
                     base64 => self.handler.clipboard_store(*clipboard, base64),
                 }
-            }
+            },
 
             // Reset color index.
             b"104" => {
@@ -1114,7 +1114,7 @@
                         None => unhandled(params),
                     }
                 }
-            }
+            },
 
             // Reset foreground color.
             b"110" => self.handler.reset_color(NamedColor::Foreground as usize),
@@ -1189,7 +1189,7 @@
                     _ => {
                         unhandled!();
                         return;
-                    }
+                    },
                 };
 
                 handler.clear_tabs(mode);
@@ -1217,7 +1217,7 @@
                     _ => {
                         unhandled!();
                         return;
-                    }
+                    },
                 };
 
                 handler.clear_screen(mode);
@@ -1230,7 +1230,7 @@
                     _ => {
                         unhandled!();
                         return;
-                    }
+                    },
                 };
 
                 handler.clear_line(mode);
@@ -1270,7 +1270,7 @@
                     _ => {
                         unhandled!();
                         return;
-                    }
+                    },
                 };
                 let cursor_style =
                     shape.map(|shape| CursorStyle { shape, blinking: cursor_style_id % 2 == 1 });
@@ -1322,7 +1322,7 @@
                     _ => {
                         unhandled!();
                         return;
-                    }
+                    },
                 };
                 self.handler.configure_charset(index, $charset)
             }};
@@ -1394,19 +1394,14 @@
             [38] => {
                 let mut iter = params.map(|param| param[0]);
                 parse_sgr_color(&mut iter).map(Attr::Foreground)
-<<<<<<< HEAD
-            }
+            },
             [38, params @ ..] => {
                 let rgb_start = if params.len() > 4 { 2 } else { 1 };
                 let rgb_iter = params[rgb_start..].iter().copied();
                 let mut iter = iter::once(params[0]).chain(rgb_iter);
 
                 parse_sgr_color(&mut iter).map(Attr::Foreground)
-            }
-=======
-            },
-            [38, params @ ..] => handle_colon_rgb(params).map(Attr::Foreground),
->>>>>>> 578e0848
+            },
             [39] => Some(Attr::Foreground(Color::Named(NamedColor::Foreground))),
             [40] => Some(Attr::Background(Color::Named(NamedColor::Black))),
             [41] => Some(Attr::Background(Color::Named(NamedColor::Red))),
@@ -1419,19 +1414,14 @@
             [48] => {
                 let mut iter = params.map(|param| param[0]);
                 parse_sgr_color(&mut iter).map(Attr::Background)
-<<<<<<< HEAD
-            }
+            },
             [48, params @ ..] => {
                 let rgb_start = if params.len() > 4 { 2 } else { 1 };
                 let rgb_iter = params[rgb_start..].iter().copied();
                 let mut iter = iter::once(params[0]).chain(rgb_iter);
 
                 parse_sgr_color(&mut iter).map(Attr::Background)
-            }
-=======
-            },
-            [48, params @ ..] => handle_colon_rgb(params).map(Attr::Background),
->>>>>>> 578e0848
+            },
             [49] => Some(Attr::Background(Color::Named(NamedColor::Background))),
             [58] => {
                 let mut iter = params.map(|param| param[0]);
